final fw rules for query: , config: microservices-netpols.yaml:
src: 0.0.0.0/0 dst_ns: [default] dst_pods: [frontend] conn: TCP 8080
src: 0.0.0.0/0 dst_ns: [kube-system] dst_pods: [*] conn: All connections
src_ns: [default] src_pods: [cartservice] dst_ns: [default] dst_pods: [redis-cart] conn: TCP 6379
src_ns: [default] src_pods: [cartservice] dst_ns: [kube-system] dst_pods: [*] conn: UDP 53
src_ns: [default] src_pods: [checkoutservice] dst_ns: [default] dst_pods: [cartservice] conn: TCP 7070
src_ns: [default] src_pods: [checkoutservice] dst_ns: [default] dst_pods: [currencyservice] conn: TCP 7000
src_ns: [default] src_pods: [checkoutservice] dst_ns: [default] dst_pods: [emailservice] conn: TCP 8080
src_ns: [default] src_pods: [checkoutservice] dst_ns: [default] dst_pods: [paymentservice, shippingservice] conn: TCP 50051
src_ns: [default] src_pods: [checkoutservice] dst_ns: [default] dst_pods: [productcatalogservice] conn: TCP 3550
src_ns: [default] src_pods: [checkoutservice] dst_ns: [kube-system] dst_pods: [*] conn: UDP 53
src_ns: [default] src_pods: [frontend] dst_ns: [default] dst_pods: [adservice] conn: TCP 9555
src_ns: [default] src_pods: [frontend] dst_ns: [default] dst_pods: [cartservice] conn: TCP 7070
src_ns: [default] src_pods: [frontend] dst_ns: [default] dst_pods: [checkoutservice] conn: TCP 5050
src_ns: [default] src_pods: [frontend] dst_ns: [default] dst_pods: [currencyservice] conn: TCP 7000
src_ns: [default] src_pods: [frontend] dst_ns: [default] dst_pods: [productcatalogservice] conn: TCP 3550
src_ns: [default] src_pods: [frontend] dst_ns: [default] dst_pods: [recommendationservice] conn: TCP 8080
src_ns: [default] src_pods: [frontend] dst_ns: [default] dst_pods: [shippingservice] conn: TCP 50051
src_ns: [default] src_pods: [frontend] dst_ns: [kube-system] dst_pods: [*] conn: UDP 53
src_ns: [default] src_pods: [loadgenerator] dst_ns: [default] dst_pods: [frontend] conn: TCP 8080
src_ns: [default] src_pods: [loadgenerator] dst_ns: [kube-system] dst_pods: [*] conn: UDP 53
src_ns: [default] src_pods: [recommendationservice] dst_ns: [default] dst_pods: [productcatalogservice] conn: TCP 3550
src_ns: [default] src_pods: [recommendationservice] dst_ns: [kube-system] dst_pods: [*] conn: UDP 53
src_ns: [kube-system] src_pods: [*] dst: 0.0.0.0/0 conn: All connections
src_ns: [kube-system] src_pods: [*] dst_ns: [default] dst_pods: [frontend] conn: TCP 8080
src_ns: [kube-system] src_pods: [*] dst_ns: [kube-system] dst_pods: [*] conn: All connections
<<<<<<< HEAD
<?xml version="1.0" encoding="utf-8"?>
=======


Explainability results:
>>>>>>> 2a6e68fe
<entry dst="0.0.0.0/0" id="1" src="0.0.0.0/0">
 <text>
  Configurations affecting 0.0.0.0/0:
 </text>
</entry>
<entry dst="default/adservice(Deployment)" id="2" src="0.0.0.0/0">
 <text>
  Configurations affecting the LACK of connectivity between (src)0.0.0.0/0 and (dst)default/adservice(Deployment):

(dst)default/adservice(Deployment):
Policy Configurations:
adservice-netpol: line 73 in file ./fw_rules_tests/policies/microservices-netpols.yaml
Resource Configurations:
default/adservice(Deployment): line 690 in file ./fw_rules_tests/podlist/kubernetes-manifests.yaml
 </text>
</entry>
<entry dst="default/cartservice(Deployment)" id="3" src="0.0.0.0/0">
 <text>
  Configurations affecting the LACK of connectivity between (src)0.0.0.0/0 and (dst)default/cartservice(Deployment):

(dst)default/cartservice(Deployment):
Policy Configurations:
cartservice-netpol: line 157 in file ./fw_rules_tests/policies/microservices-netpols.yaml
Resource Configurations:
default/cartservice(Deployment): line 418 in file ./fw_rules_tests/podlist/kubernetes-manifests.yaml
 </text>
</entry>
<entry dst="default/checkoutservice(Deployment)" id="4" src="0.0.0.0/0">
 <text>
  Configurations affecting the LACK of connectivity between (src)0.0.0.0/0 and (dst)default/checkoutservice(Deployment):

(dst)default/checkoutservice(Deployment):
Policy Configurations:
checkoutservice-netpol: line 93 in file ./fw_rules_tests/policies/microservices-netpols.yaml
Resource Configurations:
default/checkoutservice(Deployment): line 75 in file ./fw_rules_tests/podlist/kubernetes-manifests.yaml
 </text>
</entry>
<entry dst="default/currencyservice(Deployment)" id="5" src="0.0.0.0/0">
 <text>
  Configurations affecting the LACK of connectivity between (src)0.0.0.0/0 and (dst)default/currencyservice(Deployment):

(dst)default/currencyservice(Deployment):
Policy Configurations:
currencyservice-netpol: line 197 in file ./fw_rules_tests/policies/microservices-netpols.yaml
Resource Configurations:
default/currencyservice(Deployment): line 522 in file ./fw_rules_tests/podlist/kubernetes-manifests.yaml
 </text>
</entry>
<entry dst="default/emailservice(Deployment)" id="6" src="0.0.0.0/0">
 <text>
  Configurations affecting the LACK of connectivity between (src)0.0.0.0/0 and (dst)default/emailservice(Deployment):

(dst)default/emailservice(Deployment):
Policy Configurations:
emailservice-netpol: line 223 in file ./fw_rules_tests/policies/microservices-netpols.yaml
Resource Configurations:
default/emailservice(Deployment): line 19 in file ./fw_rules_tests/podlist/kubernetes-manifests.yaml
 </text>
</entry>
<entry dst="default/frontend(Deployment)" id="7" src="0.0.0.0/0">
 <text>
  Configurations affecting the connectivity between (src)0.0.0.0/0 and (dst)default/frontend(Deployment):

(dst)default/frontend(Deployment):
Policy Configurations:
frontend-netpol: line 1 in file ./fw_rules_tests/policies/microservices-netpols.yaml
Resource Configurations:
default/frontend(Deployment): line 204 in file ./fw_rules_tests/podlist/kubernetes-manifests.yaml
 </text>
</entry>
<entry dst="default/loadgenerator(Deployment)" id="8" src="0.0.0.0/0">
 <text>
  Configurations affecting the LACK of connectivity between (src)0.0.0.0/0 and (dst)default/loadgenerator(Deployment):

(dst)default/loadgenerator(Deployment):
Policy Configurations:
loadgenerator-netpol: line 243 in file ./fw_rules_tests/policies/microservices-netpols.yaml
Resource Configurations:
default/loadgenerator(Deployment): line 471 in file ./fw_rules_tests/podlist/kubernetes-manifests.yaml
 </text>
</entry>
<entry dst="default/paymentservice(Deployment)" id="9" src="0.0.0.0/0">
 <text>
  Configurations affecting the LACK of connectivity between (src)0.0.0.0/0 and (dst)default/paymentservice(Deployment):

(dst)default/paymentservice(Deployment):
Policy Configurations:
paymentservice-netpol: line 271 in file ./fw_rules_tests/policies/microservices-netpols.yaml
Resource Configurations:
default/paymentservice(Deployment): line 304 in file ./fw_rules_tests/podlist/kubernetes-manifests.yaml
 </text>
</entry>
<entry dst="default/productcatalogservice(Deployment)" id="10" src="0.0.0.0/0">
 <text>
  Configurations affecting the LACK of connectivity between (src)0.0.0.0/0 and (dst)default/productcatalogservice(Deployment):

(dst)default/productcatalogservice(Deployment):
Policy Configurations:
productcatalogservice-netpol: line 291 in file ./fw_rules_tests/policies/microservices-netpols.yaml
Resource Configurations:
default/productcatalogservice(Deployment): line 360 in file ./fw_rules_tests/podlist/kubernetes-manifests.yaml
 </text>
</entry>
<entry dst="default/recommendationservice(Deployment)" id="11" src="0.0.0.0/0">
 <text>
  Configurations affecting the LACK of connectivity between (src)0.0.0.0/0 and (dst)default/recommendationservice(Deployment):

(dst)default/recommendationservice(Deployment):
Policy Configurations:
recommendationservice-netpol: line 323 in file ./fw_rules_tests/policies/microservices-netpols.yaml
Resource Configurations:
default/recommendationservice(Deployment): line 144 in file ./fw_rules_tests/podlist/kubernetes-manifests.yaml
 </text>
</entry>
<entry dst="default/redis-cart(Deployment)" id="12" src="0.0.0.0/0">
 <text>
  Configurations affecting the LACK of connectivity between (src)0.0.0.0/0 and (dst)default/redis-cart(Deployment):

(dst)default/redis-cart(Deployment):
Policy Configurations:
redis-cart-netpol: line 357 in file ./fw_rules_tests/policies/microservices-netpols.yaml
Resource Configurations:
default/redis-cart(Deployment): line 637 in file ./fw_rules_tests/podlist/kubernetes-manifests.yaml
 </text>
</entry>
<entry dst="default/shippingservice(Deployment)" id="13" src="0.0.0.0/0">
 <text>
  Configurations affecting the LACK of connectivity between (src)0.0.0.0/0 and (dst)default/shippingservice(Deployment):

(dst)default/shippingservice(Deployment):
Policy Configurations:
shippingservice-netpol: line 377 in file ./fw_rules_tests/policies/microservices-netpols.yaml
Resource Configurations:
default/shippingservice(Deployment): line 579 in file ./fw_rules_tests/podlist/kubernetes-manifests.yaml
 </text>
</entry>
<entry dst="kube-system/kube-dns-livesim(Pod)" id="14" src="0.0.0.0/0">
 <text>
  Configurations affecting the connectivity between (src)0.0.0.0/0 and (dst)kube-system/kube-dns-livesim(Pod):

(dst)kube-system/kube-dns-livesim(Pod):
Policy Configurations:
Default-Policy
Resource Configurations:
kube-system/kube-dns-livesim(Pod): line 9 in file network-config-analyzer/nca/NetworkConfig/LiveSim/dns/dns_pods.yaml
 </text>
</entry>
<entry dst="0.0.0.0/0" id="15" src="default/adservice(Deployment)">
 <text>
  Configurations affecting the LACK of connectivity between (src)default/adservice(Deployment) and (dst)0.0.0.0/0:

(src)default/adservice(Deployment):
Policy Configurations:
adservice-netpol: line 73 in file ./fw_rules_tests/policies/microservices-netpols.yaml
Resource Configurations:
default/adservice(Deployment): line 690 in file ./fw_rules_tests/podlist/kubernetes-manifests.yaml
 </text>
</entry>
<entry dst="default/adservice(Deployment)" id="16" src="default/adservice(Deployment)">
 <text>
  Configurations affecting default/adservice(Deployment):
Policy Configurations:
adservice-netpol: line 73 in file ./fw_rules_tests/policies/microservices-netpols.yaml
Resource Configurations:
default/adservice(Deployment): line 690 in file ./fw_rules_tests/podlist/kubernetes-manifests.yaml
 </text>
</entry>
<entry dst="default/cartservice(Deployment)" id="17" src="default/adservice(Deployment)">
 <text>
  Configurations affecting the LACK of connectivity between (src)default/adservice(Deployment) and (dst)default/cartservice(Deployment):

(src)default/adservice(Deployment):
Policy Configurations:
adservice-netpol: line 73 in file ./fw_rules_tests/policies/microservices-netpols.yaml
Resource Configurations:
default/adservice(Deployment): line 690 in file ./fw_rules_tests/podlist/kubernetes-manifests.yaml

(dst)default/cartservice(Deployment):
Policy Configurations:
cartservice-netpol: line 157 in file ./fw_rules_tests/policies/microservices-netpols.yaml
Resource Configurations:
default/cartservice(Deployment): line 418 in file ./fw_rules_tests/podlist/kubernetes-manifests.yaml
 </text>
</entry>
<entry dst="default/checkoutservice(Deployment)" id="18" src="default/adservice(Deployment)">
 <text>
  Configurations affecting the LACK of connectivity between (src)default/adservice(Deployment) and (dst)default/checkoutservice(Deployment):

(src)default/adservice(Deployment):
Policy Configurations:
adservice-netpol: line 73 in file ./fw_rules_tests/policies/microservices-netpols.yaml
Resource Configurations:
default/adservice(Deployment): line 690 in file ./fw_rules_tests/podlist/kubernetes-manifests.yaml

(dst)default/checkoutservice(Deployment):
Policy Configurations:
checkoutservice-netpol: line 93 in file ./fw_rules_tests/policies/microservices-netpols.yaml
Resource Configurations:
default/checkoutservice(Deployment): line 75 in file ./fw_rules_tests/podlist/kubernetes-manifests.yaml
 </text>
</entry>
<entry dst="default/currencyservice(Deployment)" id="19" src="default/adservice(Deployment)">
 <text>
  Configurations affecting the LACK of connectivity between (src)default/adservice(Deployment) and (dst)default/currencyservice(Deployment):

(src)default/adservice(Deployment):
Policy Configurations:
adservice-netpol: line 73 in file ./fw_rules_tests/policies/microservices-netpols.yaml
Resource Configurations:
default/adservice(Deployment): line 690 in file ./fw_rules_tests/podlist/kubernetes-manifests.yaml

(dst)default/currencyservice(Deployment):
Policy Configurations:
currencyservice-netpol: line 197 in file ./fw_rules_tests/policies/microservices-netpols.yaml
Resource Configurations:
default/currencyservice(Deployment): line 522 in file ./fw_rules_tests/podlist/kubernetes-manifests.yaml
 </text>
</entry>
<entry dst="default/emailservice(Deployment)" id="20" src="default/adservice(Deployment)">
 <text>
  Configurations affecting the LACK of connectivity between (src)default/adservice(Deployment) and (dst)default/emailservice(Deployment):

(src)default/adservice(Deployment):
Policy Configurations:
adservice-netpol: line 73 in file ./fw_rules_tests/policies/microservices-netpols.yaml
Resource Configurations:
default/adservice(Deployment): line 690 in file ./fw_rules_tests/podlist/kubernetes-manifests.yaml

(dst)default/emailservice(Deployment):
Policy Configurations:
emailservice-netpol: line 223 in file ./fw_rules_tests/policies/microservices-netpols.yaml
Resource Configurations:
default/emailservice(Deployment): line 19 in file ./fw_rules_tests/podlist/kubernetes-manifests.yaml
 </text>
</entry>
<entry dst="default/frontend(Deployment)" id="21" src="default/adservice(Deployment)">
 <text>
  Configurations affecting the LACK of connectivity between (src)default/adservice(Deployment) and (dst)default/frontend(Deployment):

(src)default/adservice(Deployment):
Policy Configurations:
adservice-netpol: line 73 in file ./fw_rules_tests/policies/microservices-netpols.yaml
Resource Configurations:
default/adservice(Deployment): line 690 in file ./fw_rules_tests/podlist/kubernetes-manifests.yaml

(dst)default/frontend(Deployment):
Policy Configurations:
frontend-netpol: line 1 in file ./fw_rules_tests/policies/microservices-netpols.yaml
Resource Configurations:
default/frontend(Deployment): line 204 in file ./fw_rules_tests/podlist/kubernetes-manifests.yaml
 </text>
</entry>
<entry dst="default/loadgenerator(Deployment)" id="22" src="default/adservice(Deployment)">
 <text>
  Configurations affecting the LACK of connectivity between (src)default/adservice(Deployment) and (dst)default/loadgenerator(Deployment):

(src)default/adservice(Deployment):
Policy Configurations:
adservice-netpol: line 73 in file ./fw_rules_tests/policies/microservices-netpols.yaml
Resource Configurations:
default/adservice(Deployment): line 690 in file ./fw_rules_tests/podlist/kubernetes-manifests.yaml

(dst)default/loadgenerator(Deployment):
Policy Configurations:
loadgenerator-netpol: line 243 in file ./fw_rules_tests/policies/microservices-netpols.yaml
Resource Configurations:
default/loadgenerator(Deployment): line 471 in file ./fw_rules_tests/podlist/kubernetes-manifests.yaml
 </text>
</entry>
<entry dst="default/paymentservice(Deployment)" id="23" src="default/adservice(Deployment)">
 <text>
  Configurations affecting the LACK of connectivity between (src)default/adservice(Deployment) and (dst)default/paymentservice(Deployment):

(src)default/adservice(Deployment):
Policy Configurations:
adservice-netpol: line 73 in file ./fw_rules_tests/policies/microservices-netpols.yaml
Resource Configurations:
default/adservice(Deployment): line 690 in file ./fw_rules_tests/podlist/kubernetes-manifests.yaml

(dst)default/paymentservice(Deployment):
Policy Configurations:
paymentservice-netpol: line 271 in file ./fw_rules_tests/policies/microservices-netpols.yaml
Resource Configurations:
default/paymentservice(Deployment): line 304 in file ./fw_rules_tests/podlist/kubernetes-manifests.yaml
 </text>
</entry>
<entry dst="default/productcatalogservice(Deployment)" id="24" src="default/adservice(Deployment)">
 <text>
  Configurations affecting the LACK of connectivity between (src)default/adservice(Deployment) and (dst)default/productcatalogservice(Deployment):

(src)default/adservice(Deployment):
Policy Configurations:
adservice-netpol: line 73 in file ./fw_rules_tests/policies/microservices-netpols.yaml
Resource Configurations:
default/adservice(Deployment): line 690 in file ./fw_rules_tests/podlist/kubernetes-manifests.yaml

(dst)default/productcatalogservice(Deployment):
Policy Configurations:
productcatalogservice-netpol: line 291 in file ./fw_rules_tests/policies/microservices-netpols.yaml
Resource Configurations:
default/productcatalogservice(Deployment): line 360 in file ./fw_rules_tests/podlist/kubernetes-manifests.yaml
 </text>
</entry>
<entry dst="default/recommendationservice(Deployment)" id="25" src="default/adservice(Deployment)">
 <text>
  Configurations affecting the LACK of connectivity between (src)default/adservice(Deployment) and (dst)default/recommendationservice(Deployment):

(src)default/adservice(Deployment):
Policy Configurations:
adservice-netpol: line 73 in file ./fw_rules_tests/policies/microservices-netpols.yaml
Resource Configurations:
default/adservice(Deployment): line 690 in file ./fw_rules_tests/podlist/kubernetes-manifests.yaml

(dst)default/recommendationservice(Deployment):
Policy Configurations:
recommendationservice-netpol: line 323 in file ./fw_rules_tests/policies/microservices-netpols.yaml
Resource Configurations:
default/recommendationservice(Deployment): line 144 in file ./fw_rules_tests/podlist/kubernetes-manifests.yaml
 </text>
</entry>
<entry dst="default/redis-cart(Deployment)" id="26" src="default/adservice(Deployment)">
 <text>
  Configurations affecting the LACK of connectivity between (src)default/adservice(Deployment) and (dst)default/redis-cart(Deployment):

(src)default/adservice(Deployment):
Policy Configurations:
adservice-netpol: line 73 in file ./fw_rules_tests/policies/microservices-netpols.yaml
Resource Configurations:
default/adservice(Deployment): line 690 in file ./fw_rules_tests/podlist/kubernetes-manifests.yaml

(dst)default/redis-cart(Deployment):
Policy Configurations:
redis-cart-netpol: line 357 in file ./fw_rules_tests/policies/microservices-netpols.yaml
Resource Configurations:
default/redis-cart(Deployment): line 637 in file ./fw_rules_tests/podlist/kubernetes-manifests.yaml
 </text>
</entry>
<entry dst="default/shippingservice(Deployment)" id="27" src="default/adservice(Deployment)">
 <text>
  Configurations affecting the LACK of connectivity between (src)default/adservice(Deployment) and (dst)default/shippingservice(Deployment):

(src)default/adservice(Deployment):
Policy Configurations:
adservice-netpol: line 73 in file ./fw_rules_tests/policies/microservices-netpols.yaml
Resource Configurations:
default/adservice(Deployment): line 690 in file ./fw_rules_tests/podlist/kubernetes-manifests.yaml

(dst)default/shippingservice(Deployment):
Policy Configurations:
shippingservice-netpol: line 377 in file ./fw_rules_tests/policies/microservices-netpols.yaml
Resource Configurations:
default/shippingservice(Deployment): line 579 in file ./fw_rules_tests/podlist/kubernetes-manifests.yaml
 </text>
</entry>
<entry dst="kube-system/kube-dns-livesim(Pod)" id="28" src="default/adservice(Deployment)">
 <text>
  Configurations affecting the LACK of connectivity between (src)default/adservice(Deployment) and (dst)kube-system/kube-dns-livesim(Pod):

(src)default/adservice(Deployment):
Policy Configurations:
adservice-netpol: line 73 in file ./fw_rules_tests/policies/microservices-netpols.yaml
Resource Configurations:
default/adservice(Deployment): line 690 in file ./fw_rules_tests/podlist/kubernetes-manifests.yaml

(dst)kube-system/kube-dns-livesim(Pod):
Policy Configurations:
Default-Policy
Resource Configurations:
kube-system/kube-dns-livesim(Pod): line 9 in file network-config-analyzer/nca/NetworkConfig/LiveSim/dns/dns_pods.yaml
 </text>
</entry>
<entry dst="0.0.0.0/0" id="29" src="default/cartservice(Deployment)">
 <text>
  Configurations affecting the LACK of connectivity between (src)default/cartservice(Deployment) and (dst)0.0.0.0/0:

(src)default/cartservice(Deployment):
Policy Configurations:
cartservice-netpol: line 157 in file ./fw_rules_tests/policies/microservices-netpols.yaml
Resource Configurations:
default/cartservice(Deployment): line 418 in file ./fw_rules_tests/podlist/kubernetes-manifests.yaml
 </text>
</entry>
<entry dst="default/adservice(Deployment)" id="30" src="default/cartservice(Deployment)">
 <text>
  Configurations affecting the LACK of connectivity between (src)default/cartservice(Deployment) and (dst)default/adservice(Deployment):

(src)default/cartservice(Deployment):
Policy Configurations:
cartservice-netpol: line 157 in file ./fw_rules_tests/policies/microservices-netpols.yaml
Resource Configurations:
default/cartservice(Deployment): line 418 in file ./fw_rules_tests/podlist/kubernetes-manifests.yaml

(dst)default/adservice(Deployment):
Policy Configurations:
adservice-netpol: line 73 in file ./fw_rules_tests/policies/microservices-netpols.yaml
Resource Configurations:
default/adservice(Deployment): line 690 in file ./fw_rules_tests/podlist/kubernetes-manifests.yaml
 </text>
</entry>
<entry dst="default/cartservice(Deployment)" id="31" src="default/cartservice(Deployment)">
 <text>
  Configurations affecting default/cartservice(Deployment):
Policy Configurations:
cartservice-netpol: line 157 in file ./fw_rules_tests/policies/microservices-netpols.yaml
Resource Configurations:
default/cartservice(Deployment): line 418 in file ./fw_rules_tests/podlist/kubernetes-manifests.yaml
 </text>
</entry>
<entry dst="default/checkoutservice(Deployment)" id="32" src="default/cartservice(Deployment)">
 <text>
  Configurations affecting the LACK of connectivity between (src)default/cartservice(Deployment) and (dst)default/checkoutservice(Deployment):

(src)default/cartservice(Deployment):
Policy Configurations:
cartservice-netpol: line 157 in file ./fw_rules_tests/policies/microservices-netpols.yaml
Resource Configurations:
default/cartservice(Deployment): line 418 in file ./fw_rules_tests/podlist/kubernetes-manifests.yaml

(dst)default/checkoutservice(Deployment):
Policy Configurations:
checkoutservice-netpol: line 93 in file ./fw_rules_tests/policies/microservices-netpols.yaml
Resource Configurations:
default/checkoutservice(Deployment): line 75 in file ./fw_rules_tests/podlist/kubernetes-manifests.yaml
 </text>
</entry>
<entry dst="default/currencyservice(Deployment)" id="33" src="default/cartservice(Deployment)">
 <text>
  Configurations affecting the LACK of connectivity between (src)default/cartservice(Deployment) and (dst)default/currencyservice(Deployment):

(src)default/cartservice(Deployment):
Policy Configurations:
cartservice-netpol: line 157 in file ./fw_rules_tests/policies/microservices-netpols.yaml
Resource Configurations:
default/cartservice(Deployment): line 418 in file ./fw_rules_tests/podlist/kubernetes-manifests.yaml

(dst)default/currencyservice(Deployment):
Policy Configurations:
currencyservice-netpol: line 197 in file ./fw_rules_tests/policies/microservices-netpols.yaml
Resource Configurations:
default/currencyservice(Deployment): line 522 in file ./fw_rules_tests/podlist/kubernetes-manifests.yaml
 </text>
</entry>
<entry dst="default/emailservice(Deployment)" id="34" src="default/cartservice(Deployment)">
 <text>
  Configurations affecting the LACK of connectivity between (src)default/cartservice(Deployment) and (dst)default/emailservice(Deployment):

(src)default/cartservice(Deployment):
Policy Configurations:
cartservice-netpol: line 157 in file ./fw_rules_tests/policies/microservices-netpols.yaml
Resource Configurations:
default/cartservice(Deployment): line 418 in file ./fw_rules_tests/podlist/kubernetes-manifests.yaml

(dst)default/emailservice(Deployment):
Policy Configurations:
emailservice-netpol: line 223 in file ./fw_rules_tests/policies/microservices-netpols.yaml
Resource Configurations:
default/emailservice(Deployment): line 19 in file ./fw_rules_tests/podlist/kubernetes-manifests.yaml
 </text>
</entry>
<entry dst="default/frontend(Deployment)" id="35" src="default/cartservice(Deployment)">
 <text>
  Configurations affecting the LACK of connectivity between (src)default/cartservice(Deployment) and (dst)default/frontend(Deployment):

(src)default/cartservice(Deployment):
Policy Configurations:
cartservice-netpol: line 157 in file ./fw_rules_tests/policies/microservices-netpols.yaml
Resource Configurations:
default/cartservice(Deployment): line 418 in file ./fw_rules_tests/podlist/kubernetes-manifests.yaml

(dst)default/frontend(Deployment):
Policy Configurations:
frontend-netpol: line 1 in file ./fw_rules_tests/policies/microservices-netpols.yaml
Resource Configurations:
default/frontend(Deployment): line 204 in file ./fw_rules_tests/podlist/kubernetes-manifests.yaml
 </text>
</entry>
<entry dst="default/loadgenerator(Deployment)" id="36" src="default/cartservice(Deployment)">
 <text>
  Configurations affecting the LACK of connectivity between (src)default/cartservice(Deployment) and (dst)default/loadgenerator(Deployment):

(src)default/cartservice(Deployment):
Policy Configurations:
cartservice-netpol: line 157 in file ./fw_rules_tests/policies/microservices-netpols.yaml
Resource Configurations:
default/cartservice(Deployment): line 418 in file ./fw_rules_tests/podlist/kubernetes-manifests.yaml

(dst)default/loadgenerator(Deployment):
Policy Configurations:
loadgenerator-netpol: line 243 in file ./fw_rules_tests/policies/microservices-netpols.yaml
Resource Configurations:
default/loadgenerator(Deployment): line 471 in file ./fw_rules_tests/podlist/kubernetes-manifests.yaml
 </text>
</entry>
<entry dst="default/paymentservice(Deployment)" id="37" src="default/cartservice(Deployment)">
 <text>
  Configurations affecting the LACK of connectivity between (src)default/cartservice(Deployment) and (dst)default/paymentservice(Deployment):

(src)default/cartservice(Deployment):
Policy Configurations:
cartservice-netpol: line 157 in file ./fw_rules_tests/policies/microservices-netpols.yaml
Resource Configurations:
default/cartservice(Deployment): line 418 in file ./fw_rules_tests/podlist/kubernetes-manifests.yaml

(dst)default/paymentservice(Deployment):
Policy Configurations:
paymentservice-netpol: line 271 in file ./fw_rules_tests/policies/microservices-netpols.yaml
Resource Configurations:
default/paymentservice(Deployment): line 304 in file ./fw_rules_tests/podlist/kubernetes-manifests.yaml
 </text>
</entry>
<entry dst="default/productcatalogservice(Deployment)" id="38" src="default/cartservice(Deployment)">
 <text>
  Configurations affecting the LACK of connectivity between (src)default/cartservice(Deployment) and (dst)default/productcatalogservice(Deployment):

(src)default/cartservice(Deployment):
Policy Configurations:
cartservice-netpol: line 157 in file ./fw_rules_tests/policies/microservices-netpols.yaml
Resource Configurations:
default/cartservice(Deployment): line 418 in file ./fw_rules_tests/podlist/kubernetes-manifests.yaml

(dst)default/productcatalogservice(Deployment):
Policy Configurations:
productcatalogservice-netpol: line 291 in file ./fw_rules_tests/policies/microservices-netpols.yaml
Resource Configurations:
default/productcatalogservice(Deployment): line 360 in file ./fw_rules_tests/podlist/kubernetes-manifests.yaml
 </text>
</entry>
<entry dst="default/recommendationservice(Deployment)" id="39" src="default/cartservice(Deployment)">
 <text>
  Configurations affecting the LACK of connectivity between (src)default/cartservice(Deployment) and (dst)default/recommendationservice(Deployment):

(src)default/cartservice(Deployment):
Policy Configurations:
cartservice-netpol: line 157 in file ./fw_rules_tests/policies/microservices-netpols.yaml
Resource Configurations:
default/cartservice(Deployment): line 418 in file ./fw_rules_tests/podlist/kubernetes-manifests.yaml

(dst)default/recommendationservice(Deployment):
Policy Configurations:
recommendationservice-netpol: line 323 in file ./fw_rules_tests/policies/microservices-netpols.yaml
Resource Configurations:
default/recommendationservice(Deployment): line 144 in file ./fw_rules_tests/podlist/kubernetes-manifests.yaml
 </text>
</entry>
<entry dst="default/redis-cart(Deployment)" id="40" src="default/cartservice(Deployment)">
 <text>
  Configurations affecting the connectivity between (src)default/cartservice(Deployment) and (dst)default/redis-cart(Deployment):

(src)default/cartservice(Deployment):
Policy Configurations:
cartservice-netpol: line 157 in file ./fw_rules_tests/policies/microservices-netpols.yaml
Resource Configurations:
default/cartservice(Deployment): line 418 in file ./fw_rules_tests/podlist/kubernetes-manifests.yaml

(dst)default/redis-cart(Deployment):
Policy Configurations:
redis-cart-netpol: line 357 in file ./fw_rules_tests/policies/microservices-netpols.yaml
Resource Configurations:
default/redis-cart(Deployment): line 637 in file ./fw_rules_tests/podlist/kubernetes-manifests.yaml
 </text>
</entry>
<entry dst="default/shippingservice(Deployment)" id="41" src="default/cartservice(Deployment)">
 <text>
  Configurations affecting the LACK of connectivity between (src)default/cartservice(Deployment) and (dst)default/shippingservice(Deployment):

(src)default/cartservice(Deployment):
Policy Configurations:
cartservice-netpol: line 157 in file ./fw_rules_tests/policies/microservices-netpols.yaml
Resource Configurations:
default/cartservice(Deployment): line 418 in file ./fw_rules_tests/podlist/kubernetes-manifests.yaml

(dst)default/shippingservice(Deployment):
Policy Configurations:
shippingservice-netpol: line 377 in file ./fw_rules_tests/policies/microservices-netpols.yaml
Resource Configurations:
default/shippingservice(Deployment): line 579 in file ./fw_rules_tests/podlist/kubernetes-manifests.yaml
 </text>
</entry>
<entry dst="kube-system/kube-dns-livesim(Pod)" id="42" src="default/cartservice(Deployment)">
 <text>
  Configurations affecting the connectivity between (src)default/cartservice(Deployment) and (dst)kube-system/kube-dns-livesim(Pod):

(src)default/cartservice(Deployment):
Policy Configurations:
cartservice-netpol: line 157 in file ./fw_rules_tests/policies/microservices-netpols.yaml
Resource Configurations:
default/cartservice(Deployment): line 418 in file ./fw_rules_tests/podlist/kubernetes-manifests.yaml

(dst)kube-system/kube-dns-livesim(Pod):
Policy Configurations:
Default-Policy
Resource Configurations:
kube-system/kube-dns-livesim(Pod): line 9 in file network-config-analyzer/nca/NetworkConfig/LiveSim/dns/dns_pods.yaml
 </text>
</entry>
<entry dst="0.0.0.0/0" id="43" src="default/checkoutservice(Deployment)">
 <text>
  Configurations affecting the LACK of connectivity between (src)default/checkoutservice(Deployment) and (dst)0.0.0.0/0:

(src)default/checkoutservice(Deployment):
Policy Configurations:
checkoutservice-netpol: line 93 in file ./fw_rules_tests/policies/microservices-netpols.yaml
Resource Configurations:
default/checkoutservice(Deployment): line 75 in file ./fw_rules_tests/podlist/kubernetes-manifests.yaml
 </text>
</entry>
<entry dst="default/adservice(Deployment)" id="44" src="default/checkoutservice(Deployment)">
 <text>
  Configurations affecting the LACK of connectivity between (src)default/checkoutservice(Deployment) and (dst)default/adservice(Deployment):

(src)default/checkoutservice(Deployment):
Policy Configurations:
checkoutservice-netpol: line 93 in file ./fw_rules_tests/policies/microservices-netpols.yaml
Resource Configurations:
default/checkoutservice(Deployment): line 75 in file ./fw_rules_tests/podlist/kubernetes-manifests.yaml

(dst)default/adservice(Deployment):
Policy Configurations:
adservice-netpol: line 73 in file ./fw_rules_tests/policies/microservices-netpols.yaml
Resource Configurations:
default/adservice(Deployment): line 690 in file ./fw_rules_tests/podlist/kubernetes-manifests.yaml
 </text>
</entry>
<entry dst="default/cartservice(Deployment)" id="45" src="default/checkoutservice(Deployment)">
 <text>
  Configurations affecting the connectivity between (src)default/checkoutservice(Deployment) and (dst)default/cartservice(Deployment):

(src)default/checkoutservice(Deployment):
Policy Configurations:
checkoutservice-netpol: line 93 in file ./fw_rules_tests/policies/microservices-netpols.yaml
Resource Configurations:
default/checkoutservice(Deployment): line 75 in file ./fw_rules_tests/podlist/kubernetes-manifests.yaml

(dst)default/cartservice(Deployment):
Policy Configurations:
cartservice-netpol: line 157 in file ./fw_rules_tests/policies/microservices-netpols.yaml
Resource Configurations:
default/cartservice(Deployment): line 418 in file ./fw_rules_tests/podlist/kubernetes-manifests.yaml
 </text>
</entry>
<entry dst="default/checkoutservice(Deployment)" id="46" src="default/checkoutservice(Deployment)">
 <text>
  Configurations affecting default/checkoutservice(Deployment):
Policy Configurations:
checkoutservice-netpol: line 93 in file ./fw_rules_tests/policies/microservices-netpols.yaml
Resource Configurations:
default/checkoutservice(Deployment): line 75 in file ./fw_rules_tests/podlist/kubernetes-manifests.yaml
 </text>
</entry>
<entry dst="default/currencyservice(Deployment)" id="47" src="default/checkoutservice(Deployment)">
 <text>
  Configurations affecting the connectivity between (src)default/checkoutservice(Deployment) and (dst)default/currencyservice(Deployment):

(src)default/checkoutservice(Deployment):
Policy Configurations:
checkoutservice-netpol: line 93 in file ./fw_rules_tests/policies/microservices-netpols.yaml
Resource Configurations:
default/checkoutservice(Deployment): line 75 in file ./fw_rules_tests/podlist/kubernetes-manifests.yaml

(dst)default/currencyservice(Deployment):
Policy Configurations:
currencyservice-netpol: line 197 in file ./fw_rules_tests/policies/microservices-netpols.yaml
Resource Configurations:
default/currencyservice(Deployment): line 522 in file ./fw_rules_tests/podlist/kubernetes-manifests.yaml
 </text>
</entry>
<entry dst="default/emailservice(Deployment)" id="48" src="default/checkoutservice(Deployment)">
 <text>
  Configurations affecting the connectivity between (src)default/checkoutservice(Deployment) and (dst)default/emailservice(Deployment):

(src)default/checkoutservice(Deployment):
Policy Configurations:
checkoutservice-netpol: line 93 in file ./fw_rules_tests/policies/microservices-netpols.yaml
Resource Configurations:
default/checkoutservice(Deployment): line 75 in file ./fw_rules_tests/podlist/kubernetes-manifests.yaml

(dst)default/emailservice(Deployment):
Policy Configurations:
emailservice-netpol: line 223 in file ./fw_rules_tests/policies/microservices-netpols.yaml
Resource Configurations:
default/emailservice(Deployment): line 19 in file ./fw_rules_tests/podlist/kubernetes-manifests.yaml
 </text>
</entry>
<entry dst="default/frontend(Deployment)" id="49" src="default/checkoutservice(Deployment)">
 <text>
  Configurations affecting the LACK of connectivity between (src)default/checkoutservice(Deployment) and (dst)default/frontend(Deployment):

(src)default/checkoutservice(Deployment):
Policy Configurations:
checkoutservice-netpol: line 93 in file ./fw_rules_tests/policies/microservices-netpols.yaml
Resource Configurations:
default/checkoutservice(Deployment): line 75 in file ./fw_rules_tests/podlist/kubernetes-manifests.yaml

(dst)default/frontend(Deployment):
Policy Configurations:
frontend-netpol: line 1 in file ./fw_rules_tests/policies/microservices-netpols.yaml
Resource Configurations:
default/frontend(Deployment): line 204 in file ./fw_rules_tests/podlist/kubernetes-manifests.yaml
 </text>
</entry>
<entry dst="default/loadgenerator(Deployment)" id="50" src="default/checkoutservice(Deployment)">
 <text>
  Configurations affecting the LACK of connectivity between (src)default/checkoutservice(Deployment) and (dst)default/loadgenerator(Deployment):

(src)default/checkoutservice(Deployment):
Policy Configurations:
checkoutservice-netpol: line 93 in file ./fw_rules_tests/policies/microservices-netpols.yaml
Resource Configurations:
default/checkoutservice(Deployment): line 75 in file ./fw_rules_tests/podlist/kubernetes-manifests.yaml

(dst)default/loadgenerator(Deployment):
Policy Configurations:
loadgenerator-netpol: line 243 in file ./fw_rules_tests/policies/microservices-netpols.yaml
Resource Configurations:
default/loadgenerator(Deployment): line 471 in file ./fw_rules_tests/podlist/kubernetes-manifests.yaml
 </text>
</entry>
<entry dst="default/paymentservice(Deployment)" id="51" src="default/checkoutservice(Deployment)">
 <text>
  Configurations affecting the connectivity between (src)default/checkoutservice(Deployment) and (dst)default/paymentservice(Deployment):

(src)default/checkoutservice(Deployment):
Policy Configurations:
checkoutservice-netpol: line 93 in file ./fw_rules_tests/policies/microservices-netpols.yaml
Resource Configurations:
default/checkoutservice(Deployment): line 75 in file ./fw_rules_tests/podlist/kubernetes-manifests.yaml

(dst)default/paymentservice(Deployment):
Policy Configurations:
paymentservice-netpol: line 271 in file ./fw_rules_tests/policies/microservices-netpols.yaml
Resource Configurations:
default/paymentservice(Deployment): line 304 in file ./fw_rules_tests/podlist/kubernetes-manifests.yaml
 </text>
</entry>
<entry dst="default/productcatalogservice(Deployment)" id="52" src="default/checkoutservice(Deployment)">
 <text>
  Configurations affecting the connectivity between (src)default/checkoutservice(Deployment) and (dst)default/productcatalogservice(Deployment):

(src)default/checkoutservice(Deployment):
Policy Configurations:
checkoutservice-netpol: line 93 in file ./fw_rules_tests/policies/microservices-netpols.yaml
Resource Configurations:
default/checkoutservice(Deployment): line 75 in file ./fw_rules_tests/podlist/kubernetes-manifests.yaml

(dst)default/productcatalogservice(Deployment):
Policy Configurations:
productcatalogservice-netpol: line 291 in file ./fw_rules_tests/policies/microservices-netpols.yaml
Resource Configurations:
default/productcatalogservice(Deployment): line 360 in file ./fw_rules_tests/podlist/kubernetes-manifests.yaml
 </text>
</entry>
<entry dst="default/recommendationservice(Deployment)" id="53" src="default/checkoutservice(Deployment)">
 <text>
  Configurations affecting the LACK of connectivity between (src)default/checkoutservice(Deployment) and (dst)default/recommendationservice(Deployment):

(src)default/checkoutservice(Deployment):
Policy Configurations:
checkoutservice-netpol: line 93 in file ./fw_rules_tests/policies/microservices-netpols.yaml
Resource Configurations:
default/checkoutservice(Deployment): line 75 in file ./fw_rules_tests/podlist/kubernetes-manifests.yaml

(dst)default/recommendationservice(Deployment):
Policy Configurations:
recommendationservice-netpol: line 323 in file ./fw_rules_tests/policies/microservices-netpols.yaml
Resource Configurations:
default/recommendationservice(Deployment): line 144 in file ./fw_rules_tests/podlist/kubernetes-manifests.yaml
 </text>
</entry>
<entry dst="default/redis-cart(Deployment)" id="54" src="default/checkoutservice(Deployment)">
 <text>
  Configurations affecting the LACK of connectivity between (src)default/checkoutservice(Deployment) and (dst)default/redis-cart(Deployment):

(src)default/checkoutservice(Deployment):
Policy Configurations:
checkoutservice-netpol: line 93 in file ./fw_rules_tests/policies/microservices-netpols.yaml
Resource Configurations:
default/checkoutservice(Deployment): line 75 in file ./fw_rules_tests/podlist/kubernetes-manifests.yaml

(dst)default/redis-cart(Deployment):
Policy Configurations:
redis-cart-netpol: line 357 in file ./fw_rules_tests/policies/microservices-netpols.yaml
Resource Configurations:
default/redis-cart(Deployment): line 637 in file ./fw_rules_tests/podlist/kubernetes-manifests.yaml
 </text>
</entry>
<entry dst="default/shippingservice(Deployment)" id="55" src="default/checkoutservice(Deployment)">
 <text>
  Configurations affecting the connectivity between (src)default/checkoutservice(Deployment) and (dst)default/shippingservice(Deployment):

(src)default/checkoutservice(Deployment):
Policy Configurations:
checkoutservice-netpol: line 93 in file ./fw_rules_tests/policies/microservices-netpols.yaml
Resource Configurations:
default/checkoutservice(Deployment): line 75 in file ./fw_rules_tests/podlist/kubernetes-manifests.yaml

(dst)default/shippingservice(Deployment):
Policy Configurations:
shippingservice-netpol: line 377 in file ./fw_rules_tests/policies/microservices-netpols.yaml
Resource Configurations:
default/shippingservice(Deployment): line 579 in file ./fw_rules_tests/podlist/kubernetes-manifests.yaml
 </text>
</entry>
<entry dst="kube-system/kube-dns-livesim(Pod)" id="56" src="default/checkoutservice(Deployment)">
 <text>
  Configurations affecting the connectivity between (src)default/checkoutservice(Deployment) and (dst)kube-system/kube-dns-livesim(Pod):

(src)default/checkoutservice(Deployment):
Policy Configurations:
checkoutservice-netpol: line 93 in file ./fw_rules_tests/policies/microservices-netpols.yaml
Resource Configurations:
default/checkoutservice(Deployment): line 75 in file ./fw_rules_tests/podlist/kubernetes-manifests.yaml

(dst)kube-system/kube-dns-livesim(Pod):
Policy Configurations:
Default-Policy
Resource Configurations:
kube-system/kube-dns-livesim(Pod): line 9 in file network-config-analyzer/nca/NetworkConfig/LiveSim/dns/dns_pods.yaml
 </text>
</entry>
<entry dst="0.0.0.0/0" id="57" src="default/currencyservice(Deployment)">
 <text>
  Configurations affecting the LACK of connectivity between (src)default/currencyservice(Deployment) and (dst)0.0.0.0/0:

(src)default/currencyservice(Deployment):
Policy Configurations:
currencyservice-netpol: line 197 in file ./fw_rules_tests/policies/microservices-netpols.yaml
Resource Configurations:
default/currencyservice(Deployment): line 522 in file ./fw_rules_tests/podlist/kubernetes-manifests.yaml
 </text>
</entry>
<entry dst="default/adservice(Deployment)" id="58" src="default/currencyservice(Deployment)">
 <text>
  Configurations affecting the LACK of connectivity between (src)default/currencyservice(Deployment) and (dst)default/adservice(Deployment):

(src)default/currencyservice(Deployment):
Policy Configurations:
currencyservice-netpol: line 197 in file ./fw_rules_tests/policies/microservices-netpols.yaml
Resource Configurations:
default/currencyservice(Deployment): line 522 in file ./fw_rules_tests/podlist/kubernetes-manifests.yaml

(dst)default/adservice(Deployment):
Policy Configurations:
adservice-netpol: line 73 in file ./fw_rules_tests/policies/microservices-netpols.yaml
Resource Configurations:
default/adservice(Deployment): line 690 in file ./fw_rules_tests/podlist/kubernetes-manifests.yaml
 </text>
</entry>
<entry dst="default/cartservice(Deployment)" id="59" src="default/currencyservice(Deployment)">
 <text>
  Configurations affecting the LACK of connectivity between (src)default/currencyservice(Deployment) and (dst)default/cartservice(Deployment):

(src)default/currencyservice(Deployment):
Policy Configurations:
currencyservice-netpol: line 197 in file ./fw_rules_tests/policies/microservices-netpols.yaml
Resource Configurations:
default/currencyservice(Deployment): line 522 in file ./fw_rules_tests/podlist/kubernetes-manifests.yaml

(dst)default/cartservice(Deployment):
Policy Configurations:
cartservice-netpol: line 157 in file ./fw_rules_tests/policies/microservices-netpols.yaml
Resource Configurations:
default/cartservice(Deployment): line 418 in file ./fw_rules_tests/podlist/kubernetes-manifests.yaml
 </text>
</entry>
<entry dst="default/checkoutservice(Deployment)" id="60" src="default/currencyservice(Deployment)">
 <text>
  Configurations affecting the LACK of connectivity between (src)default/currencyservice(Deployment) and (dst)default/checkoutservice(Deployment):

(src)default/currencyservice(Deployment):
Policy Configurations:
currencyservice-netpol: line 197 in file ./fw_rules_tests/policies/microservices-netpols.yaml
Resource Configurations:
default/currencyservice(Deployment): line 522 in file ./fw_rules_tests/podlist/kubernetes-manifests.yaml

(dst)default/checkoutservice(Deployment):
Policy Configurations:
checkoutservice-netpol: line 93 in file ./fw_rules_tests/policies/microservices-netpols.yaml
Resource Configurations:
default/checkoutservice(Deployment): line 75 in file ./fw_rules_tests/podlist/kubernetes-manifests.yaml
 </text>
</entry>
<entry dst="default/currencyservice(Deployment)" id="61" src="default/currencyservice(Deployment)">
 <text>
  Configurations affecting default/currencyservice(Deployment):
Policy Configurations:
currencyservice-netpol: line 197 in file ./fw_rules_tests/policies/microservices-netpols.yaml
Resource Configurations:
default/currencyservice(Deployment): line 522 in file ./fw_rules_tests/podlist/kubernetes-manifests.yaml
 </text>
</entry>
<entry dst="default/emailservice(Deployment)" id="62" src="default/currencyservice(Deployment)">
 <text>
  Configurations affecting the LACK of connectivity between (src)default/currencyservice(Deployment) and (dst)default/emailservice(Deployment):

(src)default/currencyservice(Deployment):
Policy Configurations:
currencyservice-netpol: line 197 in file ./fw_rules_tests/policies/microservices-netpols.yaml
Resource Configurations:
default/currencyservice(Deployment): line 522 in file ./fw_rules_tests/podlist/kubernetes-manifests.yaml

(dst)default/emailservice(Deployment):
Policy Configurations:
emailservice-netpol: line 223 in file ./fw_rules_tests/policies/microservices-netpols.yaml
Resource Configurations:
default/emailservice(Deployment): line 19 in file ./fw_rules_tests/podlist/kubernetes-manifests.yaml
 </text>
</entry>
<entry dst="default/frontend(Deployment)" id="63" src="default/currencyservice(Deployment)">
 <text>
  Configurations affecting the LACK of connectivity between (src)default/currencyservice(Deployment) and (dst)default/frontend(Deployment):

(src)default/currencyservice(Deployment):
Policy Configurations:
currencyservice-netpol: line 197 in file ./fw_rules_tests/policies/microservices-netpols.yaml
Resource Configurations:
default/currencyservice(Deployment): line 522 in file ./fw_rules_tests/podlist/kubernetes-manifests.yaml

(dst)default/frontend(Deployment):
Policy Configurations:
frontend-netpol: line 1 in file ./fw_rules_tests/policies/microservices-netpols.yaml
Resource Configurations:
default/frontend(Deployment): line 204 in file ./fw_rules_tests/podlist/kubernetes-manifests.yaml
 </text>
</entry>
<entry dst="default/loadgenerator(Deployment)" id="64" src="default/currencyservice(Deployment)">
 <text>
  Configurations affecting the LACK of connectivity between (src)default/currencyservice(Deployment) and (dst)default/loadgenerator(Deployment):

(src)default/currencyservice(Deployment):
Policy Configurations:
currencyservice-netpol: line 197 in file ./fw_rules_tests/policies/microservices-netpols.yaml
Resource Configurations:
default/currencyservice(Deployment): line 522 in file ./fw_rules_tests/podlist/kubernetes-manifests.yaml

(dst)default/loadgenerator(Deployment):
Policy Configurations:
loadgenerator-netpol: line 243 in file ./fw_rules_tests/policies/microservices-netpols.yaml
Resource Configurations:
default/loadgenerator(Deployment): line 471 in file ./fw_rules_tests/podlist/kubernetes-manifests.yaml
 </text>
</entry>
<entry dst="default/paymentservice(Deployment)" id="65" src="default/currencyservice(Deployment)">
 <text>
  Configurations affecting the LACK of connectivity between (src)default/currencyservice(Deployment) and (dst)default/paymentservice(Deployment):

(src)default/currencyservice(Deployment):
Policy Configurations:
currencyservice-netpol: line 197 in file ./fw_rules_tests/policies/microservices-netpols.yaml
Resource Configurations:
default/currencyservice(Deployment): line 522 in file ./fw_rules_tests/podlist/kubernetes-manifests.yaml

(dst)default/paymentservice(Deployment):
Policy Configurations:
paymentservice-netpol: line 271 in file ./fw_rules_tests/policies/microservices-netpols.yaml
Resource Configurations:
default/paymentservice(Deployment): line 304 in file ./fw_rules_tests/podlist/kubernetes-manifests.yaml
 </text>
</entry>
<entry dst="default/productcatalogservice(Deployment)" id="66" src="default/currencyservice(Deployment)">
 <text>
  Configurations affecting the LACK of connectivity between (src)default/currencyservice(Deployment) and (dst)default/productcatalogservice(Deployment):

(src)default/currencyservice(Deployment):
Policy Configurations:
currencyservice-netpol: line 197 in file ./fw_rules_tests/policies/microservices-netpols.yaml
Resource Configurations:
default/currencyservice(Deployment): line 522 in file ./fw_rules_tests/podlist/kubernetes-manifests.yaml

(dst)default/productcatalogservice(Deployment):
Policy Configurations:
productcatalogservice-netpol: line 291 in file ./fw_rules_tests/policies/microservices-netpols.yaml
Resource Configurations:
default/productcatalogservice(Deployment): line 360 in file ./fw_rules_tests/podlist/kubernetes-manifests.yaml
 </text>
</entry>
<entry dst="default/recommendationservice(Deployment)" id="67" src="default/currencyservice(Deployment)">
 <text>
  Configurations affecting the LACK of connectivity between (src)default/currencyservice(Deployment) and (dst)default/recommendationservice(Deployment):

(src)default/currencyservice(Deployment):
Policy Configurations:
currencyservice-netpol: line 197 in file ./fw_rules_tests/policies/microservices-netpols.yaml
Resource Configurations:
default/currencyservice(Deployment): line 522 in file ./fw_rules_tests/podlist/kubernetes-manifests.yaml

(dst)default/recommendationservice(Deployment):
Policy Configurations:
recommendationservice-netpol: line 323 in file ./fw_rules_tests/policies/microservices-netpols.yaml
Resource Configurations:
default/recommendationservice(Deployment): line 144 in file ./fw_rules_tests/podlist/kubernetes-manifests.yaml
 </text>
</entry>
<entry dst="default/redis-cart(Deployment)" id="68" src="default/currencyservice(Deployment)">
 <text>
  Configurations affecting the LACK of connectivity between (src)default/currencyservice(Deployment) and (dst)default/redis-cart(Deployment):

(src)default/currencyservice(Deployment):
Policy Configurations:
currencyservice-netpol: line 197 in file ./fw_rules_tests/policies/microservices-netpols.yaml
Resource Configurations:
default/currencyservice(Deployment): line 522 in file ./fw_rules_tests/podlist/kubernetes-manifests.yaml

(dst)default/redis-cart(Deployment):
Policy Configurations:
redis-cart-netpol: line 357 in file ./fw_rules_tests/policies/microservices-netpols.yaml
Resource Configurations:
default/redis-cart(Deployment): line 637 in file ./fw_rules_tests/podlist/kubernetes-manifests.yaml
 </text>
</entry>
<entry dst="default/shippingservice(Deployment)" id="69" src="default/currencyservice(Deployment)">
 <text>
  Configurations affecting the LACK of connectivity between (src)default/currencyservice(Deployment) and (dst)default/shippingservice(Deployment):

(src)default/currencyservice(Deployment):
Policy Configurations:
currencyservice-netpol: line 197 in file ./fw_rules_tests/policies/microservices-netpols.yaml
Resource Configurations:
default/currencyservice(Deployment): line 522 in file ./fw_rules_tests/podlist/kubernetes-manifests.yaml

(dst)default/shippingservice(Deployment):
Policy Configurations:
shippingservice-netpol: line 377 in file ./fw_rules_tests/policies/microservices-netpols.yaml
Resource Configurations:
default/shippingservice(Deployment): line 579 in file ./fw_rules_tests/podlist/kubernetes-manifests.yaml
 </text>
</entry>
<entry dst="kube-system/kube-dns-livesim(Pod)" id="70" src="default/currencyservice(Deployment)">
 <text>
  Configurations affecting the LACK of connectivity between (src)default/currencyservice(Deployment) and (dst)kube-system/kube-dns-livesim(Pod):

(src)default/currencyservice(Deployment):
Policy Configurations:
currencyservice-netpol: line 197 in file ./fw_rules_tests/policies/microservices-netpols.yaml
Resource Configurations:
default/currencyservice(Deployment): line 522 in file ./fw_rules_tests/podlist/kubernetes-manifests.yaml

(dst)kube-system/kube-dns-livesim(Pod):
Policy Configurations:
Default-Policy
Resource Configurations:
kube-system/kube-dns-livesim(Pod): line 9 in file network-config-analyzer/nca/NetworkConfig/LiveSim/dns/dns_pods.yaml
 </text>
</entry>
<entry dst="0.0.0.0/0" id="71" src="default/emailservice(Deployment)">
 <text>
  Configurations affecting the LACK of connectivity between (src)default/emailservice(Deployment) and (dst)0.0.0.0/0:

(src)default/emailservice(Deployment):
Policy Configurations:
emailservice-netpol: line 223 in file ./fw_rules_tests/policies/microservices-netpols.yaml
Resource Configurations:
default/emailservice(Deployment): line 19 in file ./fw_rules_tests/podlist/kubernetes-manifests.yaml
 </text>
</entry>
<entry dst="default/adservice(Deployment)" id="72" src="default/emailservice(Deployment)">
 <text>
  Configurations affecting the LACK of connectivity between (src)default/emailservice(Deployment) and (dst)default/adservice(Deployment):

(src)default/emailservice(Deployment):
Policy Configurations:
emailservice-netpol: line 223 in file ./fw_rules_tests/policies/microservices-netpols.yaml
Resource Configurations:
default/emailservice(Deployment): line 19 in file ./fw_rules_tests/podlist/kubernetes-manifests.yaml

(dst)default/adservice(Deployment):
Policy Configurations:
adservice-netpol: line 73 in file ./fw_rules_tests/policies/microservices-netpols.yaml
Resource Configurations:
default/adservice(Deployment): line 690 in file ./fw_rules_tests/podlist/kubernetes-manifests.yaml
 </text>
</entry>
<entry dst="default/cartservice(Deployment)" id="73" src="default/emailservice(Deployment)">
 <text>
  Configurations affecting the LACK of connectivity between (src)default/emailservice(Deployment) and (dst)default/cartservice(Deployment):

(src)default/emailservice(Deployment):
Policy Configurations:
emailservice-netpol: line 223 in file ./fw_rules_tests/policies/microservices-netpols.yaml
Resource Configurations:
default/emailservice(Deployment): line 19 in file ./fw_rules_tests/podlist/kubernetes-manifests.yaml

(dst)default/cartservice(Deployment):
Policy Configurations:
cartservice-netpol: line 157 in file ./fw_rules_tests/policies/microservices-netpols.yaml
Resource Configurations:
default/cartservice(Deployment): line 418 in file ./fw_rules_tests/podlist/kubernetes-manifests.yaml
 </text>
</entry>
<entry dst="default/checkoutservice(Deployment)" id="74" src="default/emailservice(Deployment)">
 <text>
  Configurations affecting the LACK of connectivity between (src)default/emailservice(Deployment) and (dst)default/checkoutservice(Deployment):

(src)default/emailservice(Deployment):
Policy Configurations:
emailservice-netpol: line 223 in file ./fw_rules_tests/policies/microservices-netpols.yaml
Resource Configurations:
default/emailservice(Deployment): line 19 in file ./fw_rules_tests/podlist/kubernetes-manifests.yaml

(dst)default/checkoutservice(Deployment):
Policy Configurations:
checkoutservice-netpol: line 93 in file ./fw_rules_tests/policies/microservices-netpols.yaml
Resource Configurations:
default/checkoutservice(Deployment): line 75 in file ./fw_rules_tests/podlist/kubernetes-manifests.yaml
 </text>
</entry>
<entry dst="default/currencyservice(Deployment)" id="75" src="default/emailservice(Deployment)">
 <text>
  Configurations affecting the LACK of connectivity between (src)default/emailservice(Deployment) and (dst)default/currencyservice(Deployment):

(src)default/emailservice(Deployment):
Policy Configurations:
emailservice-netpol: line 223 in file ./fw_rules_tests/policies/microservices-netpols.yaml
Resource Configurations:
default/emailservice(Deployment): line 19 in file ./fw_rules_tests/podlist/kubernetes-manifests.yaml

(dst)default/currencyservice(Deployment):
Policy Configurations:
currencyservice-netpol: line 197 in file ./fw_rules_tests/policies/microservices-netpols.yaml
Resource Configurations:
default/currencyservice(Deployment): line 522 in file ./fw_rules_tests/podlist/kubernetes-manifests.yaml
 </text>
</entry>
<entry dst="default/emailservice(Deployment)" id="76" src="default/emailservice(Deployment)">
 <text>
  Configurations affecting default/emailservice(Deployment):
Policy Configurations:
emailservice-netpol: line 223 in file ./fw_rules_tests/policies/microservices-netpols.yaml
Resource Configurations:
default/emailservice(Deployment): line 19 in file ./fw_rules_tests/podlist/kubernetes-manifests.yaml
 </text>
</entry>
<entry dst="default/frontend(Deployment)" id="77" src="default/emailservice(Deployment)">
 <text>
  Configurations affecting the LACK of connectivity between (src)default/emailservice(Deployment) and (dst)default/frontend(Deployment):

(src)default/emailservice(Deployment):
Policy Configurations:
emailservice-netpol: line 223 in file ./fw_rules_tests/policies/microservices-netpols.yaml
Resource Configurations:
default/emailservice(Deployment): line 19 in file ./fw_rules_tests/podlist/kubernetes-manifests.yaml

(dst)default/frontend(Deployment):
Policy Configurations:
frontend-netpol: line 1 in file ./fw_rules_tests/policies/microservices-netpols.yaml
Resource Configurations:
default/frontend(Deployment): line 204 in file ./fw_rules_tests/podlist/kubernetes-manifests.yaml
 </text>
</entry>
<entry dst="default/loadgenerator(Deployment)" id="78" src="default/emailservice(Deployment)">
 <text>
  Configurations affecting the LACK of connectivity between (src)default/emailservice(Deployment) and (dst)default/loadgenerator(Deployment):

(src)default/emailservice(Deployment):
Policy Configurations:
emailservice-netpol: line 223 in file ./fw_rules_tests/policies/microservices-netpols.yaml
Resource Configurations:
default/emailservice(Deployment): line 19 in file ./fw_rules_tests/podlist/kubernetes-manifests.yaml

(dst)default/loadgenerator(Deployment):
Policy Configurations:
loadgenerator-netpol: line 243 in file ./fw_rules_tests/policies/microservices-netpols.yaml
Resource Configurations:
default/loadgenerator(Deployment): line 471 in file ./fw_rules_tests/podlist/kubernetes-manifests.yaml
 </text>
</entry>
<entry dst="default/paymentservice(Deployment)" id="79" src="default/emailservice(Deployment)">
 <text>
  Configurations affecting the LACK of connectivity between (src)default/emailservice(Deployment) and (dst)default/paymentservice(Deployment):

(src)default/emailservice(Deployment):
Policy Configurations:
emailservice-netpol: line 223 in file ./fw_rules_tests/policies/microservices-netpols.yaml
Resource Configurations:
default/emailservice(Deployment): line 19 in file ./fw_rules_tests/podlist/kubernetes-manifests.yaml

(dst)default/paymentservice(Deployment):
Policy Configurations:
paymentservice-netpol: line 271 in file ./fw_rules_tests/policies/microservices-netpols.yaml
Resource Configurations:
default/paymentservice(Deployment): line 304 in file ./fw_rules_tests/podlist/kubernetes-manifests.yaml
 </text>
</entry>
<entry dst="default/productcatalogservice(Deployment)" id="80" src="default/emailservice(Deployment)">
 <text>
  Configurations affecting the LACK of connectivity between (src)default/emailservice(Deployment) and (dst)default/productcatalogservice(Deployment):

(src)default/emailservice(Deployment):
Policy Configurations:
emailservice-netpol: line 223 in file ./fw_rules_tests/policies/microservices-netpols.yaml
Resource Configurations:
default/emailservice(Deployment): line 19 in file ./fw_rules_tests/podlist/kubernetes-manifests.yaml

(dst)default/productcatalogservice(Deployment):
Policy Configurations:
productcatalogservice-netpol: line 291 in file ./fw_rules_tests/policies/microservices-netpols.yaml
Resource Configurations:
default/productcatalogservice(Deployment): line 360 in file ./fw_rules_tests/podlist/kubernetes-manifests.yaml
 </text>
</entry>
<entry dst="default/recommendationservice(Deployment)" id="81" src="default/emailservice(Deployment)">
 <text>
  Configurations affecting the LACK of connectivity between (src)default/emailservice(Deployment) and (dst)default/recommendationservice(Deployment):

(src)default/emailservice(Deployment):
Policy Configurations:
emailservice-netpol: line 223 in file ./fw_rules_tests/policies/microservices-netpols.yaml
Resource Configurations:
default/emailservice(Deployment): line 19 in file ./fw_rules_tests/podlist/kubernetes-manifests.yaml

(dst)default/recommendationservice(Deployment):
Policy Configurations:
recommendationservice-netpol: line 323 in file ./fw_rules_tests/policies/microservices-netpols.yaml
Resource Configurations:
default/recommendationservice(Deployment): line 144 in file ./fw_rules_tests/podlist/kubernetes-manifests.yaml
 </text>
</entry>
<entry dst="default/redis-cart(Deployment)" id="82" src="default/emailservice(Deployment)">
 <text>
  Configurations affecting the LACK of connectivity between (src)default/emailservice(Deployment) and (dst)default/redis-cart(Deployment):

(src)default/emailservice(Deployment):
Policy Configurations:
emailservice-netpol: line 223 in file ./fw_rules_tests/policies/microservices-netpols.yaml
Resource Configurations:
default/emailservice(Deployment): line 19 in file ./fw_rules_tests/podlist/kubernetes-manifests.yaml

(dst)default/redis-cart(Deployment):
Policy Configurations:
redis-cart-netpol: line 357 in file ./fw_rules_tests/policies/microservices-netpols.yaml
Resource Configurations:
default/redis-cart(Deployment): line 637 in file ./fw_rules_tests/podlist/kubernetes-manifests.yaml
 </text>
</entry>
<entry dst="default/shippingservice(Deployment)" id="83" src="default/emailservice(Deployment)">
 <text>
  Configurations affecting the LACK of connectivity between (src)default/emailservice(Deployment) and (dst)default/shippingservice(Deployment):

(src)default/emailservice(Deployment):
Policy Configurations:
emailservice-netpol: line 223 in file ./fw_rules_tests/policies/microservices-netpols.yaml
Resource Configurations:
default/emailservice(Deployment): line 19 in file ./fw_rules_tests/podlist/kubernetes-manifests.yaml

(dst)default/shippingservice(Deployment):
Policy Configurations:
shippingservice-netpol: line 377 in file ./fw_rules_tests/policies/microservices-netpols.yaml
Resource Configurations:
default/shippingservice(Deployment): line 579 in file ./fw_rules_tests/podlist/kubernetes-manifests.yaml
 </text>
</entry>
<entry dst="kube-system/kube-dns-livesim(Pod)" id="84" src="default/emailservice(Deployment)">
 <text>
  Configurations affecting the LACK of connectivity between (src)default/emailservice(Deployment) and (dst)kube-system/kube-dns-livesim(Pod):

(src)default/emailservice(Deployment):
Policy Configurations:
emailservice-netpol: line 223 in file ./fw_rules_tests/policies/microservices-netpols.yaml
Resource Configurations:
default/emailservice(Deployment): line 19 in file ./fw_rules_tests/podlist/kubernetes-manifests.yaml

(dst)kube-system/kube-dns-livesim(Pod):
Policy Configurations:
Default-Policy
Resource Configurations:
kube-system/kube-dns-livesim(Pod): line 9 in file network-config-analyzer/nca/NetworkConfig/LiveSim/dns/dns_pods.yaml
 </text>
</entry>
<entry dst="0.0.0.0/0" id="85" src="default/frontend(Deployment)">
 <text>
  Configurations affecting the LACK of connectivity between (src)default/frontend(Deployment) and (dst)0.0.0.0/0:

(src)default/frontend(Deployment):
Policy Configurations:
frontend-netpol: line 1 in file ./fw_rules_tests/policies/microservices-netpols.yaml
Resource Configurations:
default/frontend(Deployment): line 204 in file ./fw_rules_tests/podlist/kubernetes-manifests.yaml
 </text>
</entry>
<entry dst="default/adservice(Deployment)" id="86" src="default/frontend(Deployment)">
 <text>
  Configurations affecting the connectivity between (src)default/frontend(Deployment) and (dst)default/adservice(Deployment):

(src)default/frontend(Deployment):
Policy Configurations:
frontend-netpol: line 1 in file ./fw_rules_tests/policies/microservices-netpols.yaml
Resource Configurations:
default/frontend(Deployment): line 204 in file ./fw_rules_tests/podlist/kubernetes-manifests.yaml

(dst)default/adservice(Deployment):
Policy Configurations:
adservice-netpol: line 73 in file ./fw_rules_tests/policies/microservices-netpols.yaml
Resource Configurations:
default/adservice(Deployment): line 690 in file ./fw_rules_tests/podlist/kubernetes-manifests.yaml
 </text>
</entry>
<entry dst="default/cartservice(Deployment)" id="87" src="default/frontend(Deployment)">
 <text>
  Configurations affecting the connectivity between (src)default/frontend(Deployment) and (dst)default/cartservice(Deployment):

(src)default/frontend(Deployment):
Policy Configurations:
frontend-netpol: line 1 in file ./fw_rules_tests/policies/microservices-netpols.yaml
Resource Configurations:
default/frontend(Deployment): line 204 in file ./fw_rules_tests/podlist/kubernetes-manifests.yaml

(dst)default/cartservice(Deployment):
Policy Configurations:
cartservice-netpol: line 157 in file ./fw_rules_tests/policies/microservices-netpols.yaml
Resource Configurations:
default/cartservice(Deployment): line 418 in file ./fw_rules_tests/podlist/kubernetes-manifests.yaml
 </text>
</entry>
<entry dst="default/checkoutservice(Deployment)" id="88" src="default/frontend(Deployment)">
 <text>
  Configurations affecting the connectivity between (src)default/frontend(Deployment) and (dst)default/checkoutservice(Deployment):

(src)default/frontend(Deployment):
Policy Configurations:
frontend-netpol: line 1 in file ./fw_rules_tests/policies/microservices-netpols.yaml
Resource Configurations:
default/frontend(Deployment): line 204 in file ./fw_rules_tests/podlist/kubernetes-manifests.yaml

(dst)default/checkoutservice(Deployment):
Policy Configurations:
checkoutservice-netpol: line 93 in file ./fw_rules_tests/policies/microservices-netpols.yaml
Resource Configurations:
default/checkoutservice(Deployment): line 75 in file ./fw_rules_tests/podlist/kubernetes-manifests.yaml
 </text>
</entry>
<entry dst="default/currencyservice(Deployment)" id="89" src="default/frontend(Deployment)">
 <text>
  Configurations affecting the connectivity between (src)default/frontend(Deployment) and (dst)default/currencyservice(Deployment):

(src)default/frontend(Deployment):
Policy Configurations:
frontend-netpol: line 1 in file ./fw_rules_tests/policies/microservices-netpols.yaml
Resource Configurations:
default/frontend(Deployment): line 204 in file ./fw_rules_tests/podlist/kubernetes-manifests.yaml

(dst)default/currencyservice(Deployment):
Policy Configurations:
currencyservice-netpol: line 197 in file ./fw_rules_tests/policies/microservices-netpols.yaml
Resource Configurations:
default/currencyservice(Deployment): line 522 in file ./fw_rules_tests/podlist/kubernetes-manifests.yaml
 </text>
</entry>
<entry dst="default/emailservice(Deployment)" id="90" src="default/frontend(Deployment)">
 <text>
  Configurations affecting the LACK of connectivity between (src)default/frontend(Deployment) and (dst)default/emailservice(Deployment):

(src)default/frontend(Deployment):
Policy Configurations:
frontend-netpol: line 1 in file ./fw_rules_tests/policies/microservices-netpols.yaml
Resource Configurations:
default/frontend(Deployment): line 204 in file ./fw_rules_tests/podlist/kubernetes-manifests.yaml

(dst)default/emailservice(Deployment):
Policy Configurations:
emailservice-netpol: line 223 in file ./fw_rules_tests/policies/microservices-netpols.yaml
Resource Configurations:
default/emailservice(Deployment): line 19 in file ./fw_rules_tests/podlist/kubernetes-manifests.yaml
 </text>
</entry>
<entry dst="default/frontend(Deployment)" id="91" src="default/frontend(Deployment)">
 <text>
  Configurations affecting default/frontend(Deployment):
Policy Configurations:
frontend-netpol: line 1 in file ./fw_rules_tests/policies/microservices-netpols.yaml
Resource Configurations:
default/frontend(Deployment): line 204 in file ./fw_rules_tests/podlist/kubernetes-manifests.yaml
 </text>
</entry>
<entry dst="default/loadgenerator(Deployment)" id="92" src="default/frontend(Deployment)">
 <text>
  Configurations affecting the LACK of connectivity between (src)default/frontend(Deployment) and (dst)default/loadgenerator(Deployment):

(src)default/frontend(Deployment):
Policy Configurations:
frontend-netpol: line 1 in file ./fw_rules_tests/policies/microservices-netpols.yaml
Resource Configurations:
default/frontend(Deployment): line 204 in file ./fw_rules_tests/podlist/kubernetes-manifests.yaml

(dst)default/loadgenerator(Deployment):
Policy Configurations:
loadgenerator-netpol: line 243 in file ./fw_rules_tests/policies/microservices-netpols.yaml
Resource Configurations:
default/loadgenerator(Deployment): line 471 in file ./fw_rules_tests/podlist/kubernetes-manifests.yaml
 </text>
</entry>
<entry dst="default/paymentservice(Deployment)" id="93" src="default/frontend(Deployment)">
 <text>
  Configurations affecting the LACK of connectivity between (src)default/frontend(Deployment) and (dst)default/paymentservice(Deployment):

(src)default/frontend(Deployment):
Policy Configurations:
frontend-netpol: line 1 in file ./fw_rules_tests/policies/microservices-netpols.yaml
Resource Configurations:
default/frontend(Deployment): line 204 in file ./fw_rules_tests/podlist/kubernetes-manifests.yaml

(dst)default/paymentservice(Deployment):
Policy Configurations:
paymentservice-netpol: line 271 in file ./fw_rules_tests/policies/microservices-netpols.yaml
Resource Configurations:
default/paymentservice(Deployment): line 304 in file ./fw_rules_tests/podlist/kubernetes-manifests.yaml
 </text>
</entry>
<entry dst="default/productcatalogservice(Deployment)" id="94" src="default/frontend(Deployment)">
 <text>
  Configurations affecting the connectivity between (src)default/frontend(Deployment) and (dst)default/productcatalogservice(Deployment):

(src)default/frontend(Deployment):
Policy Configurations:
frontend-netpol: line 1 in file ./fw_rules_tests/policies/microservices-netpols.yaml
Resource Configurations:
default/frontend(Deployment): line 204 in file ./fw_rules_tests/podlist/kubernetes-manifests.yaml

(dst)default/productcatalogservice(Deployment):
Policy Configurations:
productcatalogservice-netpol: line 291 in file ./fw_rules_tests/policies/microservices-netpols.yaml
Resource Configurations:
default/productcatalogservice(Deployment): line 360 in file ./fw_rules_tests/podlist/kubernetes-manifests.yaml
 </text>
</entry>
<entry dst="default/recommendationservice(Deployment)" id="95" src="default/frontend(Deployment)">
 <text>
  Configurations affecting the connectivity between (src)default/frontend(Deployment) and (dst)default/recommendationservice(Deployment):

(src)default/frontend(Deployment):
Policy Configurations:
frontend-netpol: line 1 in file ./fw_rules_tests/policies/microservices-netpols.yaml
Resource Configurations:
default/frontend(Deployment): line 204 in file ./fw_rules_tests/podlist/kubernetes-manifests.yaml

(dst)default/recommendationservice(Deployment):
Policy Configurations:
recommendationservice-netpol: line 323 in file ./fw_rules_tests/policies/microservices-netpols.yaml
Resource Configurations:
default/recommendationservice(Deployment): line 144 in file ./fw_rules_tests/podlist/kubernetes-manifests.yaml
 </text>
</entry>
<entry dst="default/redis-cart(Deployment)" id="96" src="default/frontend(Deployment)">
 <text>
  Configurations affecting the LACK of connectivity between (src)default/frontend(Deployment) and (dst)default/redis-cart(Deployment):

(src)default/frontend(Deployment):
Policy Configurations:
frontend-netpol: line 1 in file ./fw_rules_tests/policies/microservices-netpols.yaml
Resource Configurations:
default/frontend(Deployment): line 204 in file ./fw_rules_tests/podlist/kubernetes-manifests.yaml

(dst)default/redis-cart(Deployment):
Policy Configurations:
redis-cart-netpol: line 357 in file ./fw_rules_tests/policies/microservices-netpols.yaml
Resource Configurations:
default/redis-cart(Deployment): line 637 in file ./fw_rules_tests/podlist/kubernetes-manifests.yaml
 </text>
</entry>
<entry dst="default/shippingservice(Deployment)" id="97" src="default/frontend(Deployment)">
 <text>
  Configurations affecting the connectivity between (src)default/frontend(Deployment) and (dst)default/shippingservice(Deployment):

(src)default/frontend(Deployment):
Policy Configurations:
frontend-netpol: line 1 in file ./fw_rules_tests/policies/microservices-netpols.yaml
Resource Configurations:
default/frontend(Deployment): line 204 in file ./fw_rules_tests/podlist/kubernetes-manifests.yaml

(dst)default/shippingservice(Deployment):
Policy Configurations:
shippingservice-netpol: line 377 in file ./fw_rules_tests/policies/microservices-netpols.yaml
Resource Configurations:
default/shippingservice(Deployment): line 579 in file ./fw_rules_tests/podlist/kubernetes-manifests.yaml
 </text>
</entry>
<entry dst="kube-system/kube-dns-livesim(Pod)" id="98" src="default/frontend(Deployment)">
 <text>
  Configurations affecting the connectivity between (src)default/frontend(Deployment) and (dst)kube-system/kube-dns-livesim(Pod):

(src)default/frontend(Deployment):
Policy Configurations:
frontend-netpol: line 1 in file ./fw_rules_tests/policies/microservices-netpols.yaml
Resource Configurations:
default/frontend(Deployment): line 204 in file ./fw_rules_tests/podlist/kubernetes-manifests.yaml

(dst)kube-system/kube-dns-livesim(Pod):
Policy Configurations:
Default-Policy
Resource Configurations:
kube-system/kube-dns-livesim(Pod): line 9 in file network-config-analyzer/nca/NetworkConfig/LiveSim/dns/dns_pods.yaml
 </text>
</entry>
<entry dst="0.0.0.0/0" id="99" src="default/loadgenerator(Deployment)">
 <text>
  Configurations affecting the LACK of connectivity between (src)default/loadgenerator(Deployment) and (dst)0.0.0.0/0:

(src)default/loadgenerator(Deployment):
Policy Configurations:
loadgenerator-netpol: line 243 in file ./fw_rules_tests/policies/microservices-netpols.yaml
Resource Configurations:
default/loadgenerator(Deployment): line 471 in file ./fw_rules_tests/podlist/kubernetes-manifests.yaml
 </text>
</entry>
<entry dst="default/adservice(Deployment)" id="100" src="default/loadgenerator(Deployment)">
 <text>
  Configurations affecting the LACK of connectivity between (src)default/loadgenerator(Deployment) and (dst)default/adservice(Deployment):

(src)default/loadgenerator(Deployment):
Policy Configurations:
loadgenerator-netpol: line 243 in file ./fw_rules_tests/policies/microservices-netpols.yaml
Resource Configurations:
default/loadgenerator(Deployment): line 471 in file ./fw_rules_tests/podlist/kubernetes-manifests.yaml

(dst)default/adservice(Deployment):
Policy Configurations:
adservice-netpol: line 73 in file ./fw_rules_tests/policies/microservices-netpols.yaml
Resource Configurations:
default/adservice(Deployment): line 690 in file ./fw_rules_tests/podlist/kubernetes-manifests.yaml
 </text>
</entry>
<entry dst="default/cartservice(Deployment)" id="101" src="default/loadgenerator(Deployment)">
 <text>
  Configurations affecting the LACK of connectivity between (src)default/loadgenerator(Deployment) and (dst)default/cartservice(Deployment):

(src)default/loadgenerator(Deployment):
Policy Configurations:
loadgenerator-netpol: line 243 in file ./fw_rules_tests/policies/microservices-netpols.yaml
Resource Configurations:
default/loadgenerator(Deployment): line 471 in file ./fw_rules_tests/podlist/kubernetes-manifests.yaml

(dst)default/cartservice(Deployment):
Policy Configurations:
cartservice-netpol: line 157 in file ./fw_rules_tests/policies/microservices-netpols.yaml
Resource Configurations:
default/cartservice(Deployment): line 418 in file ./fw_rules_tests/podlist/kubernetes-manifests.yaml
 </text>
</entry>
<entry dst="default/checkoutservice(Deployment)" id="102" src="default/loadgenerator(Deployment)">
 <text>
  Configurations affecting the LACK of connectivity between (src)default/loadgenerator(Deployment) and (dst)default/checkoutservice(Deployment):

(src)default/loadgenerator(Deployment):
Policy Configurations:
loadgenerator-netpol: line 243 in file ./fw_rules_tests/policies/microservices-netpols.yaml
Resource Configurations:
default/loadgenerator(Deployment): line 471 in file ./fw_rules_tests/podlist/kubernetes-manifests.yaml

(dst)default/checkoutservice(Deployment):
Policy Configurations:
checkoutservice-netpol: line 93 in file ./fw_rules_tests/policies/microservices-netpols.yaml
Resource Configurations:
default/checkoutservice(Deployment): line 75 in file ./fw_rules_tests/podlist/kubernetes-manifests.yaml
 </text>
</entry>
<entry dst="default/currencyservice(Deployment)" id="103" src="default/loadgenerator(Deployment)">
 <text>
  Configurations affecting the LACK of connectivity between (src)default/loadgenerator(Deployment) and (dst)default/currencyservice(Deployment):

(src)default/loadgenerator(Deployment):
Policy Configurations:
loadgenerator-netpol: line 243 in file ./fw_rules_tests/policies/microservices-netpols.yaml
Resource Configurations:
default/loadgenerator(Deployment): line 471 in file ./fw_rules_tests/podlist/kubernetes-manifests.yaml

(dst)default/currencyservice(Deployment):
Policy Configurations:
currencyservice-netpol: line 197 in file ./fw_rules_tests/policies/microservices-netpols.yaml
Resource Configurations:
default/currencyservice(Deployment): line 522 in file ./fw_rules_tests/podlist/kubernetes-manifests.yaml
 </text>
</entry>
<entry dst="default/emailservice(Deployment)" id="104" src="default/loadgenerator(Deployment)">
 <text>
  Configurations affecting the LACK of connectivity between (src)default/loadgenerator(Deployment) and (dst)default/emailservice(Deployment):

(src)default/loadgenerator(Deployment):
Policy Configurations:
loadgenerator-netpol: line 243 in file ./fw_rules_tests/policies/microservices-netpols.yaml
Resource Configurations:
default/loadgenerator(Deployment): line 471 in file ./fw_rules_tests/podlist/kubernetes-manifests.yaml

(dst)default/emailservice(Deployment):
Policy Configurations:
emailservice-netpol: line 223 in file ./fw_rules_tests/policies/microservices-netpols.yaml
Resource Configurations:
default/emailservice(Deployment): line 19 in file ./fw_rules_tests/podlist/kubernetes-manifests.yaml
 </text>
</entry>
<entry dst="default/frontend(Deployment)" id="105" src="default/loadgenerator(Deployment)">
 <text>
  Configurations affecting the connectivity between (src)default/loadgenerator(Deployment) and (dst)default/frontend(Deployment):

(src)default/loadgenerator(Deployment):
Policy Configurations:
loadgenerator-netpol: line 243 in file ./fw_rules_tests/policies/microservices-netpols.yaml
Resource Configurations:
default/loadgenerator(Deployment): line 471 in file ./fw_rules_tests/podlist/kubernetes-manifests.yaml

(dst)default/frontend(Deployment):
Policy Configurations:
frontend-netpol: line 1 in file ./fw_rules_tests/policies/microservices-netpols.yaml
Resource Configurations:
default/frontend(Deployment): line 204 in file ./fw_rules_tests/podlist/kubernetes-manifests.yaml
 </text>
</entry>
<entry dst="default/loadgenerator(Deployment)" id="106" src="default/loadgenerator(Deployment)">
 <text>
  Configurations affecting default/loadgenerator(Deployment):
Policy Configurations:
loadgenerator-netpol: line 243 in file ./fw_rules_tests/policies/microservices-netpols.yaml
Resource Configurations:
default/loadgenerator(Deployment): line 471 in file ./fw_rules_tests/podlist/kubernetes-manifests.yaml
 </text>
</entry>
<entry dst="default/paymentservice(Deployment)" id="107" src="default/loadgenerator(Deployment)">
 <text>
  Configurations affecting the LACK of connectivity between (src)default/loadgenerator(Deployment) and (dst)default/paymentservice(Deployment):

(src)default/loadgenerator(Deployment):
Policy Configurations:
loadgenerator-netpol: line 243 in file ./fw_rules_tests/policies/microservices-netpols.yaml
Resource Configurations:
default/loadgenerator(Deployment): line 471 in file ./fw_rules_tests/podlist/kubernetes-manifests.yaml

(dst)default/paymentservice(Deployment):
Policy Configurations:
paymentservice-netpol: line 271 in file ./fw_rules_tests/policies/microservices-netpols.yaml
Resource Configurations:
default/paymentservice(Deployment): line 304 in file ./fw_rules_tests/podlist/kubernetes-manifests.yaml
 </text>
</entry>
<entry dst="default/productcatalogservice(Deployment)" id="108" src="default/loadgenerator(Deployment)">
 <text>
  Configurations affecting the LACK of connectivity between (src)default/loadgenerator(Deployment) and (dst)default/productcatalogservice(Deployment):

(src)default/loadgenerator(Deployment):
Policy Configurations:
loadgenerator-netpol: line 243 in file ./fw_rules_tests/policies/microservices-netpols.yaml
Resource Configurations:
default/loadgenerator(Deployment): line 471 in file ./fw_rules_tests/podlist/kubernetes-manifests.yaml

(dst)default/productcatalogservice(Deployment):
Policy Configurations:
productcatalogservice-netpol: line 291 in file ./fw_rules_tests/policies/microservices-netpols.yaml
Resource Configurations:
default/productcatalogservice(Deployment): line 360 in file ./fw_rules_tests/podlist/kubernetes-manifests.yaml
 </text>
</entry>
<entry dst="default/recommendationservice(Deployment)" id="109" src="default/loadgenerator(Deployment)">
 <text>
  Configurations affecting the LACK of connectivity between (src)default/loadgenerator(Deployment) and (dst)default/recommendationservice(Deployment):

(src)default/loadgenerator(Deployment):
Policy Configurations:
loadgenerator-netpol: line 243 in file ./fw_rules_tests/policies/microservices-netpols.yaml
Resource Configurations:
default/loadgenerator(Deployment): line 471 in file ./fw_rules_tests/podlist/kubernetes-manifests.yaml

(dst)default/recommendationservice(Deployment):
Policy Configurations:
recommendationservice-netpol: line 323 in file ./fw_rules_tests/policies/microservices-netpols.yaml
Resource Configurations:
default/recommendationservice(Deployment): line 144 in file ./fw_rules_tests/podlist/kubernetes-manifests.yaml
 </text>
</entry>
<entry dst="default/redis-cart(Deployment)" id="110" src="default/loadgenerator(Deployment)">
 <text>
  Configurations affecting the LACK of connectivity between (src)default/loadgenerator(Deployment) and (dst)default/redis-cart(Deployment):

(src)default/loadgenerator(Deployment):
Policy Configurations:
loadgenerator-netpol: line 243 in file ./fw_rules_tests/policies/microservices-netpols.yaml
Resource Configurations:
default/loadgenerator(Deployment): line 471 in file ./fw_rules_tests/podlist/kubernetes-manifests.yaml

(dst)default/redis-cart(Deployment):
Policy Configurations:
redis-cart-netpol: line 357 in file ./fw_rules_tests/policies/microservices-netpols.yaml
Resource Configurations:
default/redis-cart(Deployment): line 637 in file ./fw_rules_tests/podlist/kubernetes-manifests.yaml
 </text>
</entry>
<entry dst="default/shippingservice(Deployment)" id="111" src="default/loadgenerator(Deployment)">
 <text>
  Configurations affecting the LACK of connectivity between (src)default/loadgenerator(Deployment) and (dst)default/shippingservice(Deployment):

(src)default/loadgenerator(Deployment):
Policy Configurations:
loadgenerator-netpol: line 243 in file ./fw_rules_tests/policies/microservices-netpols.yaml
Resource Configurations:
default/loadgenerator(Deployment): line 471 in file ./fw_rules_tests/podlist/kubernetes-manifests.yaml

(dst)default/shippingservice(Deployment):
Policy Configurations:
shippingservice-netpol: line 377 in file ./fw_rules_tests/policies/microservices-netpols.yaml
Resource Configurations:
default/shippingservice(Deployment): line 579 in file ./fw_rules_tests/podlist/kubernetes-manifests.yaml
 </text>
</entry>
<entry dst="kube-system/kube-dns-livesim(Pod)" id="112" src="default/loadgenerator(Deployment)">
 <text>
  Configurations affecting the connectivity between (src)default/loadgenerator(Deployment) and (dst)kube-system/kube-dns-livesim(Pod):

(src)default/loadgenerator(Deployment):
Policy Configurations:
loadgenerator-netpol: line 243 in file ./fw_rules_tests/policies/microservices-netpols.yaml
Resource Configurations:
default/loadgenerator(Deployment): line 471 in file ./fw_rules_tests/podlist/kubernetes-manifests.yaml

(dst)kube-system/kube-dns-livesim(Pod):
Policy Configurations:
Default-Policy
Resource Configurations:
kube-system/kube-dns-livesim(Pod): line 9 in file network-config-analyzer/nca/NetworkConfig/LiveSim/dns/dns_pods.yaml
 </text>
</entry>
<entry dst="0.0.0.0/0" id="113" src="default/paymentservice(Deployment)">
 <text>
  Configurations affecting the LACK of connectivity between (src)default/paymentservice(Deployment) and (dst)0.0.0.0/0:

(src)default/paymentservice(Deployment):
Policy Configurations:
paymentservice-netpol: line 271 in file ./fw_rules_tests/policies/microservices-netpols.yaml
Resource Configurations:
default/paymentservice(Deployment): line 304 in file ./fw_rules_tests/podlist/kubernetes-manifests.yaml
 </text>
</entry>
<entry dst="default/adservice(Deployment)" id="114" src="default/paymentservice(Deployment)">
 <text>
  Configurations affecting the LACK of connectivity between (src)default/paymentservice(Deployment) and (dst)default/adservice(Deployment):

(src)default/paymentservice(Deployment):
Policy Configurations:
paymentservice-netpol: line 271 in file ./fw_rules_tests/policies/microservices-netpols.yaml
Resource Configurations:
default/paymentservice(Deployment): line 304 in file ./fw_rules_tests/podlist/kubernetes-manifests.yaml

(dst)default/adservice(Deployment):
Policy Configurations:
adservice-netpol: line 73 in file ./fw_rules_tests/policies/microservices-netpols.yaml
Resource Configurations:
default/adservice(Deployment): line 690 in file ./fw_rules_tests/podlist/kubernetes-manifests.yaml
 </text>
</entry>
<entry dst="default/cartservice(Deployment)" id="115" src="default/paymentservice(Deployment)">
 <text>
  Configurations affecting the LACK of connectivity between (src)default/paymentservice(Deployment) and (dst)default/cartservice(Deployment):

(src)default/paymentservice(Deployment):
Policy Configurations:
paymentservice-netpol: line 271 in file ./fw_rules_tests/policies/microservices-netpols.yaml
Resource Configurations:
default/paymentservice(Deployment): line 304 in file ./fw_rules_tests/podlist/kubernetes-manifests.yaml

(dst)default/cartservice(Deployment):
Policy Configurations:
cartservice-netpol: line 157 in file ./fw_rules_tests/policies/microservices-netpols.yaml
Resource Configurations:
default/cartservice(Deployment): line 418 in file ./fw_rules_tests/podlist/kubernetes-manifests.yaml
 </text>
</entry>
<entry dst="default/checkoutservice(Deployment)" id="116" src="default/paymentservice(Deployment)">
 <text>
  Configurations affecting the LACK of connectivity between (src)default/paymentservice(Deployment) and (dst)default/checkoutservice(Deployment):

(src)default/paymentservice(Deployment):
Policy Configurations:
paymentservice-netpol: line 271 in file ./fw_rules_tests/policies/microservices-netpols.yaml
Resource Configurations:
default/paymentservice(Deployment): line 304 in file ./fw_rules_tests/podlist/kubernetes-manifests.yaml

(dst)default/checkoutservice(Deployment):
Policy Configurations:
checkoutservice-netpol: line 93 in file ./fw_rules_tests/policies/microservices-netpols.yaml
Resource Configurations:
default/checkoutservice(Deployment): line 75 in file ./fw_rules_tests/podlist/kubernetes-manifests.yaml
 </text>
</entry>
<entry dst="default/currencyservice(Deployment)" id="117" src="default/paymentservice(Deployment)">
 <text>
  Configurations affecting the LACK of connectivity between (src)default/paymentservice(Deployment) and (dst)default/currencyservice(Deployment):

(src)default/paymentservice(Deployment):
Policy Configurations:
paymentservice-netpol: line 271 in file ./fw_rules_tests/policies/microservices-netpols.yaml
Resource Configurations:
default/paymentservice(Deployment): line 304 in file ./fw_rules_tests/podlist/kubernetes-manifests.yaml

(dst)default/currencyservice(Deployment):
Policy Configurations:
currencyservice-netpol: line 197 in file ./fw_rules_tests/policies/microservices-netpols.yaml
Resource Configurations:
default/currencyservice(Deployment): line 522 in file ./fw_rules_tests/podlist/kubernetes-manifests.yaml
 </text>
</entry>
<entry dst="default/emailservice(Deployment)" id="118" src="default/paymentservice(Deployment)">
 <text>
  Configurations affecting the LACK of connectivity between (src)default/paymentservice(Deployment) and (dst)default/emailservice(Deployment):

(src)default/paymentservice(Deployment):
Policy Configurations:
paymentservice-netpol: line 271 in file ./fw_rules_tests/policies/microservices-netpols.yaml
Resource Configurations:
default/paymentservice(Deployment): line 304 in file ./fw_rules_tests/podlist/kubernetes-manifests.yaml

(dst)default/emailservice(Deployment):
Policy Configurations:
emailservice-netpol: line 223 in file ./fw_rules_tests/policies/microservices-netpols.yaml
Resource Configurations:
default/emailservice(Deployment): line 19 in file ./fw_rules_tests/podlist/kubernetes-manifests.yaml
 </text>
</entry>
<entry dst="default/frontend(Deployment)" id="119" src="default/paymentservice(Deployment)">
 <text>
  Configurations affecting the LACK of connectivity between (src)default/paymentservice(Deployment) and (dst)default/frontend(Deployment):

(src)default/paymentservice(Deployment):
Policy Configurations:
paymentservice-netpol: line 271 in file ./fw_rules_tests/policies/microservices-netpols.yaml
Resource Configurations:
default/paymentservice(Deployment): line 304 in file ./fw_rules_tests/podlist/kubernetes-manifests.yaml

(dst)default/frontend(Deployment):
Policy Configurations:
frontend-netpol: line 1 in file ./fw_rules_tests/policies/microservices-netpols.yaml
Resource Configurations:
default/frontend(Deployment): line 204 in file ./fw_rules_tests/podlist/kubernetes-manifests.yaml
 </text>
</entry>
<entry dst="default/loadgenerator(Deployment)" id="120" src="default/paymentservice(Deployment)">
 <text>
  Configurations affecting the LACK of connectivity between (src)default/paymentservice(Deployment) and (dst)default/loadgenerator(Deployment):

(src)default/paymentservice(Deployment):
Policy Configurations:
paymentservice-netpol: line 271 in file ./fw_rules_tests/policies/microservices-netpols.yaml
Resource Configurations:
default/paymentservice(Deployment): line 304 in file ./fw_rules_tests/podlist/kubernetes-manifests.yaml

(dst)default/loadgenerator(Deployment):
Policy Configurations:
loadgenerator-netpol: line 243 in file ./fw_rules_tests/policies/microservices-netpols.yaml
Resource Configurations:
default/loadgenerator(Deployment): line 471 in file ./fw_rules_tests/podlist/kubernetes-manifests.yaml
 </text>
</entry>
<entry dst="default/paymentservice(Deployment)" id="121" src="default/paymentservice(Deployment)">
 <text>
  Configurations affecting default/paymentservice(Deployment):
Policy Configurations:
paymentservice-netpol: line 271 in file ./fw_rules_tests/policies/microservices-netpols.yaml
Resource Configurations:
default/paymentservice(Deployment): line 304 in file ./fw_rules_tests/podlist/kubernetes-manifests.yaml
 </text>
</entry>
<entry dst="default/productcatalogservice(Deployment)" id="122" src="default/paymentservice(Deployment)">
 <text>
  Configurations affecting the LACK of connectivity between (src)default/paymentservice(Deployment) and (dst)default/productcatalogservice(Deployment):

(src)default/paymentservice(Deployment):
Policy Configurations:
paymentservice-netpol: line 271 in file ./fw_rules_tests/policies/microservices-netpols.yaml
Resource Configurations:
default/paymentservice(Deployment): line 304 in file ./fw_rules_tests/podlist/kubernetes-manifests.yaml

(dst)default/productcatalogservice(Deployment):
Policy Configurations:
productcatalogservice-netpol: line 291 in file ./fw_rules_tests/policies/microservices-netpols.yaml
Resource Configurations:
default/productcatalogservice(Deployment): line 360 in file ./fw_rules_tests/podlist/kubernetes-manifests.yaml
 </text>
</entry>
<entry dst="default/recommendationservice(Deployment)" id="123" src="default/paymentservice(Deployment)">
 <text>
  Configurations affecting the LACK of connectivity between (src)default/paymentservice(Deployment) and (dst)default/recommendationservice(Deployment):

(src)default/paymentservice(Deployment):
Policy Configurations:
paymentservice-netpol: line 271 in file ./fw_rules_tests/policies/microservices-netpols.yaml
Resource Configurations:
default/paymentservice(Deployment): line 304 in file ./fw_rules_tests/podlist/kubernetes-manifests.yaml

(dst)default/recommendationservice(Deployment):
Policy Configurations:
recommendationservice-netpol: line 323 in file ./fw_rules_tests/policies/microservices-netpols.yaml
Resource Configurations:
default/recommendationservice(Deployment): line 144 in file ./fw_rules_tests/podlist/kubernetes-manifests.yaml
 </text>
</entry>
<entry dst="default/redis-cart(Deployment)" id="124" src="default/paymentservice(Deployment)">
 <text>
  Configurations affecting the LACK of connectivity between (src)default/paymentservice(Deployment) and (dst)default/redis-cart(Deployment):

(src)default/paymentservice(Deployment):
Policy Configurations:
paymentservice-netpol: line 271 in file ./fw_rules_tests/policies/microservices-netpols.yaml
Resource Configurations:
default/paymentservice(Deployment): line 304 in file ./fw_rules_tests/podlist/kubernetes-manifests.yaml

(dst)default/redis-cart(Deployment):
Policy Configurations:
redis-cart-netpol: line 357 in file ./fw_rules_tests/policies/microservices-netpols.yaml
Resource Configurations:
default/redis-cart(Deployment): line 637 in file ./fw_rules_tests/podlist/kubernetes-manifests.yaml
 </text>
</entry>
<entry dst="default/shippingservice(Deployment)" id="125" src="default/paymentservice(Deployment)">
 <text>
  Configurations affecting the LACK of connectivity between (src)default/paymentservice(Deployment) and (dst)default/shippingservice(Deployment):

(src)default/paymentservice(Deployment):
Policy Configurations:
paymentservice-netpol: line 271 in file ./fw_rules_tests/policies/microservices-netpols.yaml
Resource Configurations:
default/paymentservice(Deployment): line 304 in file ./fw_rules_tests/podlist/kubernetes-manifests.yaml

(dst)default/shippingservice(Deployment):
Policy Configurations:
shippingservice-netpol: line 377 in file ./fw_rules_tests/policies/microservices-netpols.yaml
Resource Configurations:
default/shippingservice(Deployment): line 579 in file ./fw_rules_tests/podlist/kubernetes-manifests.yaml
 </text>
</entry>
<entry dst="kube-system/kube-dns-livesim(Pod)" id="126" src="default/paymentservice(Deployment)">
 <text>
  Configurations affecting the LACK of connectivity between (src)default/paymentservice(Deployment) and (dst)kube-system/kube-dns-livesim(Pod):

(src)default/paymentservice(Deployment):
Policy Configurations:
paymentservice-netpol: line 271 in file ./fw_rules_tests/policies/microservices-netpols.yaml
Resource Configurations:
default/paymentservice(Deployment): line 304 in file ./fw_rules_tests/podlist/kubernetes-manifests.yaml

(dst)kube-system/kube-dns-livesim(Pod):
Policy Configurations:
Default-Policy
Resource Configurations:
kube-system/kube-dns-livesim(Pod): line 9 in file network-config-analyzer/nca/NetworkConfig/LiveSim/dns/dns_pods.yaml
 </text>
</entry>
<entry dst="0.0.0.0/0" id="127" src="default/productcatalogservice(Deployment)">
 <text>
  Configurations affecting the LACK of connectivity between (src)default/productcatalogservice(Deployment) and (dst)0.0.0.0/0:

(src)default/productcatalogservice(Deployment):
Policy Configurations:
productcatalogservice-netpol: line 291 in file ./fw_rules_tests/policies/microservices-netpols.yaml
Resource Configurations:
default/productcatalogservice(Deployment): line 360 in file ./fw_rules_tests/podlist/kubernetes-manifests.yaml
 </text>
</entry>
<entry dst="default/adservice(Deployment)" id="128" src="default/productcatalogservice(Deployment)">
 <text>
  Configurations affecting the LACK of connectivity between (src)default/productcatalogservice(Deployment) and (dst)default/adservice(Deployment):

(src)default/productcatalogservice(Deployment):
Policy Configurations:
productcatalogservice-netpol: line 291 in file ./fw_rules_tests/policies/microservices-netpols.yaml
Resource Configurations:
default/productcatalogservice(Deployment): line 360 in file ./fw_rules_tests/podlist/kubernetes-manifests.yaml

(dst)default/adservice(Deployment):
Policy Configurations:
adservice-netpol: line 73 in file ./fw_rules_tests/policies/microservices-netpols.yaml
Resource Configurations:
default/adservice(Deployment): line 690 in file ./fw_rules_tests/podlist/kubernetes-manifests.yaml
 </text>
</entry>
<entry dst="default/cartservice(Deployment)" id="129" src="default/productcatalogservice(Deployment)">
 <text>
  Configurations affecting the LACK of connectivity between (src)default/productcatalogservice(Deployment) and (dst)default/cartservice(Deployment):

(src)default/productcatalogservice(Deployment):
Policy Configurations:
productcatalogservice-netpol: line 291 in file ./fw_rules_tests/policies/microservices-netpols.yaml
Resource Configurations:
default/productcatalogservice(Deployment): line 360 in file ./fw_rules_tests/podlist/kubernetes-manifests.yaml

(dst)default/cartservice(Deployment):
Policy Configurations:
cartservice-netpol: line 157 in file ./fw_rules_tests/policies/microservices-netpols.yaml
Resource Configurations:
default/cartservice(Deployment): line 418 in file ./fw_rules_tests/podlist/kubernetes-manifests.yaml
 </text>
</entry>
<entry dst="default/checkoutservice(Deployment)" id="130" src="default/productcatalogservice(Deployment)">
 <text>
  Configurations affecting the LACK of connectivity between (src)default/productcatalogservice(Deployment) and (dst)default/checkoutservice(Deployment):

(src)default/productcatalogservice(Deployment):
Policy Configurations:
productcatalogservice-netpol: line 291 in file ./fw_rules_tests/policies/microservices-netpols.yaml
Resource Configurations:
default/productcatalogservice(Deployment): line 360 in file ./fw_rules_tests/podlist/kubernetes-manifests.yaml

(dst)default/checkoutservice(Deployment):
Policy Configurations:
checkoutservice-netpol: line 93 in file ./fw_rules_tests/policies/microservices-netpols.yaml
Resource Configurations:
default/checkoutservice(Deployment): line 75 in file ./fw_rules_tests/podlist/kubernetes-manifests.yaml
 </text>
</entry>
<entry dst="default/currencyservice(Deployment)" id="131" src="default/productcatalogservice(Deployment)">
 <text>
  Configurations affecting the LACK of connectivity between (src)default/productcatalogservice(Deployment) and (dst)default/currencyservice(Deployment):

(src)default/productcatalogservice(Deployment):
Policy Configurations:
productcatalogservice-netpol: line 291 in file ./fw_rules_tests/policies/microservices-netpols.yaml
Resource Configurations:
default/productcatalogservice(Deployment): line 360 in file ./fw_rules_tests/podlist/kubernetes-manifests.yaml

(dst)default/currencyservice(Deployment):
Policy Configurations:
currencyservice-netpol: line 197 in file ./fw_rules_tests/policies/microservices-netpols.yaml
Resource Configurations:
default/currencyservice(Deployment): line 522 in file ./fw_rules_tests/podlist/kubernetes-manifests.yaml
 </text>
</entry>
<entry dst="default/emailservice(Deployment)" id="132" src="default/productcatalogservice(Deployment)">
 <text>
  Configurations affecting the LACK of connectivity between (src)default/productcatalogservice(Deployment) and (dst)default/emailservice(Deployment):

(src)default/productcatalogservice(Deployment):
Policy Configurations:
productcatalogservice-netpol: line 291 in file ./fw_rules_tests/policies/microservices-netpols.yaml
Resource Configurations:
default/productcatalogservice(Deployment): line 360 in file ./fw_rules_tests/podlist/kubernetes-manifests.yaml

(dst)default/emailservice(Deployment):
Policy Configurations:
emailservice-netpol: line 223 in file ./fw_rules_tests/policies/microservices-netpols.yaml
Resource Configurations:
default/emailservice(Deployment): line 19 in file ./fw_rules_tests/podlist/kubernetes-manifests.yaml
 </text>
</entry>
<entry dst="default/frontend(Deployment)" id="133" src="default/productcatalogservice(Deployment)">
 <text>
  Configurations affecting the LACK of connectivity between (src)default/productcatalogservice(Deployment) and (dst)default/frontend(Deployment):

(src)default/productcatalogservice(Deployment):
Policy Configurations:
productcatalogservice-netpol: line 291 in file ./fw_rules_tests/policies/microservices-netpols.yaml
Resource Configurations:
default/productcatalogservice(Deployment): line 360 in file ./fw_rules_tests/podlist/kubernetes-manifests.yaml

(dst)default/frontend(Deployment):
Policy Configurations:
frontend-netpol: line 1 in file ./fw_rules_tests/policies/microservices-netpols.yaml
Resource Configurations:
default/frontend(Deployment): line 204 in file ./fw_rules_tests/podlist/kubernetes-manifests.yaml
 </text>
</entry>
<entry dst="default/loadgenerator(Deployment)" id="134" src="default/productcatalogservice(Deployment)">
 <text>
  Configurations affecting the LACK of connectivity between (src)default/productcatalogservice(Deployment) and (dst)default/loadgenerator(Deployment):

(src)default/productcatalogservice(Deployment):
Policy Configurations:
productcatalogservice-netpol: line 291 in file ./fw_rules_tests/policies/microservices-netpols.yaml
Resource Configurations:
default/productcatalogservice(Deployment): line 360 in file ./fw_rules_tests/podlist/kubernetes-manifests.yaml

(dst)default/loadgenerator(Deployment):
Policy Configurations:
loadgenerator-netpol: line 243 in file ./fw_rules_tests/policies/microservices-netpols.yaml
Resource Configurations:
default/loadgenerator(Deployment): line 471 in file ./fw_rules_tests/podlist/kubernetes-manifests.yaml
 </text>
</entry>
<entry dst="default/paymentservice(Deployment)" id="135" src="default/productcatalogservice(Deployment)">
 <text>
  Configurations affecting the LACK of connectivity between (src)default/productcatalogservice(Deployment) and (dst)default/paymentservice(Deployment):

(src)default/productcatalogservice(Deployment):
Policy Configurations:
productcatalogservice-netpol: line 291 in file ./fw_rules_tests/policies/microservices-netpols.yaml
Resource Configurations:
default/productcatalogservice(Deployment): line 360 in file ./fw_rules_tests/podlist/kubernetes-manifests.yaml

(dst)default/paymentservice(Deployment):
Policy Configurations:
paymentservice-netpol: line 271 in file ./fw_rules_tests/policies/microservices-netpols.yaml
Resource Configurations:
default/paymentservice(Deployment): line 304 in file ./fw_rules_tests/podlist/kubernetes-manifests.yaml
 </text>
</entry>
<entry dst="default/productcatalogservice(Deployment)" id="136" src="default/productcatalogservice(Deployment)">
 <text>
  Configurations affecting default/productcatalogservice(Deployment):
Policy Configurations:
productcatalogservice-netpol: line 291 in file ./fw_rules_tests/policies/microservices-netpols.yaml
Resource Configurations:
default/productcatalogservice(Deployment): line 360 in file ./fw_rules_tests/podlist/kubernetes-manifests.yaml
 </text>
</entry>
<entry dst="default/recommendationservice(Deployment)" id="137" src="default/productcatalogservice(Deployment)">
 <text>
  Configurations affecting the LACK of connectivity between (src)default/productcatalogservice(Deployment) and (dst)default/recommendationservice(Deployment):

(src)default/productcatalogservice(Deployment):
Policy Configurations:
productcatalogservice-netpol: line 291 in file ./fw_rules_tests/policies/microservices-netpols.yaml
Resource Configurations:
default/productcatalogservice(Deployment): line 360 in file ./fw_rules_tests/podlist/kubernetes-manifests.yaml

(dst)default/recommendationservice(Deployment):
Policy Configurations:
recommendationservice-netpol: line 323 in file ./fw_rules_tests/policies/microservices-netpols.yaml
Resource Configurations:
default/recommendationservice(Deployment): line 144 in file ./fw_rules_tests/podlist/kubernetes-manifests.yaml
 </text>
</entry>
<entry dst="default/redis-cart(Deployment)" id="138" src="default/productcatalogservice(Deployment)">
 <text>
  Configurations affecting the LACK of connectivity between (src)default/productcatalogservice(Deployment) and (dst)default/redis-cart(Deployment):

(src)default/productcatalogservice(Deployment):
Policy Configurations:
productcatalogservice-netpol: line 291 in file ./fw_rules_tests/policies/microservices-netpols.yaml
Resource Configurations:
default/productcatalogservice(Deployment): line 360 in file ./fw_rules_tests/podlist/kubernetes-manifests.yaml

(dst)default/redis-cart(Deployment):
Policy Configurations:
redis-cart-netpol: line 357 in file ./fw_rules_tests/policies/microservices-netpols.yaml
Resource Configurations:
default/redis-cart(Deployment): line 637 in file ./fw_rules_tests/podlist/kubernetes-manifests.yaml
 </text>
</entry>
<entry dst="default/shippingservice(Deployment)" id="139" src="default/productcatalogservice(Deployment)">
 <text>
  Configurations affecting the LACK of connectivity between (src)default/productcatalogservice(Deployment) and (dst)default/shippingservice(Deployment):

(src)default/productcatalogservice(Deployment):
Policy Configurations:
productcatalogservice-netpol: line 291 in file ./fw_rules_tests/policies/microservices-netpols.yaml
Resource Configurations:
default/productcatalogservice(Deployment): line 360 in file ./fw_rules_tests/podlist/kubernetes-manifests.yaml

(dst)default/shippingservice(Deployment):
Policy Configurations:
shippingservice-netpol: line 377 in file ./fw_rules_tests/policies/microservices-netpols.yaml
Resource Configurations:
default/shippingservice(Deployment): line 579 in file ./fw_rules_tests/podlist/kubernetes-manifests.yaml
 </text>
</entry>
<entry dst="kube-system/kube-dns-livesim(Pod)" id="140" src="default/productcatalogservice(Deployment)">
 <text>
  Configurations affecting the LACK of connectivity between (src)default/productcatalogservice(Deployment) and (dst)kube-system/kube-dns-livesim(Pod):

(src)default/productcatalogservice(Deployment):
Policy Configurations:
productcatalogservice-netpol: line 291 in file ./fw_rules_tests/policies/microservices-netpols.yaml
Resource Configurations:
default/productcatalogservice(Deployment): line 360 in file ./fw_rules_tests/podlist/kubernetes-manifests.yaml

(dst)kube-system/kube-dns-livesim(Pod):
Policy Configurations:
Default-Policy
Resource Configurations:
kube-system/kube-dns-livesim(Pod): line 9 in file network-config-analyzer/nca/NetworkConfig/LiveSim/dns/dns_pods.yaml
 </text>
</entry>
<entry dst="0.0.0.0/0" id="141" src="default/recommendationservice(Deployment)">
 <text>
  Configurations affecting the LACK of connectivity between (src)default/recommendationservice(Deployment) and (dst)0.0.0.0/0:

(src)default/recommendationservice(Deployment):
Policy Configurations:
recommendationservice-netpol: line 323 in file ./fw_rules_tests/policies/microservices-netpols.yaml
Resource Configurations:
default/recommendationservice(Deployment): line 144 in file ./fw_rules_tests/podlist/kubernetes-manifests.yaml
 </text>
</entry>
<entry dst="default/adservice(Deployment)" id="142" src="default/recommendationservice(Deployment)">
 <text>
  Configurations affecting the LACK of connectivity between (src)default/recommendationservice(Deployment) and (dst)default/adservice(Deployment):

(src)default/recommendationservice(Deployment):
Policy Configurations:
recommendationservice-netpol: line 323 in file ./fw_rules_tests/policies/microservices-netpols.yaml
Resource Configurations:
default/recommendationservice(Deployment): line 144 in file ./fw_rules_tests/podlist/kubernetes-manifests.yaml

(dst)default/adservice(Deployment):
Policy Configurations:
adservice-netpol: line 73 in file ./fw_rules_tests/policies/microservices-netpols.yaml
Resource Configurations:
default/adservice(Deployment): line 690 in file ./fw_rules_tests/podlist/kubernetes-manifests.yaml
 </text>
</entry>
<entry dst="default/cartservice(Deployment)" id="143" src="default/recommendationservice(Deployment)">
 <text>
  Configurations affecting the LACK of connectivity between (src)default/recommendationservice(Deployment) and (dst)default/cartservice(Deployment):

(src)default/recommendationservice(Deployment):
Policy Configurations:
recommendationservice-netpol: line 323 in file ./fw_rules_tests/policies/microservices-netpols.yaml
Resource Configurations:
default/recommendationservice(Deployment): line 144 in file ./fw_rules_tests/podlist/kubernetes-manifests.yaml

(dst)default/cartservice(Deployment):
Policy Configurations:
cartservice-netpol: line 157 in file ./fw_rules_tests/policies/microservices-netpols.yaml
Resource Configurations:
default/cartservice(Deployment): line 418 in file ./fw_rules_tests/podlist/kubernetes-manifests.yaml
 </text>
</entry>
<entry dst="default/checkoutservice(Deployment)" id="144" src="default/recommendationservice(Deployment)">
 <text>
  Configurations affecting the LACK of connectivity between (src)default/recommendationservice(Deployment) and (dst)default/checkoutservice(Deployment):

(src)default/recommendationservice(Deployment):
Policy Configurations:
recommendationservice-netpol: line 323 in file ./fw_rules_tests/policies/microservices-netpols.yaml
Resource Configurations:
default/recommendationservice(Deployment): line 144 in file ./fw_rules_tests/podlist/kubernetes-manifests.yaml

(dst)default/checkoutservice(Deployment):
Policy Configurations:
checkoutservice-netpol: line 93 in file ./fw_rules_tests/policies/microservices-netpols.yaml
Resource Configurations:
default/checkoutservice(Deployment): line 75 in file ./fw_rules_tests/podlist/kubernetes-manifests.yaml
 </text>
</entry>
<entry dst="default/currencyservice(Deployment)" id="145" src="default/recommendationservice(Deployment)">
 <text>
  Configurations affecting the LACK of connectivity between (src)default/recommendationservice(Deployment) and (dst)default/currencyservice(Deployment):

(src)default/recommendationservice(Deployment):
Policy Configurations:
recommendationservice-netpol: line 323 in file ./fw_rules_tests/policies/microservices-netpols.yaml
Resource Configurations:
default/recommendationservice(Deployment): line 144 in file ./fw_rules_tests/podlist/kubernetes-manifests.yaml

(dst)default/currencyservice(Deployment):
Policy Configurations:
currencyservice-netpol: line 197 in file ./fw_rules_tests/policies/microservices-netpols.yaml
Resource Configurations:
default/currencyservice(Deployment): line 522 in file ./fw_rules_tests/podlist/kubernetes-manifests.yaml
 </text>
</entry>
<entry dst="default/emailservice(Deployment)" id="146" src="default/recommendationservice(Deployment)">
 <text>
  Configurations affecting the LACK of connectivity between (src)default/recommendationservice(Deployment) and (dst)default/emailservice(Deployment):

(src)default/recommendationservice(Deployment):
Policy Configurations:
recommendationservice-netpol: line 323 in file ./fw_rules_tests/policies/microservices-netpols.yaml
Resource Configurations:
default/recommendationservice(Deployment): line 144 in file ./fw_rules_tests/podlist/kubernetes-manifests.yaml

(dst)default/emailservice(Deployment):
Policy Configurations:
emailservice-netpol: line 223 in file ./fw_rules_tests/policies/microservices-netpols.yaml
Resource Configurations:
default/emailservice(Deployment): line 19 in file ./fw_rules_tests/podlist/kubernetes-manifests.yaml
 </text>
</entry>
<entry dst="default/frontend(Deployment)" id="147" src="default/recommendationservice(Deployment)">
 <text>
  Configurations affecting the LACK of connectivity between (src)default/recommendationservice(Deployment) and (dst)default/frontend(Deployment):

(src)default/recommendationservice(Deployment):
Policy Configurations:
recommendationservice-netpol: line 323 in file ./fw_rules_tests/policies/microservices-netpols.yaml
Resource Configurations:
default/recommendationservice(Deployment): line 144 in file ./fw_rules_tests/podlist/kubernetes-manifests.yaml

(dst)default/frontend(Deployment):
Policy Configurations:
frontend-netpol: line 1 in file ./fw_rules_tests/policies/microservices-netpols.yaml
Resource Configurations:
default/frontend(Deployment): line 204 in file ./fw_rules_tests/podlist/kubernetes-manifests.yaml
 </text>
</entry>
<entry dst="default/loadgenerator(Deployment)" id="148" src="default/recommendationservice(Deployment)">
 <text>
  Configurations affecting the LACK of connectivity between (src)default/recommendationservice(Deployment) and (dst)default/loadgenerator(Deployment):

(src)default/recommendationservice(Deployment):
Policy Configurations:
recommendationservice-netpol: line 323 in file ./fw_rules_tests/policies/microservices-netpols.yaml
Resource Configurations:
default/recommendationservice(Deployment): line 144 in file ./fw_rules_tests/podlist/kubernetes-manifests.yaml

(dst)default/loadgenerator(Deployment):
Policy Configurations:
loadgenerator-netpol: line 243 in file ./fw_rules_tests/policies/microservices-netpols.yaml
Resource Configurations:
default/loadgenerator(Deployment): line 471 in file ./fw_rules_tests/podlist/kubernetes-manifests.yaml
 </text>
</entry>
<entry dst="default/paymentservice(Deployment)" id="149" src="default/recommendationservice(Deployment)">
 <text>
  Configurations affecting the LACK of connectivity between (src)default/recommendationservice(Deployment) and (dst)default/paymentservice(Deployment):

(src)default/recommendationservice(Deployment):
Policy Configurations:
recommendationservice-netpol: line 323 in file ./fw_rules_tests/policies/microservices-netpols.yaml
Resource Configurations:
default/recommendationservice(Deployment): line 144 in file ./fw_rules_tests/podlist/kubernetes-manifests.yaml

(dst)default/paymentservice(Deployment):
Policy Configurations:
paymentservice-netpol: line 271 in file ./fw_rules_tests/policies/microservices-netpols.yaml
Resource Configurations:
default/paymentservice(Deployment): line 304 in file ./fw_rules_tests/podlist/kubernetes-manifests.yaml
 </text>
</entry>
<entry dst="default/productcatalogservice(Deployment)" id="150" src="default/recommendationservice(Deployment)">
 <text>
  Configurations affecting the connectivity between (src)default/recommendationservice(Deployment) and (dst)default/productcatalogservice(Deployment):

(src)default/recommendationservice(Deployment):
Policy Configurations:
recommendationservice-netpol: line 323 in file ./fw_rules_tests/policies/microservices-netpols.yaml
Resource Configurations:
default/recommendationservice(Deployment): line 144 in file ./fw_rules_tests/podlist/kubernetes-manifests.yaml

(dst)default/productcatalogservice(Deployment):
Policy Configurations:
productcatalogservice-netpol: line 291 in file ./fw_rules_tests/policies/microservices-netpols.yaml
Resource Configurations:
default/productcatalogservice(Deployment): line 360 in file ./fw_rules_tests/podlist/kubernetes-manifests.yaml
 </text>
</entry>
<entry dst="default/recommendationservice(Deployment)" id="151" src="default/recommendationservice(Deployment)">
 <text>
  Configurations affecting default/recommendationservice(Deployment):
Policy Configurations:
recommendationservice-netpol: line 323 in file ./fw_rules_tests/policies/microservices-netpols.yaml
Resource Configurations:
default/recommendationservice(Deployment): line 144 in file ./fw_rules_tests/podlist/kubernetes-manifests.yaml
 </text>
</entry>
<entry dst="default/redis-cart(Deployment)" id="152" src="default/recommendationservice(Deployment)">
 <text>
  Configurations affecting the LACK of connectivity between (src)default/recommendationservice(Deployment) and (dst)default/redis-cart(Deployment):

(src)default/recommendationservice(Deployment):
Policy Configurations:
recommendationservice-netpol: line 323 in file ./fw_rules_tests/policies/microservices-netpols.yaml
Resource Configurations:
default/recommendationservice(Deployment): line 144 in file ./fw_rules_tests/podlist/kubernetes-manifests.yaml

(dst)default/redis-cart(Deployment):
Policy Configurations:
redis-cart-netpol: line 357 in file ./fw_rules_tests/policies/microservices-netpols.yaml
Resource Configurations:
default/redis-cart(Deployment): line 637 in file ./fw_rules_tests/podlist/kubernetes-manifests.yaml
 </text>
</entry>
<entry dst="default/shippingservice(Deployment)" id="153" src="default/recommendationservice(Deployment)">
 <text>
  Configurations affecting the LACK of connectivity between (src)default/recommendationservice(Deployment) and (dst)default/shippingservice(Deployment):

(src)default/recommendationservice(Deployment):
Policy Configurations:
recommendationservice-netpol: line 323 in file ./fw_rules_tests/policies/microservices-netpols.yaml
Resource Configurations:
default/recommendationservice(Deployment): line 144 in file ./fw_rules_tests/podlist/kubernetes-manifests.yaml

(dst)default/shippingservice(Deployment):
Policy Configurations:
shippingservice-netpol: line 377 in file ./fw_rules_tests/policies/microservices-netpols.yaml
Resource Configurations:
default/shippingservice(Deployment): line 579 in file ./fw_rules_tests/podlist/kubernetes-manifests.yaml
 </text>
</entry>
<entry dst="kube-system/kube-dns-livesim(Pod)" id="154" src="default/recommendationservice(Deployment)">
 <text>
  Configurations affecting the connectivity between (src)default/recommendationservice(Deployment) and (dst)kube-system/kube-dns-livesim(Pod):

(src)default/recommendationservice(Deployment):
Policy Configurations:
recommendationservice-netpol: line 323 in file ./fw_rules_tests/policies/microservices-netpols.yaml
Resource Configurations:
default/recommendationservice(Deployment): line 144 in file ./fw_rules_tests/podlist/kubernetes-manifests.yaml

(dst)kube-system/kube-dns-livesim(Pod):
Policy Configurations:
Default-Policy
Resource Configurations:
kube-system/kube-dns-livesim(Pod): line 9 in file network-config-analyzer/nca/NetworkConfig/LiveSim/dns/dns_pods.yaml
 </text>
</entry>
<entry dst="0.0.0.0/0" id="155" src="default/redis-cart(Deployment)">
 <text>
  Configurations affecting the LACK of connectivity between (src)default/redis-cart(Deployment) and (dst)0.0.0.0/0:

(src)default/redis-cart(Deployment):
Policy Configurations:
redis-cart-netpol: line 357 in file ./fw_rules_tests/policies/microservices-netpols.yaml
Resource Configurations:
default/redis-cart(Deployment): line 637 in file ./fw_rules_tests/podlist/kubernetes-manifests.yaml
 </text>
</entry>
<entry dst="default/adservice(Deployment)" id="156" src="default/redis-cart(Deployment)">
 <text>
  Configurations affecting the LACK of connectivity between (src)default/redis-cart(Deployment) and (dst)default/adservice(Deployment):

(src)default/redis-cart(Deployment):
Policy Configurations:
redis-cart-netpol: line 357 in file ./fw_rules_tests/policies/microservices-netpols.yaml
Resource Configurations:
default/redis-cart(Deployment): line 637 in file ./fw_rules_tests/podlist/kubernetes-manifests.yaml

(dst)default/adservice(Deployment):
Policy Configurations:
adservice-netpol: line 73 in file ./fw_rules_tests/policies/microservices-netpols.yaml
Resource Configurations:
default/adservice(Deployment): line 690 in file ./fw_rules_tests/podlist/kubernetes-manifests.yaml
 </text>
</entry>
<entry dst="default/cartservice(Deployment)" id="157" src="default/redis-cart(Deployment)">
 <text>
  Configurations affecting the LACK of connectivity between (src)default/redis-cart(Deployment) and (dst)default/cartservice(Deployment):

(src)default/redis-cart(Deployment):
Policy Configurations:
redis-cart-netpol: line 357 in file ./fw_rules_tests/policies/microservices-netpols.yaml
Resource Configurations:
default/redis-cart(Deployment): line 637 in file ./fw_rules_tests/podlist/kubernetes-manifests.yaml

(dst)default/cartservice(Deployment):
Policy Configurations:
cartservice-netpol: line 157 in file ./fw_rules_tests/policies/microservices-netpols.yaml
Resource Configurations:
default/cartservice(Deployment): line 418 in file ./fw_rules_tests/podlist/kubernetes-manifests.yaml
 </text>
</entry>
<entry dst="default/checkoutservice(Deployment)" id="158" src="default/redis-cart(Deployment)">
 <text>
  Configurations affecting the LACK of connectivity between (src)default/redis-cart(Deployment) and (dst)default/checkoutservice(Deployment):

(src)default/redis-cart(Deployment):
Policy Configurations:
redis-cart-netpol: line 357 in file ./fw_rules_tests/policies/microservices-netpols.yaml
Resource Configurations:
default/redis-cart(Deployment): line 637 in file ./fw_rules_tests/podlist/kubernetes-manifests.yaml

(dst)default/checkoutservice(Deployment):
Policy Configurations:
checkoutservice-netpol: line 93 in file ./fw_rules_tests/policies/microservices-netpols.yaml
Resource Configurations:
default/checkoutservice(Deployment): line 75 in file ./fw_rules_tests/podlist/kubernetes-manifests.yaml
 </text>
</entry>
<entry dst="default/currencyservice(Deployment)" id="159" src="default/redis-cart(Deployment)">
 <text>
  Configurations affecting the LACK of connectivity between (src)default/redis-cart(Deployment) and (dst)default/currencyservice(Deployment):

(src)default/redis-cart(Deployment):
Policy Configurations:
redis-cart-netpol: line 357 in file ./fw_rules_tests/policies/microservices-netpols.yaml
Resource Configurations:
default/redis-cart(Deployment): line 637 in file ./fw_rules_tests/podlist/kubernetes-manifests.yaml

(dst)default/currencyservice(Deployment):
Policy Configurations:
currencyservice-netpol: line 197 in file ./fw_rules_tests/policies/microservices-netpols.yaml
Resource Configurations:
default/currencyservice(Deployment): line 522 in file ./fw_rules_tests/podlist/kubernetes-manifests.yaml
 </text>
</entry>
<entry dst="default/emailservice(Deployment)" id="160" src="default/redis-cart(Deployment)">
 <text>
  Configurations affecting the LACK of connectivity between (src)default/redis-cart(Deployment) and (dst)default/emailservice(Deployment):

(src)default/redis-cart(Deployment):
Policy Configurations:
redis-cart-netpol: line 357 in file ./fw_rules_tests/policies/microservices-netpols.yaml
Resource Configurations:
default/redis-cart(Deployment): line 637 in file ./fw_rules_tests/podlist/kubernetes-manifests.yaml

(dst)default/emailservice(Deployment):
Policy Configurations:
emailservice-netpol: line 223 in file ./fw_rules_tests/policies/microservices-netpols.yaml
Resource Configurations:
default/emailservice(Deployment): line 19 in file ./fw_rules_tests/podlist/kubernetes-manifests.yaml
 </text>
</entry>
<entry dst="default/frontend(Deployment)" id="161" src="default/redis-cart(Deployment)">
 <text>
  Configurations affecting the LACK of connectivity between (src)default/redis-cart(Deployment) and (dst)default/frontend(Deployment):

(src)default/redis-cart(Deployment):
Policy Configurations:
redis-cart-netpol: line 357 in file ./fw_rules_tests/policies/microservices-netpols.yaml
Resource Configurations:
default/redis-cart(Deployment): line 637 in file ./fw_rules_tests/podlist/kubernetes-manifests.yaml

(dst)default/frontend(Deployment):
Policy Configurations:
frontend-netpol: line 1 in file ./fw_rules_tests/policies/microservices-netpols.yaml
Resource Configurations:
default/frontend(Deployment): line 204 in file ./fw_rules_tests/podlist/kubernetes-manifests.yaml
 </text>
</entry>
<entry dst="default/loadgenerator(Deployment)" id="162" src="default/redis-cart(Deployment)">
 <text>
  Configurations affecting the LACK of connectivity between (src)default/redis-cart(Deployment) and (dst)default/loadgenerator(Deployment):

(src)default/redis-cart(Deployment):
Policy Configurations:
redis-cart-netpol: line 357 in file ./fw_rules_tests/policies/microservices-netpols.yaml
Resource Configurations:
default/redis-cart(Deployment): line 637 in file ./fw_rules_tests/podlist/kubernetes-manifests.yaml

(dst)default/loadgenerator(Deployment):
Policy Configurations:
loadgenerator-netpol: line 243 in file ./fw_rules_tests/policies/microservices-netpols.yaml
Resource Configurations:
default/loadgenerator(Deployment): line 471 in file ./fw_rules_tests/podlist/kubernetes-manifests.yaml
 </text>
</entry>
<entry dst="default/paymentservice(Deployment)" id="163" src="default/redis-cart(Deployment)">
 <text>
  Configurations affecting the LACK of connectivity between (src)default/redis-cart(Deployment) and (dst)default/paymentservice(Deployment):

(src)default/redis-cart(Deployment):
Policy Configurations:
redis-cart-netpol: line 357 in file ./fw_rules_tests/policies/microservices-netpols.yaml
Resource Configurations:
default/redis-cart(Deployment): line 637 in file ./fw_rules_tests/podlist/kubernetes-manifests.yaml

(dst)default/paymentservice(Deployment):
Policy Configurations:
paymentservice-netpol: line 271 in file ./fw_rules_tests/policies/microservices-netpols.yaml
Resource Configurations:
default/paymentservice(Deployment): line 304 in file ./fw_rules_tests/podlist/kubernetes-manifests.yaml
 </text>
</entry>
<entry dst="default/productcatalogservice(Deployment)" id="164" src="default/redis-cart(Deployment)">
 <text>
  Configurations affecting the LACK of connectivity between (src)default/redis-cart(Deployment) and (dst)default/productcatalogservice(Deployment):

(src)default/redis-cart(Deployment):
Policy Configurations:
redis-cart-netpol: line 357 in file ./fw_rules_tests/policies/microservices-netpols.yaml
Resource Configurations:
default/redis-cart(Deployment): line 637 in file ./fw_rules_tests/podlist/kubernetes-manifests.yaml

(dst)default/productcatalogservice(Deployment):
Policy Configurations:
productcatalogservice-netpol: line 291 in file ./fw_rules_tests/policies/microservices-netpols.yaml
Resource Configurations:
default/productcatalogservice(Deployment): line 360 in file ./fw_rules_tests/podlist/kubernetes-manifests.yaml
 </text>
</entry>
<entry dst="default/recommendationservice(Deployment)" id="165" src="default/redis-cart(Deployment)">
 <text>
  Configurations affecting the LACK of connectivity between (src)default/redis-cart(Deployment) and (dst)default/recommendationservice(Deployment):

(src)default/redis-cart(Deployment):
Policy Configurations:
redis-cart-netpol: line 357 in file ./fw_rules_tests/policies/microservices-netpols.yaml
Resource Configurations:
default/redis-cart(Deployment): line 637 in file ./fw_rules_tests/podlist/kubernetes-manifests.yaml

(dst)default/recommendationservice(Deployment):
Policy Configurations:
recommendationservice-netpol: line 323 in file ./fw_rules_tests/policies/microservices-netpols.yaml
Resource Configurations:
default/recommendationservice(Deployment): line 144 in file ./fw_rules_tests/podlist/kubernetes-manifests.yaml
 </text>
</entry>
<entry dst="default/redis-cart(Deployment)" id="166" src="default/redis-cart(Deployment)">
 <text>
  Configurations affecting default/redis-cart(Deployment):
Policy Configurations:
redis-cart-netpol: line 357 in file ./fw_rules_tests/policies/microservices-netpols.yaml
Resource Configurations:
default/redis-cart(Deployment): line 637 in file ./fw_rules_tests/podlist/kubernetes-manifests.yaml
 </text>
</entry>
<entry dst="default/shippingservice(Deployment)" id="167" src="default/redis-cart(Deployment)">
 <text>
  Configurations affecting the LACK of connectivity between (src)default/redis-cart(Deployment) and (dst)default/shippingservice(Deployment):

(src)default/redis-cart(Deployment):
Policy Configurations:
redis-cart-netpol: line 357 in file ./fw_rules_tests/policies/microservices-netpols.yaml
Resource Configurations:
default/redis-cart(Deployment): line 637 in file ./fw_rules_tests/podlist/kubernetes-manifests.yaml

(dst)default/shippingservice(Deployment):
Policy Configurations:
shippingservice-netpol: line 377 in file ./fw_rules_tests/policies/microservices-netpols.yaml
Resource Configurations:
default/shippingservice(Deployment): line 579 in file ./fw_rules_tests/podlist/kubernetes-manifests.yaml
 </text>
</entry>
<entry dst="kube-system/kube-dns-livesim(Pod)" id="168" src="default/redis-cart(Deployment)">
 <text>
  Configurations affecting the LACK of connectivity between (src)default/redis-cart(Deployment) and (dst)kube-system/kube-dns-livesim(Pod):

(src)default/redis-cart(Deployment):
Policy Configurations:
redis-cart-netpol: line 357 in file ./fw_rules_tests/policies/microservices-netpols.yaml
Resource Configurations:
default/redis-cart(Deployment): line 637 in file ./fw_rules_tests/podlist/kubernetes-manifests.yaml

(dst)kube-system/kube-dns-livesim(Pod):
Policy Configurations:
Default-Policy
Resource Configurations:
kube-system/kube-dns-livesim(Pod): line 9 in file network-config-analyzer/nca/NetworkConfig/LiveSim/dns/dns_pods.yaml
 </text>
</entry>
<entry dst="0.0.0.0/0" id="169" src="default/shippingservice(Deployment)">
 <text>
  Configurations affecting the LACK of connectivity between (src)default/shippingservice(Deployment) and (dst)0.0.0.0/0:

(src)default/shippingservice(Deployment):
Policy Configurations:
shippingservice-netpol: line 377 in file ./fw_rules_tests/policies/microservices-netpols.yaml
Resource Configurations:
default/shippingservice(Deployment): line 579 in file ./fw_rules_tests/podlist/kubernetes-manifests.yaml
 </text>
</entry>
<entry dst="default/adservice(Deployment)" id="170" src="default/shippingservice(Deployment)">
 <text>
  Configurations affecting the LACK of connectivity between (src)default/shippingservice(Deployment) and (dst)default/adservice(Deployment):

(src)default/shippingservice(Deployment):
Policy Configurations:
shippingservice-netpol: line 377 in file ./fw_rules_tests/policies/microservices-netpols.yaml
Resource Configurations:
default/shippingservice(Deployment): line 579 in file ./fw_rules_tests/podlist/kubernetes-manifests.yaml

(dst)default/adservice(Deployment):
Policy Configurations:
adservice-netpol: line 73 in file ./fw_rules_tests/policies/microservices-netpols.yaml
Resource Configurations:
default/adservice(Deployment): line 690 in file ./fw_rules_tests/podlist/kubernetes-manifests.yaml
 </text>
</entry>
<entry dst="default/cartservice(Deployment)" id="171" src="default/shippingservice(Deployment)">
 <text>
  Configurations affecting the LACK of connectivity between (src)default/shippingservice(Deployment) and (dst)default/cartservice(Deployment):

(src)default/shippingservice(Deployment):
Policy Configurations:
shippingservice-netpol: line 377 in file ./fw_rules_tests/policies/microservices-netpols.yaml
Resource Configurations:
default/shippingservice(Deployment): line 579 in file ./fw_rules_tests/podlist/kubernetes-manifests.yaml

(dst)default/cartservice(Deployment):
Policy Configurations:
cartservice-netpol: line 157 in file ./fw_rules_tests/policies/microservices-netpols.yaml
Resource Configurations:
default/cartservice(Deployment): line 418 in file ./fw_rules_tests/podlist/kubernetes-manifests.yaml
 </text>
</entry>
<entry dst="default/checkoutservice(Deployment)" id="172" src="default/shippingservice(Deployment)">
 <text>
  Configurations affecting the LACK of connectivity between (src)default/shippingservice(Deployment) and (dst)default/checkoutservice(Deployment):

(src)default/shippingservice(Deployment):
Policy Configurations:
shippingservice-netpol: line 377 in file ./fw_rules_tests/policies/microservices-netpols.yaml
Resource Configurations:
default/shippingservice(Deployment): line 579 in file ./fw_rules_tests/podlist/kubernetes-manifests.yaml

(dst)default/checkoutservice(Deployment):
Policy Configurations:
checkoutservice-netpol: line 93 in file ./fw_rules_tests/policies/microservices-netpols.yaml
Resource Configurations:
default/checkoutservice(Deployment): line 75 in file ./fw_rules_tests/podlist/kubernetes-manifests.yaml
 </text>
</entry>
<entry dst="default/currencyservice(Deployment)" id="173" src="default/shippingservice(Deployment)">
 <text>
  Configurations affecting the LACK of connectivity between (src)default/shippingservice(Deployment) and (dst)default/currencyservice(Deployment):

(src)default/shippingservice(Deployment):
Policy Configurations:
shippingservice-netpol: line 377 in file ./fw_rules_tests/policies/microservices-netpols.yaml
Resource Configurations:
default/shippingservice(Deployment): line 579 in file ./fw_rules_tests/podlist/kubernetes-manifests.yaml

(dst)default/currencyservice(Deployment):
Policy Configurations:
currencyservice-netpol: line 197 in file ./fw_rules_tests/policies/microservices-netpols.yaml
Resource Configurations:
default/currencyservice(Deployment): line 522 in file ./fw_rules_tests/podlist/kubernetes-manifests.yaml
 </text>
</entry>
<entry dst="default/emailservice(Deployment)" id="174" src="default/shippingservice(Deployment)">
 <text>
  Configurations affecting the LACK of connectivity between (src)default/shippingservice(Deployment) and (dst)default/emailservice(Deployment):

(src)default/shippingservice(Deployment):
Policy Configurations:
shippingservice-netpol: line 377 in file ./fw_rules_tests/policies/microservices-netpols.yaml
Resource Configurations:
default/shippingservice(Deployment): line 579 in file ./fw_rules_tests/podlist/kubernetes-manifests.yaml

(dst)default/emailservice(Deployment):
Policy Configurations:
emailservice-netpol: line 223 in file ./fw_rules_tests/policies/microservices-netpols.yaml
Resource Configurations:
default/emailservice(Deployment): line 19 in file ./fw_rules_tests/podlist/kubernetes-manifests.yaml
 </text>
</entry>
<entry dst="default/frontend(Deployment)" id="175" src="default/shippingservice(Deployment)">
 <text>
  Configurations affecting the LACK of connectivity between (src)default/shippingservice(Deployment) and (dst)default/frontend(Deployment):

(src)default/shippingservice(Deployment):
Policy Configurations:
shippingservice-netpol: line 377 in file ./fw_rules_tests/policies/microservices-netpols.yaml
Resource Configurations:
default/shippingservice(Deployment): line 579 in file ./fw_rules_tests/podlist/kubernetes-manifests.yaml

(dst)default/frontend(Deployment):
Policy Configurations:
frontend-netpol: line 1 in file ./fw_rules_tests/policies/microservices-netpols.yaml
Resource Configurations:
default/frontend(Deployment): line 204 in file ./fw_rules_tests/podlist/kubernetes-manifests.yaml
 </text>
</entry>
<entry dst="default/loadgenerator(Deployment)" id="176" src="default/shippingservice(Deployment)">
 <text>
  Configurations affecting the LACK of connectivity between (src)default/shippingservice(Deployment) and (dst)default/loadgenerator(Deployment):

(src)default/shippingservice(Deployment):
Policy Configurations:
shippingservice-netpol: line 377 in file ./fw_rules_tests/policies/microservices-netpols.yaml
Resource Configurations:
default/shippingservice(Deployment): line 579 in file ./fw_rules_tests/podlist/kubernetes-manifests.yaml

(dst)default/loadgenerator(Deployment):
Policy Configurations:
loadgenerator-netpol: line 243 in file ./fw_rules_tests/policies/microservices-netpols.yaml
Resource Configurations:
default/loadgenerator(Deployment): line 471 in file ./fw_rules_tests/podlist/kubernetes-manifests.yaml
 </text>
</entry>
<entry dst="default/paymentservice(Deployment)" id="177" src="default/shippingservice(Deployment)">
 <text>
  Configurations affecting the LACK of connectivity between (src)default/shippingservice(Deployment) and (dst)default/paymentservice(Deployment):

(src)default/shippingservice(Deployment):
Policy Configurations:
shippingservice-netpol: line 377 in file ./fw_rules_tests/policies/microservices-netpols.yaml
Resource Configurations:
default/shippingservice(Deployment): line 579 in file ./fw_rules_tests/podlist/kubernetes-manifests.yaml

(dst)default/paymentservice(Deployment):
Policy Configurations:
paymentservice-netpol: line 271 in file ./fw_rules_tests/policies/microservices-netpols.yaml
Resource Configurations:
default/paymentservice(Deployment): line 304 in file ./fw_rules_tests/podlist/kubernetes-manifests.yaml
 </text>
</entry>
<entry dst="default/productcatalogservice(Deployment)" id="178" src="default/shippingservice(Deployment)">
 <text>
  Configurations affecting the LACK of connectivity between (src)default/shippingservice(Deployment) and (dst)default/productcatalogservice(Deployment):

(src)default/shippingservice(Deployment):
Policy Configurations:
shippingservice-netpol: line 377 in file ./fw_rules_tests/policies/microservices-netpols.yaml
Resource Configurations:
default/shippingservice(Deployment): line 579 in file ./fw_rules_tests/podlist/kubernetes-manifests.yaml

(dst)default/productcatalogservice(Deployment):
Policy Configurations:
productcatalogservice-netpol: line 291 in file ./fw_rules_tests/policies/microservices-netpols.yaml
Resource Configurations:
default/productcatalogservice(Deployment): line 360 in file ./fw_rules_tests/podlist/kubernetes-manifests.yaml
 </text>
</entry>
<entry dst="default/recommendationservice(Deployment)" id="179" src="default/shippingservice(Deployment)">
 <text>
  Configurations affecting the LACK of connectivity between (src)default/shippingservice(Deployment) and (dst)default/recommendationservice(Deployment):

(src)default/shippingservice(Deployment):
Policy Configurations:
shippingservice-netpol: line 377 in file ./fw_rules_tests/policies/microservices-netpols.yaml
Resource Configurations:
default/shippingservice(Deployment): line 579 in file ./fw_rules_tests/podlist/kubernetes-manifests.yaml

(dst)default/recommendationservice(Deployment):
Policy Configurations:
recommendationservice-netpol: line 323 in file ./fw_rules_tests/policies/microservices-netpols.yaml
Resource Configurations:
default/recommendationservice(Deployment): line 144 in file ./fw_rules_tests/podlist/kubernetes-manifests.yaml
 </text>
</entry>
<entry dst="default/redis-cart(Deployment)" id="180" src="default/shippingservice(Deployment)">
 <text>
  Configurations affecting the LACK of connectivity between (src)default/shippingservice(Deployment) and (dst)default/redis-cart(Deployment):

(src)default/shippingservice(Deployment):
Policy Configurations:
shippingservice-netpol: line 377 in file ./fw_rules_tests/policies/microservices-netpols.yaml
Resource Configurations:
default/shippingservice(Deployment): line 579 in file ./fw_rules_tests/podlist/kubernetes-manifests.yaml

(dst)default/redis-cart(Deployment):
Policy Configurations:
redis-cart-netpol: line 357 in file ./fw_rules_tests/policies/microservices-netpols.yaml
Resource Configurations:
default/redis-cart(Deployment): line 637 in file ./fw_rules_tests/podlist/kubernetes-manifests.yaml
 </text>
</entry>
<entry dst="default/shippingservice(Deployment)" id="181" src="default/shippingservice(Deployment)">
 <text>
  Configurations affecting default/shippingservice(Deployment):
Policy Configurations:
shippingservice-netpol: line 377 in file ./fw_rules_tests/policies/microservices-netpols.yaml
Resource Configurations:
default/shippingservice(Deployment): line 579 in file ./fw_rules_tests/podlist/kubernetes-manifests.yaml
 </text>
</entry>
<entry dst="kube-system/kube-dns-livesim(Pod)" id="182" src="default/shippingservice(Deployment)">
 <text>
  Configurations affecting the LACK of connectivity between (src)default/shippingservice(Deployment) and (dst)kube-system/kube-dns-livesim(Pod):

(src)default/shippingservice(Deployment):
Policy Configurations:
shippingservice-netpol: line 377 in file ./fw_rules_tests/policies/microservices-netpols.yaml
Resource Configurations:
default/shippingservice(Deployment): line 579 in file ./fw_rules_tests/podlist/kubernetes-manifests.yaml

(dst)kube-system/kube-dns-livesim(Pod):
Policy Configurations:
Default-Policy
Resource Configurations:
kube-system/kube-dns-livesim(Pod): line 9 in file network-config-analyzer/nca/NetworkConfig/LiveSim/dns/dns_pods.yaml
 </text>
</entry>
<entry dst="0.0.0.0/0" id="183" src="kube-system/kube-dns-livesim(Pod)">
 <text>
  Configurations affecting the connectivity between (src)kube-system/kube-dns-livesim(Pod) and (dst)0.0.0.0/0:

(src)kube-system/kube-dns-livesim(Pod):
Policy Configurations:
Default-Policy
Resource Configurations:
kube-system/kube-dns-livesim(Pod): line 9 in file network-config-analyzer/nca/NetworkConfig/LiveSim/dns/dns_pods.yaml
 </text>
</entry>
<entry dst="default/adservice(Deployment)" id="184" src="kube-system/kube-dns-livesim(Pod)">
 <text>
  Configurations affecting the LACK of connectivity between (src)kube-system/kube-dns-livesim(Pod) and (dst)default/adservice(Deployment):

(src)kube-system/kube-dns-livesim(Pod):
Policy Configurations:
Default-Policy
Resource Configurations:
kube-system/kube-dns-livesim(Pod): line 9 in file network-config-analyzer/nca/NetworkConfig/LiveSim/dns/dns_pods.yaml

(dst)default/adservice(Deployment):
Policy Configurations:
adservice-netpol: line 73 in file ./fw_rules_tests/policies/microservices-netpols.yaml
Resource Configurations:
default/adservice(Deployment): line 690 in file ./fw_rules_tests/podlist/kubernetes-manifests.yaml
 </text>
</entry>
<entry dst="default/cartservice(Deployment)" id="185" src="kube-system/kube-dns-livesim(Pod)">
 <text>
  Configurations affecting the LACK of connectivity between (src)kube-system/kube-dns-livesim(Pod) and (dst)default/cartservice(Deployment):

(src)kube-system/kube-dns-livesim(Pod):
Policy Configurations:
Default-Policy
Resource Configurations:
kube-system/kube-dns-livesim(Pod): line 9 in file network-config-analyzer/nca/NetworkConfig/LiveSim/dns/dns_pods.yaml

(dst)default/cartservice(Deployment):
Policy Configurations:
cartservice-netpol: line 157 in file ./fw_rules_tests/policies/microservices-netpols.yaml
Resource Configurations:
default/cartservice(Deployment): line 418 in file ./fw_rules_tests/podlist/kubernetes-manifests.yaml
 </text>
</entry>
<entry dst="default/checkoutservice(Deployment)" id="186" src="kube-system/kube-dns-livesim(Pod)">
 <text>
  Configurations affecting the LACK of connectivity between (src)kube-system/kube-dns-livesim(Pod) and (dst)default/checkoutservice(Deployment):

(src)kube-system/kube-dns-livesim(Pod):
Policy Configurations:
Default-Policy
Resource Configurations:
kube-system/kube-dns-livesim(Pod): line 9 in file network-config-analyzer/nca/NetworkConfig/LiveSim/dns/dns_pods.yaml

(dst)default/checkoutservice(Deployment):
Policy Configurations:
checkoutservice-netpol: line 93 in file ./fw_rules_tests/policies/microservices-netpols.yaml
Resource Configurations:
default/checkoutservice(Deployment): line 75 in file ./fw_rules_tests/podlist/kubernetes-manifests.yaml
 </text>
</entry>
<entry dst="default/currencyservice(Deployment)" id="187" src="kube-system/kube-dns-livesim(Pod)">
 <text>
  Configurations affecting the LACK of connectivity between (src)kube-system/kube-dns-livesim(Pod) and (dst)default/currencyservice(Deployment):

(src)kube-system/kube-dns-livesim(Pod):
Policy Configurations:
Default-Policy
Resource Configurations:
kube-system/kube-dns-livesim(Pod): line 9 in file network-config-analyzer/nca/NetworkConfig/LiveSim/dns/dns_pods.yaml

(dst)default/currencyservice(Deployment):
Policy Configurations:
currencyservice-netpol: line 197 in file ./fw_rules_tests/policies/microservices-netpols.yaml
Resource Configurations:
default/currencyservice(Deployment): line 522 in file ./fw_rules_tests/podlist/kubernetes-manifests.yaml
 </text>
</entry>
<entry dst="default/emailservice(Deployment)" id="188" src="kube-system/kube-dns-livesim(Pod)">
 <text>
  Configurations affecting the LACK of connectivity between (src)kube-system/kube-dns-livesim(Pod) and (dst)default/emailservice(Deployment):

(src)kube-system/kube-dns-livesim(Pod):
Policy Configurations:
Default-Policy
Resource Configurations:
kube-system/kube-dns-livesim(Pod): line 9 in file network-config-analyzer/nca/NetworkConfig/LiveSim/dns/dns_pods.yaml

(dst)default/emailservice(Deployment):
Policy Configurations:
emailservice-netpol: line 223 in file ./fw_rules_tests/policies/microservices-netpols.yaml
Resource Configurations:
default/emailservice(Deployment): line 19 in file ./fw_rules_tests/podlist/kubernetes-manifests.yaml
 </text>
</entry>
<entry dst="default/frontend(Deployment)" id="189" src="kube-system/kube-dns-livesim(Pod)">
 <text>
  Configurations affecting the connectivity between (src)kube-system/kube-dns-livesim(Pod) and (dst)default/frontend(Deployment):

(src)kube-system/kube-dns-livesim(Pod):
Policy Configurations:
Default-Policy
Resource Configurations:
kube-system/kube-dns-livesim(Pod): line 9 in file network-config-analyzer/nca/NetworkConfig/LiveSim/dns/dns_pods.yaml

(dst)default/frontend(Deployment):
Policy Configurations:
frontend-netpol: line 1 in file ./fw_rules_tests/policies/microservices-netpols.yaml
Resource Configurations:
default/frontend(Deployment): line 204 in file ./fw_rules_tests/podlist/kubernetes-manifests.yaml
 </text>
</entry>
<entry dst="default/loadgenerator(Deployment)" id="190" src="kube-system/kube-dns-livesim(Pod)">
 <text>
  Configurations affecting the LACK of connectivity between (src)kube-system/kube-dns-livesim(Pod) and (dst)default/loadgenerator(Deployment):

(src)kube-system/kube-dns-livesim(Pod):
Policy Configurations:
Default-Policy
Resource Configurations:
kube-system/kube-dns-livesim(Pod): line 9 in file network-config-analyzer/nca/NetworkConfig/LiveSim/dns/dns_pods.yaml

(dst)default/loadgenerator(Deployment):
Policy Configurations:
loadgenerator-netpol: line 243 in file ./fw_rules_tests/policies/microservices-netpols.yaml
Resource Configurations:
default/loadgenerator(Deployment): line 471 in file ./fw_rules_tests/podlist/kubernetes-manifests.yaml
 </text>
</entry>
<entry dst="default/paymentservice(Deployment)" id="191" src="kube-system/kube-dns-livesim(Pod)">
 <text>
  Configurations affecting the LACK of connectivity between (src)kube-system/kube-dns-livesim(Pod) and (dst)default/paymentservice(Deployment):

(src)kube-system/kube-dns-livesim(Pod):
Policy Configurations:
Default-Policy
Resource Configurations:
kube-system/kube-dns-livesim(Pod): line 9 in file network-config-analyzer/nca/NetworkConfig/LiveSim/dns/dns_pods.yaml

(dst)default/paymentservice(Deployment):
Policy Configurations:
paymentservice-netpol: line 271 in file ./fw_rules_tests/policies/microservices-netpols.yaml
Resource Configurations:
default/paymentservice(Deployment): line 304 in file ./fw_rules_tests/podlist/kubernetes-manifests.yaml
 </text>
</entry>
<entry dst="default/productcatalogservice(Deployment)" id="192" src="kube-system/kube-dns-livesim(Pod)">
 <text>
  Configurations affecting the LACK of connectivity between (src)kube-system/kube-dns-livesim(Pod) and (dst)default/productcatalogservice(Deployment):

(src)kube-system/kube-dns-livesim(Pod):
Policy Configurations:
Default-Policy
Resource Configurations:
kube-system/kube-dns-livesim(Pod): line 9 in file network-config-analyzer/nca/NetworkConfig/LiveSim/dns/dns_pods.yaml

(dst)default/productcatalogservice(Deployment):
Policy Configurations:
productcatalogservice-netpol: line 291 in file ./fw_rules_tests/policies/microservices-netpols.yaml
Resource Configurations:
default/productcatalogservice(Deployment): line 360 in file ./fw_rules_tests/podlist/kubernetes-manifests.yaml
 </text>
</entry>
<entry dst="default/recommendationservice(Deployment)" id="193" src="kube-system/kube-dns-livesim(Pod)">
 <text>
  Configurations affecting the LACK of connectivity between (src)kube-system/kube-dns-livesim(Pod) and (dst)default/recommendationservice(Deployment):

(src)kube-system/kube-dns-livesim(Pod):
Policy Configurations:
Default-Policy
Resource Configurations:
kube-system/kube-dns-livesim(Pod): line 9 in file network-config-analyzer/nca/NetworkConfig/LiveSim/dns/dns_pods.yaml

(dst)default/recommendationservice(Deployment):
Policy Configurations:
recommendationservice-netpol: line 323 in file ./fw_rules_tests/policies/microservices-netpols.yaml
Resource Configurations:
default/recommendationservice(Deployment): line 144 in file ./fw_rules_tests/podlist/kubernetes-manifests.yaml
 </text>
</entry>
<entry dst="default/redis-cart(Deployment)" id="194" src="kube-system/kube-dns-livesim(Pod)">
 <text>
  Configurations affecting the LACK of connectivity between (src)kube-system/kube-dns-livesim(Pod) and (dst)default/redis-cart(Deployment):

(src)kube-system/kube-dns-livesim(Pod):
Policy Configurations:
Default-Policy
Resource Configurations:
kube-system/kube-dns-livesim(Pod): line 9 in file network-config-analyzer/nca/NetworkConfig/LiveSim/dns/dns_pods.yaml

(dst)default/redis-cart(Deployment):
Policy Configurations:
redis-cart-netpol: line 357 in file ./fw_rules_tests/policies/microservices-netpols.yaml
Resource Configurations:
default/redis-cart(Deployment): line 637 in file ./fw_rules_tests/podlist/kubernetes-manifests.yaml
 </text>
</entry>
<entry dst="default/shippingservice(Deployment)" id="195" src="kube-system/kube-dns-livesim(Pod)">
 <text>
  Configurations affecting the LACK of connectivity between (src)kube-system/kube-dns-livesim(Pod) and (dst)default/shippingservice(Deployment):

(src)kube-system/kube-dns-livesim(Pod):
Policy Configurations:
Default-Policy
Resource Configurations:
kube-system/kube-dns-livesim(Pod): line 9 in file network-config-analyzer/nca/NetworkConfig/LiveSim/dns/dns_pods.yaml

(dst)default/shippingservice(Deployment):
Policy Configurations:
shippingservice-netpol: line 377 in file ./fw_rules_tests/policies/microservices-netpols.yaml
Resource Configurations:
default/shippingservice(Deployment): line 579 in file ./fw_rules_tests/podlist/kubernetes-manifests.yaml
 </text>
</entry>
<entry dst="kube-system/kube-dns-livesim(Pod)" id="196" src="kube-system/kube-dns-livesim(Pod)">
 <text>
  Configurations affecting kube-system/kube-dns-livesim(Pod):
Policy Configurations:
Default-Policy
Resource Configurations:
kube-system/kube-dns-livesim(Pod): line 9 in file network-config-analyzer/nca/NetworkConfig/LiveSim/dns/dns_pods.yaml
 </text>
</entry><|MERGE_RESOLUTION|>--- conflicted
+++ resolved
@@ -24,13 +24,10 @@
 src_ns: [kube-system] src_pods: [*] dst: 0.0.0.0/0 conn: All connections
 src_ns: [kube-system] src_pods: [*] dst_ns: [default] dst_pods: [frontend] conn: TCP 8080
 src_ns: [kube-system] src_pods: [*] dst_ns: [kube-system] dst_pods: [*] conn: All connections
-<<<<<<< HEAD
+
+
+Explainability results:
 <?xml version="1.0" encoding="utf-8"?>
-=======
-
-
-Explainability results:
->>>>>>> 2a6e68fe
 <entry dst="0.0.0.0/0" id="1" src="0.0.0.0/0">
  <text>
   Configurations affecting 0.0.0.0/0:
