final fw rules for query: connectivity_map, config: np3:
src ip block: 0.0.0.0/0 dst_ns: [default] dst_pods: [*] conn: All connections
src ip block: ::/0 dst_ns: [default] dst_pods: [*] conn: All connections
src_ns: [default,kube-system-new] src_pods: [*] dst ip block: 0.0.0.0/0 conn: All connections
src_ns: [default,kube-system-new] src_pods: [*] dst ip block: ::/0 conn: All connections
src_ns: [default,kube-system-new] src_pods: [*] dst_ns: [default] dst_pods: [*] conn: All connections
<<<<<<< HEAD
src_ns: [default] src_pods: [*] dst_ns: [kube-system-new] dst_pods: [*] conn: TCP 85-90

=======
src_ns: [default] src_pods: [*] dst_ns: [kube-system-new] dst_pods: [*] conn: TCP 85-90,
>>>>>>> 57c68974
<|MERGE_RESOLUTION|>--- conflicted
+++ resolved
@@ -4,9 +4,4 @@
 src_ns: [default,kube-system-new] src_pods: [*] dst ip block: 0.0.0.0/0 conn: All connections
 src_ns: [default,kube-system-new] src_pods: [*] dst ip block: ::/0 conn: All connections
 src_ns: [default,kube-system-new] src_pods: [*] dst_ns: [default] dst_pods: [*] conn: All connections
-<<<<<<< HEAD
 src_ns: [default] src_pods: [*] dst_ns: [kube-system-new] dst_pods: [*] conn: TCP 85-90
-
-=======
-src_ns: [default] src_pods: [*] dst_ns: [kube-system-new] dst_pods: [*] conn: TCP 85-90,
->>>>>>> 57c68974
