final fw rules for query: connectivity-istio-test-methods-basic-1, config: istio-test-methods-basic-1:
<<<<<<< HEAD
src_ns: [default] src_pods: [app in (productpage)] dst_ns: [default] dst_pods: [app in (details)] conn: TCP {'dst_ports': '80', 'methods': 'GET'},
src_ns: [default] src_pods: [app in (productpage)] dst_ns: [default] dst_pods: [app in (reviews)] conn: TCP,

=======
src_ns: [default] src_pods: [app in (productpage)] dst_ns: [default] dst_pods: [app in (details)] conn: TCP {'dst_ports': '80', 'methods': 'GET'}
src_ns: [default] src_pods: [app in (productpage)] dst_ns: [default] dst_pods: [app in (reviews)] conn: TCP
>>>>>>> 12d48469

final fw rules for query: connectivity-istio-test-methods-basic-2, config: istio-test-methods-basic-2:
src_ns: [default] src_pods: [app in (productpage)] dst_ns: [default] dst_pods: [app in (details)] conn: TCP {'methods': 'all but GET'}
src_ns: [default] src_pods: [app in (productpage)] dst_ns: [default] dst_pods: [app in (reviews)] conn: TCP {'methods': 'PUT'}

final fw rules for query: connectivity-istio-test-methods-paths-1, config: istio-test-methods-paths-1:
src_ns: [default] src_pods: [app in (productpage)] dst_ns: [default] dst_pods: [app in (details)] conn: TCP {'dst_ports': '80', 'methods': 'GET', 'paths': '/good_path1, /good_path2, /some/path2', 'hosts': 'all but disallowed-host.com'},{'dst_ports': '80', 'methods': 'GET', 'paths': 'all but /bad/path1, /bad/path3, /good_path1, /good_path2, /some/path2', 'hosts': 'allowed-host.com'},{'dst_ports': '80', 'methods': 'PUT', 'paths': '/good_path1, /good_path2, /some/path2', 'hosts': 'all but disallowed-host.com'},{'dst_ports': '80', 'methods': 'all but GET, PUT', 'paths': 'all but /bad/path1, /bad/path3, /some/path2', 'hosts': 'allowed-host.com'},{'dst_ports': '90', 'methods': 'GET, PUT', 'paths': '/good_path1, /good_path2, /some/path2', 'hosts': 'all but disallowed-host.com'},{'dst_ports': '100', 'methods': 'all but PUT', 'paths': '/some/path3'},{'dst_ports': '100', 'methods': 'all but PUT', 'paths': 'all but /bad/path1, /bad/path3, /some/path2, /some/path3', 'hosts': 'allowed-host.com'},{'dst_ports': '100', 'methods': 'PUT', 'paths': '/some/path3'},{'dst_ports': '1-79,81-89,91-99,101-65535', 'methods': 'all but PUT', 'paths': 'all but /bad/path1, /bad/path3, /some/path2', 'hosts': 'allowed-host.com'}

final fw rules for query: connectivity-istio-test-operation-deny-1, config: istio-test-operation-deny-1:
<<<<<<< HEAD
src ip block: 0.0.0.0/0 dst_ns: [default] dst_pods: [*] conn: TCP {'methods': 'all but GET'},
src ip block: 0.0.0.0/0 dst_ns: [default] dst_pods: [app not in (details)] conn: TCP,
src ip block: ::/0 dst_ns: [default] dst_pods: [*] conn: TCP {'methods': 'all but GET'},
src ip block: ::/0 dst_ns: [default] dst_pods: [app not in (details)] conn: TCP,
src_ns: [default] src_pods: [*] dst_ns: [default] dst_pods: [*] conn: TCP {'methods': 'all but GET'},
src_ns: [default] src_pods: [*] dst_ns: [default] dst_pods: [app not in (details)] conn: TCP,
src_ns: [default] src_pods: [app in (details)] dst_ns: [default] dst_pods: [*] conn: TCP,

=======
src ip block: 0.0.0.0/0 dst_ns: [default] dst_pods: [*] conn: TCP {'methods': 'all but GET'}
src ip block: 0.0.0.0/0 dst_ns: [default] dst_pods: [app not in (details)] conn: TCP
src ip block: ::/0 dst_ns: [default] dst_pods: [*] conn: TCP {'methods': 'all but GET'}
src ip block: ::/0 dst_ns: [default] dst_pods: [app not in (details)] conn: TCP
src_ns: [default] src_pods: [*] dst_ns: [default] dst_pods: [*] conn: TCP {'methods': 'all but GET'}
src_ns: [default] src_pods: [*] dst_ns: [default] dst_pods: [app not in (details)] conn: TCP
src_ns: [default] src_pods: [app in (details)] dst_ns: [default] dst_pods: [*] conn: TCP
>>>>>>> 12d48469

final fw rules for query: connectivity-istio-test-operation-allow-1, config: istio-test-operation-allow-1:
src_ns: [default] src_pods: [app in (productpage)] dst_ns: [default] dst_pods: [app in (details)] conn: TCP {'methods': 'GET', 'paths': '/info[\\--9A-Z_a-z]*'},{'methods': 'POST', 'paths': '/data'}
<|MERGE_RESOLUTION|>--- conflicted
+++ resolved
@@ -1,12 +1,6 @@
 final fw rules for query: connectivity-istio-test-methods-basic-1, config: istio-test-methods-basic-1:
-<<<<<<< HEAD
-src_ns: [default] src_pods: [app in (productpage)] dst_ns: [default] dst_pods: [app in (details)] conn: TCP {'dst_ports': '80', 'methods': 'GET'},
-src_ns: [default] src_pods: [app in (productpage)] dst_ns: [default] dst_pods: [app in (reviews)] conn: TCP,
-
-=======
 src_ns: [default] src_pods: [app in (productpage)] dst_ns: [default] dst_pods: [app in (details)] conn: TCP {'dst_ports': '80', 'methods': 'GET'}
 src_ns: [default] src_pods: [app in (productpage)] dst_ns: [default] dst_pods: [app in (reviews)] conn: TCP
->>>>>>> 12d48469
 
 final fw rules for query: connectivity-istio-test-methods-basic-2, config: istio-test-methods-basic-2:
 src_ns: [default] src_pods: [app in (productpage)] dst_ns: [default] dst_pods: [app in (details)] conn: TCP {'methods': 'all but GET'}
@@ -16,16 +10,6 @@
 src_ns: [default] src_pods: [app in (productpage)] dst_ns: [default] dst_pods: [app in (details)] conn: TCP {'dst_ports': '80', 'methods': 'GET', 'paths': '/good_path1, /good_path2, /some/path2', 'hosts': 'all but disallowed-host.com'},{'dst_ports': '80', 'methods': 'GET', 'paths': 'all but /bad/path1, /bad/path3, /good_path1, /good_path2, /some/path2', 'hosts': 'allowed-host.com'},{'dst_ports': '80', 'methods': 'PUT', 'paths': '/good_path1, /good_path2, /some/path2', 'hosts': 'all but disallowed-host.com'},{'dst_ports': '80', 'methods': 'all but GET, PUT', 'paths': 'all but /bad/path1, /bad/path3, /some/path2', 'hosts': 'allowed-host.com'},{'dst_ports': '90', 'methods': 'GET, PUT', 'paths': '/good_path1, /good_path2, /some/path2', 'hosts': 'all but disallowed-host.com'},{'dst_ports': '100', 'methods': 'all but PUT', 'paths': '/some/path3'},{'dst_ports': '100', 'methods': 'all but PUT', 'paths': 'all but /bad/path1, /bad/path3, /some/path2, /some/path3', 'hosts': 'allowed-host.com'},{'dst_ports': '100', 'methods': 'PUT', 'paths': '/some/path3'},{'dst_ports': '1-79,81-89,91-99,101-65535', 'methods': 'all but PUT', 'paths': 'all but /bad/path1, /bad/path3, /some/path2', 'hosts': 'allowed-host.com'}
 
 final fw rules for query: connectivity-istio-test-operation-deny-1, config: istio-test-operation-deny-1:
-<<<<<<< HEAD
-src ip block: 0.0.0.0/0 dst_ns: [default] dst_pods: [*] conn: TCP {'methods': 'all but GET'},
-src ip block: 0.0.0.0/0 dst_ns: [default] dst_pods: [app not in (details)] conn: TCP,
-src ip block: ::/0 dst_ns: [default] dst_pods: [*] conn: TCP {'methods': 'all but GET'},
-src ip block: ::/0 dst_ns: [default] dst_pods: [app not in (details)] conn: TCP,
-src_ns: [default] src_pods: [*] dst_ns: [default] dst_pods: [*] conn: TCP {'methods': 'all but GET'},
-src_ns: [default] src_pods: [*] dst_ns: [default] dst_pods: [app not in (details)] conn: TCP,
-src_ns: [default] src_pods: [app in (details)] dst_ns: [default] dst_pods: [*] conn: TCP,
-
-=======
 src ip block: 0.0.0.0/0 dst_ns: [default] dst_pods: [*] conn: TCP {'methods': 'all but GET'}
 src ip block: 0.0.0.0/0 dst_ns: [default] dst_pods: [app not in (details)] conn: TCP
 src ip block: ::/0 dst_ns: [default] dst_pods: [*] conn: TCP {'methods': 'all but GET'}
@@ -33,7 +17,6 @@
 src_ns: [default] src_pods: [*] dst_ns: [default] dst_pods: [*] conn: TCP {'methods': 'all but GET'}
 src_ns: [default] src_pods: [*] dst_ns: [default] dst_pods: [app not in (details)] conn: TCP
 src_ns: [default] src_pods: [app in (details)] dst_ns: [default] dst_pods: [*] conn: TCP
->>>>>>> 12d48469
 
 final fw rules for query: connectivity-istio-test-operation-allow-1, config: istio-test-operation-allow-1:
 src_ns: [default] src_pods: [app in (productpage)] dst_ns: [default] dst_pods: [app in (details)] conn: TCP {'methods': 'GET', 'paths': '/info[\\--9A-Z_a-z]*'},{'methods': 'POST', 'paths': '/data'}
