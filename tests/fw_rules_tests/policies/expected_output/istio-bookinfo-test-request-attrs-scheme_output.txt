--- conflicted
+++ resolved
@@ -19,9 +19,4 @@
 src_ns: [default] src_pods: [app in (details)] dst_ns: [default] dst_pods: [*] conn: TCP
 
 final fw rules for query: connectivity-istio-test-operation-allow-1, config: istio-test-operation-allow-1:
-<<<<<<< HEAD
 src_ns: [default] src_pods: [app in (productpage)] dst_ns: [default] dst_pods: [app in (details)] conn: TCP {'methods': 'GET', 'paths': '/info[\\--9A-Z_a-z]*'},{'methods': 'POST', 'paths': '/data'}
-
-=======
-src_ns: [default] src_pods: [app in (productpage)] dst_ns: [default] dst_pods: [app in (details)] conn: TCP {'methods': 'GET', 'paths': '/info[\\--9A-Z_a-z]*'},{'methods': 'POST', 'paths': '/data'},
->>>>>>> 57c68974
