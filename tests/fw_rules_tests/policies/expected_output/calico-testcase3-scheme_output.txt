--- conflicted
+++ resolved
@@ -1,23 +1,14 @@
 final fw rules for query: connectivity_map, config: np_onlyAllow:
-<<<<<<< HEAD
 src_ns: [kube-system] src_pods: [(has(app) and app not in (kube-fluentd,public-cre08b89c167414305a1afb205d0bd346f-alb1))] dst_ns: [kube-system] dst_pods: [has(tier)] conn: TCP,
+src_ns: [kube-system] src_pods: [(has(app) and app not in (kube-fluentd,public-cre08b89c167414305a1afb205d0bd346f-alb1))] dst_ns: [kube-system] dst_pods: [has(tier)] conn: TCP ,
 
 
 final fw rules for query: connectivity_map, config: np_FirstDenySubset:
 src_ns: [kube-system] src_pods: [app in (helm,keepalived-watcher,vpn)] dst_ns: [kube-system] dst_pods: [has(tier)] conn: TCP,
+src_ns: [kube-system] src_pods: [app in (helm,keepalived-watcher,vpn)] dst_ns: [kube-system] dst_pods: [has(tier)] conn: TCP ,
 
 
 final fw rules for query: connectivity_map, config: np_firstAllowSuperSet:
 src_ns: [kube-system] src_pods: [(has(app) and app not in (kube-fluentd,public-cre08b89c167414305a1afb205d0bd346f-alb1))] dst_ns: [kube-system] dst_pods: [has(tier)] conn: TCP,
-=======
 src_ns: [kube-system] src_pods: [(has(app) and app not in (kube-fluentd,public-cre08b89c167414305a1afb205d0bd346f-alb1))] dst_ns: [kube-system] dst_pods: [has(tier)] conn: TCP ,
 
-
-final fw rules for query: connectivity_map, config: np_FirstDenySubset:
-src_ns: [kube-system] src_pods: [app in (helm,keepalived-watcher,vpn)] dst_ns: [kube-system] dst_pods: [has(tier)] conn: TCP ,
-
-
-final fw rules for query: connectivity_map, config: np_firstAllowSuperSet:
-src_ns: [kube-system] src_pods: [(has(app) and app not in (kube-fluentd,public-cre08b89c167414305a1afb205d0bd346f-alb1))] dst_ns: [kube-system] dst_pods: [has(tier)] conn: TCP ,
->>>>>>> 04d940fa
-
