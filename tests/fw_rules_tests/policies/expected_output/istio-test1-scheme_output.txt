final fw rules for query: istio-policy1, config: istio-policy1:
<<<<<<< HEAD
src ip block: 0.0.0.0/0 dst_ns: [default] dst_pods: [app in (special_skydive)] conn: TCP,
src ip block: 0.0.0.0/0 dst_ns: [kube-system,vendor-system] dst_pods: [*] conn: TCP,
src ip block: 1.2.3.0/24 dst_ns: [default] dst_pods: [app in (skydive)] conn: TCP 26257,
src ip block: ::/0 dst_ns: [default] dst_pods: [app in (special_skydive)] conn: TCP,
src ip block: ::/0 dst_ns: [kube-system,vendor-system] dst_pods: [*] conn: TCP,
src_ns: [default,kube-system,vendor-system] src_pods: [*] dst_ns: [default] dst_pods: [app in (special_skydive)] conn: TCP,
src_ns: [default,kube-system,vendor-system] src_pods: [*] dst_ns: [kube-system,vendor-system] dst_pods: [*] conn: TCP,
src_ns: [default,vendor-system] src_pods: [*] dst_ns: [default] dst_pods: [*] conn: TCP 26257,

=======
src ip block: 0.0.0.0/0 dst_ns: [default] dst_pods: [app in (special_skydive)] conn: TCP
src ip block: 0.0.0.0/0 dst_ns: [kube-system,vendor-system] dst_pods: [*] conn: TCP
src ip block: 1.2.3.0/24 dst_ns: [default] dst_pods: [app in (skydive)] conn: TCP 26257
src ip block: ::/0 dst_ns: [default] dst_pods: [app in (special_skydive)] conn: TCP
src ip block: ::/0 dst_ns: [kube-system,vendor-system] dst_pods: [*] conn: TCP
src_ns: [default,kube-system,vendor-system] src_pods: [*] dst_ns: [default] dst_pods: [app in (special_skydive)] conn: TCP
src_ns: [default,kube-system,vendor-system] src_pods: [*] dst_ns: [kube-system,vendor-system] dst_pods: [*] conn: TCP
src_ns: [default,vendor-system] src_pods: [*] dst_ns: [default] dst_pods: [*] conn: TCP 26257
>>>>>>> 12d48469

final fw rules for query: istio-policy2, config: istio-policy2:
src ip block: 1.2.3.0/24 dst_ns: [default] dst_pods: [app in (skydive)] conn: TCP 30,50
src ip block: 2.2.2.2/32 dst_ns: [default] dst_pods: [app in (skydive)] conn: TCP 30,50
src_ns: [default,kube-system] src_pods: [*] dst_ns: [default] dst_pods: [app in (skydive)] conn: TCP 30,50
src_ns: [default] src_pods: [app in (special_skydive)] dst_ns: [default] dst_pods: [*] conn: TCP 30,50
<|MERGE_RESOLUTION|>--- conflicted
+++ resolved
@@ -1,15 +1,4 @@
 final fw rules for query: istio-policy1, config: istio-policy1:
-<<<<<<< HEAD
-src ip block: 0.0.0.0/0 dst_ns: [default] dst_pods: [app in (special_skydive)] conn: TCP,
-src ip block: 0.0.0.0/0 dst_ns: [kube-system,vendor-system] dst_pods: [*] conn: TCP,
-src ip block: 1.2.3.0/24 dst_ns: [default] dst_pods: [app in (skydive)] conn: TCP 26257,
-src ip block: ::/0 dst_ns: [default] dst_pods: [app in (special_skydive)] conn: TCP,
-src ip block: ::/0 dst_ns: [kube-system,vendor-system] dst_pods: [*] conn: TCP,
-src_ns: [default,kube-system,vendor-system] src_pods: [*] dst_ns: [default] dst_pods: [app in (special_skydive)] conn: TCP,
-src_ns: [default,kube-system,vendor-system] src_pods: [*] dst_ns: [kube-system,vendor-system] dst_pods: [*] conn: TCP,
-src_ns: [default,vendor-system] src_pods: [*] dst_ns: [default] dst_pods: [*] conn: TCP 26257,
-
-=======
 src ip block: 0.0.0.0/0 dst_ns: [default] dst_pods: [app in (special_skydive)] conn: TCP
 src ip block: 0.0.0.0/0 dst_ns: [kube-system,vendor-system] dst_pods: [*] conn: TCP
 src ip block: 1.2.3.0/24 dst_ns: [default] dst_pods: [app in (skydive)] conn: TCP 26257
@@ -18,7 +7,6 @@
 src_ns: [default,kube-system,vendor-system] src_pods: [*] dst_ns: [default] dst_pods: [app in (special_skydive)] conn: TCP
 src_ns: [default,kube-system,vendor-system] src_pods: [*] dst_ns: [kube-system,vendor-system] dst_pods: [*] conn: TCP
 src_ns: [default,vendor-system] src_pods: [*] dst_ns: [default] dst_pods: [*] conn: TCP 26257
->>>>>>> 12d48469
 
 final fw rules for query: istio-policy2, config: istio-policy2:
 src ip block: 1.2.3.0/24 dst_ns: [default] dst_pods: [app in (skydive)] conn: TCP 30,50
