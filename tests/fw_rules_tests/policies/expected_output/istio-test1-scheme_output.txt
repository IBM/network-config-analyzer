final fw rules for query: istio-policy1, config: istio-policy1:
src ip block: 0.0.0.0/0 dst_ns: [default] dst_pods: [app in (special_skydive)] conn: TCP
src ip block: 0.0.0.0/0 dst_ns: [kube-system,vendor-system] dst_pods: [*] conn: TCP
src ip block: 1.2.3.0/24 dst_ns: [default] dst_pods: [app in (skydive)] conn: TCP 26257
src ip block: ::/0 dst_ns: [default] dst_pods: [app in (special_skydive)] conn: TCP
src ip block: ::/0 dst_ns: [kube-system,vendor-system] dst_pods: [*] conn: TCP
src_ns: [default,kube-system,vendor-system] src_pods: [*] dst_ns: [default] dst_pods: [app in (special_skydive)] conn: TCP
src_ns: [default,kube-system,vendor-system] src_pods: [*] dst_ns: [kube-system,vendor-system] dst_pods: [*] conn: TCP
src_ns: [default,vendor-system] src_pods: [*] dst_ns: [default] dst_pods: [*] conn: TCP 26257

final fw rules for query: istio-policy2, config: istio-policy2:
<<<<<<< HEAD
src ip block: 1.2.3.0/24 dst_ns: [default] dst_pods: [app in (skydive)] conn: TCP 30,50
src ip block: 2.2.2.2/32 dst_ns: [default] dst_pods: [app in (skydive)] conn: TCP 30,50
src_ns: [default,kube-system] src_pods: [*] dst_ns: [default] dst_pods: [app in (skydive)] conn: TCP 30,50
src_ns: [default] src_pods: [app in (special_skydive)] dst_ns: [default] dst_pods: [*] conn: TCP 30,50

=======
src ip block: 1.2.3.0/24 dst_ns: [default] dst_pods: [app in (skydive)] conn: TCP 30,50,
src ip block: 2.2.2.2/32 dst_ns: [default] dst_pods: [app in (skydive)] conn: TCP 30,50,
src_ns: [default,kube-system] src_pods: [*] dst_ns: [default] dst_pods: [app in (skydive)] conn: TCP 30,50,
src_ns: [default] src_pods: [app in (special_skydive)] dst_ns: [default] dst_pods: [*] conn: TCP 30,50,
>>>>>>> 57c68974
<|MERGE_RESOLUTION|>--- conflicted
+++ resolved
@@ -9,15 +9,7 @@
 src_ns: [default,vendor-system] src_pods: [*] dst_ns: [default] dst_pods: [*] conn: TCP 26257
 
 final fw rules for query: istio-policy2, config: istio-policy2:
-<<<<<<< HEAD
 src ip block: 1.2.3.0/24 dst_ns: [default] dst_pods: [app in (skydive)] conn: TCP 30,50
 src ip block: 2.2.2.2/32 dst_ns: [default] dst_pods: [app in (skydive)] conn: TCP 30,50
 src_ns: [default,kube-system] src_pods: [*] dst_ns: [default] dst_pods: [app in (skydive)] conn: TCP 30,50
 src_ns: [default] src_pods: [app in (special_skydive)] dst_ns: [default] dst_pods: [*] conn: TCP 30,50
-
-=======
-src ip block: 1.2.3.0/24 dst_ns: [default] dst_pods: [app in (skydive)] conn: TCP 30,50,
-src ip block: 2.2.2.2/32 dst_ns: [default] dst_pods: [app in (skydive)] conn: TCP 30,50,
-src_ns: [default,kube-system] src_pods: [*] dst_ns: [default] dst_pods: [app in (skydive)] conn: TCP 30,50,
-src_ns: [default] src_pods: [app in (special_skydive)] dst_ns: [default] dst_pods: [*] conn: TCP 30,50,
->>>>>>> 57c68974
