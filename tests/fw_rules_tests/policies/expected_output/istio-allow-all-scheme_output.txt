final fw rules for query: istio-allow-all, config: istio-allow-all:
<<<<<<< HEAD
src ip block: 0.0.0.0/0 dst_ns: [default,kube-system,vendor-system] dst_pods: [*] conn: TCP
src ip block: ::/0 dst_ns: [default,kube-system,vendor-system] dst_pods: [*] conn: TCP
src_ns: [default,kube-system,vendor-system] src_pods: [*] dst_ns: [default,kube-system,vendor-system] dst_pods: [*] conn: TCP

=======
src ip block: 0.0.0.0/0 dst_ns: [default,kube-system,vendor-system] dst_pods: [*] conn: TCP ,
src ip block: ::/0 dst_ns: [default,kube-system,vendor-system] dst_pods: [*] conn: TCP ,
src_ns: [default,kube-system,vendor-system] src_pods: [*] dst_ns: [default,kube-system,vendor-system] dst_pods: [*] conn: TCP ,
>>>>>>> 57c68974
<|MERGE_RESOLUTION|>--- conflicted
+++ resolved
@@ -1,11 +1,4 @@
 final fw rules for query: istio-allow-all, config: istio-allow-all:
-<<<<<<< HEAD
 src ip block: 0.0.0.0/0 dst_ns: [default,kube-system,vendor-system] dst_pods: [*] conn: TCP
 src ip block: ::/0 dst_ns: [default,kube-system,vendor-system] dst_pods: [*] conn: TCP
 src_ns: [default,kube-system,vendor-system] src_pods: [*] dst_ns: [default,kube-system,vendor-system] dst_pods: [*] conn: TCP
-
-=======
-src ip block: 0.0.0.0/0 dst_ns: [default,kube-system,vendor-system] dst_pods: [*] conn: TCP ,
-src ip block: ::/0 dst_ns: [default,kube-system,vendor-system] dst_pods: [*] conn: TCP ,
-src_ns: [default,kube-system,vendor-system] src_pods: [*] dst_ns: [default,kube-system,vendor-system] dst_pods: [*] conn: TCP ,
->>>>>>> 57c68974
