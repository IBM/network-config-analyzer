final fw rules for query: connectivity_map, config: poc3:
<<<<<<< HEAD
src ip block: 0.0.0.0/0 dst_ns: [default] dst_pods: [frontend] conn: TCP 8080
src ip block: ::/0 dst_ns: [default] dst_pods: [frontend] conn: TCP 8080
src_ns: [default] src_pods: [app in (cartservice,checkoutservice,frontend,loadgenerator,recommendationservice)] dst_ns: [kube-system] dst_pods: [has(k8s-app)] conn: UDP 53
src_ns: [default] src_pods: [app in (checkoutservice,frontend)] dst_ns: [default] dst_pods: [cartservice] conn: TCP 7070
src_ns: [default] src_pods: [app in (checkoutservice,frontend)] dst_ns: [default] dst_pods: [currencyservice] conn: TCP 7000
src_ns: [default] src_pods: [app in (checkoutservice,frontend)] dst_ns: [default] dst_pods: [shippingservice] conn: TCP 50051
src_ns: [default] src_pods: [app in (checkoutservice,frontend,recommendationservice)] dst_ns: [default] dst_pods: [productcatalogservice] conn: TCP 3550
src_ns: [default] src_pods: [cartservice] dst_ns: [default] dst_pods: [redis-cart] conn: TCP 6379
src_ns: [default] src_pods: [checkoutservice] dst_ns: [default] dst_pods: [emailservice] conn: TCP 8080
src_ns: [default] src_pods: [checkoutservice] dst_ns: [default] dst_pods: [paymentservice] conn: TCP 50051
src_ns: [default] src_pods: [frontend] dst_ns: [default] dst_pods: [adservice] conn: TCP 9555
src_ns: [default] src_pods: [frontend] dst_ns: [default] dst_pods: [checkoutservice] conn: TCP 5050
src_ns: [default] src_pods: [frontend] dst_ns: [default] dst_pods: [recommendationservice] conn: TCP 8080
src_ns: [default] src_pods: [loadgenerator] dst_ns: [default] dst_pods: [frontend] conn: TCP 8080
src_ns: [kube-system] src_pods: [*] dst_ns: [default] dst_pods: [frontend] conn: TCP 8080

=======
src ip block: 0.0.0.0/0 dst_ns: [default] dst_pods: [frontend] conn: TCP 8080,
src ip block: ::/0 dst_ns: [default] dst_pods: [frontend] conn: TCP 8080,
src_ns: [default] src_pods: [app in (cartservice,checkoutservice,frontend,loadgenerator,recommendationservice)] dst_ns: [kube-system] dst_pods: [has(k8s-app)] conn: UDP 53,
src_ns: [default] src_pods: [app in (checkoutservice,frontend)] dst_ns: [default] dst_pods: [cartservice] conn: TCP 7070,
src_ns: [default] src_pods: [app in (checkoutservice,frontend)] dst_ns: [default] dst_pods: [currencyservice] conn: TCP 7000,
src_ns: [default] src_pods: [app in (checkoutservice,frontend)] dst_ns: [default] dst_pods: [shippingservice] conn: TCP 50051,
src_ns: [default] src_pods: [app in (checkoutservice,frontend,recommendationservice)] dst_ns: [default] dst_pods: [productcatalogservice] conn: TCP 3550,
src_ns: [default] src_pods: [cartservice] dst_ns: [default] dst_pods: [redis-cart] conn: TCP 6379,
src_ns: [default] src_pods: [checkoutservice] dst_ns: [default] dst_pods: [emailservice] conn: TCP 8080,
src_ns: [default] src_pods: [checkoutservice] dst_ns: [default] dst_pods: [paymentservice] conn: TCP 50051,
src_ns: [default] src_pods: [frontend] dst_ns: [default] dst_pods: [adservice] conn: TCP 9555,
src_ns: [default] src_pods: [frontend] dst_ns: [default] dst_pods: [checkoutservice] conn: TCP 5050,
src_ns: [default] src_pods: [frontend] dst_ns: [default] dst_pods: [recommendationservice] conn: TCP 8080,
src_ns: [default] src_pods: [loadgenerator] dst_ns: [default] dst_pods: [frontend] conn: TCP 8080,
src_ns: [kube-system] src_pods: [*] dst_ns: [default] dst_pods: [frontend] conn: TCP 8080,
>>>>>>> 57c68974
<|MERGE_RESOLUTION|>--- conflicted
+++ resolved
@@ -1,5 +1,4 @@
 final fw rules for query: connectivity_map, config: poc3:
-<<<<<<< HEAD
 src ip block: 0.0.0.0/0 dst_ns: [default] dst_pods: [frontend] conn: TCP 8080
 src ip block: ::/0 dst_ns: [default] dst_pods: [frontend] conn: TCP 8080
 src_ns: [default] src_pods: [app in (cartservice,checkoutservice,frontend,loadgenerator,recommendationservice)] dst_ns: [kube-system] dst_pods: [has(k8s-app)] conn: UDP 53
@@ -15,21 +14,3 @@
 src_ns: [default] src_pods: [frontend] dst_ns: [default] dst_pods: [recommendationservice] conn: TCP 8080
 src_ns: [default] src_pods: [loadgenerator] dst_ns: [default] dst_pods: [frontend] conn: TCP 8080
 src_ns: [kube-system] src_pods: [*] dst_ns: [default] dst_pods: [frontend] conn: TCP 8080
-
-=======
-src ip block: 0.0.0.0/0 dst_ns: [default] dst_pods: [frontend] conn: TCP 8080,
-src ip block: ::/0 dst_ns: [default] dst_pods: [frontend] conn: TCP 8080,
-src_ns: [default] src_pods: [app in (cartservice,checkoutservice,frontend,loadgenerator,recommendationservice)] dst_ns: [kube-system] dst_pods: [has(k8s-app)] conn: UDP 53,
-src_ns: [default] src_pods: [app in (checkoutservice,frontend)] dst_ns: [default] dst_pods: [cartservice] conn: TCP 7070,
-src_ns: [default] src_pods: [app in (checkoutservice,frontend)] dst_ns: [default] dst_pods: [currencyservice] conn: TCP 7000,
-src_ns: [default] src_pods: [app in (checkoutservice,frontend)] dst_ns: [default] dst_pods: [shippingservice] conn: TCP 50051,
-src_ns: [default] src_pods: [app in (checkoutservice,frontend,recommendationservice)] dst_ns: [default] dst_pods: [productcatalogservice] conn: TCP 3550,
-src_ns: [default] src_pods: [cartservice] dst_ns: [default] dst_pods: [redis-cart] conn: TCP 6379,
-src_ns: [default] src_pods: [checkoutservice] dst_ns: [default] dst_pods: [emailservice] conn: TCP 8080,
-src_ns: [default] src_pods: [checkoutservice] dst_ns: [default] dst_pods: [paymentservice] conn: TCP 50051,
-src_ns: [default] src_pods: [frontend] dst_ns: [default] dst_pods: [adservice] conn: TCP 9555,
-src_ns: [default] src_pods: [frontend] dst_ns: [default] dst_pods: [checkoutservice] conn: TCP 5050,
-src_ns: [default] src_pods: [frontend] dst_ns: [default] dst_pods: [recommendationservice] conn: TCP 8080,
-src_ns: [default] src_pods: [loadgenerator] dst_ns: [default] dst_pods: [frontend] conn: TCP 8080,
-src_ns: [kube-system] src_pods: [*] dst_ns: [default] dst_pods: [frontend] conn: TCP 8080,
->>>>>>> 57c68974
