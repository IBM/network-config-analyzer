--- conflicted
+++ resolved
@@ -1,25 +1,13 @@
 final fw rules for query: istio-allow-nothing-1, config: istio-allow-nothing-1:
-<<<<<<< HEAD
-src ip block: 0.0.0.0/0 dst_ns: [kube-system,vendor-system] dst_pods: [*] conn: TCP,
-src ip block: ::/0 dst_ns: [kube-system,vendor-system] dst_pods: [*] conn: TCP,
-src_ns: [default,kube-system,vendor-system] src_pods: [*] dst_ns: [kube-system,vendor-system] dst_pods: [*] conn: TCP,
+src ip block: 0.0.0.0/0 dst_ns: [kube-system,vendor-system] dst_pods: [*] conn: TCP 1-65536,
+src ip block: ::/0 dst_ns: [kube-system,vendor-system] dst_pods: [*] conn: TCP 1-65536,
+src_ns: [default,kube-system,vendor-system] src_pods: [*] dst_ns: [kube-system,vendor-system] dst_pods: [*] conn: TCP 1-65536,
 
 
 final fw rules for query: istio-allow-nothing-2, config: istio-allow-nothing-2:
-src ip block: 0.0.0.0/0 dst_ns: [kube-system,vendor-system] dst_pods: [*] conn: TCP,
-src ip block: ::/0 dst_ns: [kube-system,vendor-system] dst_pods: [*] conn: TCP,
-src_ns: [default,kube-system,vendor-system] src_pods: [*] dst_ns: [kube-system,vendor-system] dst_pods: [*] conn: TCP,
-=======
-src ip block: 0.0.0.0/0 dst_ns: [kube-system,vendor-system] dst_pods: [*] conn: TCP ,
-src ip block: ::/0 dst_ns: [kube-system,vendor-system] dst_pods: [*] conn: TCP ,
-src_ns: [default,kube-system,vendor-system] src_pods: [*] dst_ns: [kube-system,vendor-system] dst_pods: [*] conn: TCP ,
-
-
-final fw rules for query: istio-allow-nothing-2, config: istio-allow-nothing-2:
-src ip block: 0.0.0.0/0 dst_ns: [kube-system,vendor-system] dst_pods: [*] conn: TCP ,
-src ip block: ::/0 dst_ns: [kube-system,vendor-system] dst_pods: [*] conn: TCP ,
-src_ns: [default,kube-system,vendor-system] src_pods: [*] dst_ns: [kube-system,vendor-system] dst_pods: [*] conn: TCP ,
->>>>>>> 04d940fa
+src ip block: 0.0.0.0/0 dst_ns: [kube-system,vendor-system] dst_pods: [*] conn: TCP 1-65536,
+src ip block: ::/0 dst_ns: [kube-system,vendor-system] dst_pods: [*] conn: TCP 1-65536,
+src_ns: [default,kube-system,vendor-system] src_pods: [*] dst_ns: [kube-system,vendor-system] dst_pods: [*] conn: TCP 1-65536,
 
 
 final fw rules for query: istio-allow-nothing-3, config: istio-allow-nothing-3:
