For connections of type TCP, final fw rules for query: istio-policy1, config: istio-policy1:
src: 0.0.0.0/0 dst_ns: [default] dst_pods: [app=special_skydive] conn: All connections
src: 0.0.0.0/0 dst_ns: [kube-system,vendor-system] dst_pods: [*] conn: All connections
src: 1.2.3.0/24 dst_ns: [default] dst_pods: [app=skydive] conn: TCP 26257
<<<<<<< HEAD
src_ns: [default,kube-system,vendor-system] src_pods: [*] dst_ns: [default] dst_pods: [app=special_skydive] conn: TCP
src_ns: [default,kube-system,vendor-system] src_pods: [*] dst_ns: [kube-system,vendor-system] dst_pods: [*] conn: TCP
=======
src: ::/0 dst_ns: [default] dst_pods: [app=special_skydive] conn: All connections
src: ::/0 dst_ns: [kube-system,vendor-system] dst_pods: [*] conn: All connections
src_ns: [default,kube-system,vendor-system] src_pods: [*] dst: 0.0.0.0/0 conn: All connections
src_ns: [default,kube-system,vendor-system] src_pods: [*] dst: ::/0 conn: All connections
src_ns: [default,kube-system,vendor-system] src_pods: [*] dst_ns: [default] dst_pods: [app=special_skydive] conn: All connections
src_ns: [default,kube-system,vendor-system] src_pods: [*] dst_ns: [kube-system,vendor-system] dst_pods: [*] conn: All connections
>>>>>>> e3dfaddb
src_ns: [default,vendor-system] src_pods: [*] dst_ns: [default] dst_pods: [*] conn: TCP 26257

For connections of type non-TCP, final fw rules for query: istio-policy1, config: istio-policy1:
src: 0.0.0.0/0 dst_ns: [default,kube-system,vendor-system] dst_pods: [*] conn: All connections
src: ::/0 dst_ns: [default,kube-system,vendor-system] dst_pods: [*] conn: All connections
src_ns: [default,kube-system,vendor-system] src_pods: [*] dst: 0.0.0.0/0 conn: All connections
src_ns: [default,kube-system,vendor-system] src_pods: [*] dst: ::/0 conn: All connections
src_ns: [default,kube-system,vendor-system] src_pods: [*] dst_ns: [default,kube-system,vendor-system] dst_pods: [*] conn: All connections<|MERGE_RESOLUTION|>--- conflicted
+++ resolved
@@ -2,17 +2,12 @@
 src: 0.0.0.0/0 dst_ns: [default] dst_pods: [app=special_skydive] conn: All connections
 src: 0.0.0.0/0 dst_ns: [kube-system,vendor-system] dst_pods: [*] conn: All connections
 src: 1.2.3.0/24 dst_ns: [default] dst_pods: [app=skydive] conn: TCP 26257
-<<<<<<< HEAD
-src_ns: [default,kube-system,vendor-system] src_pods: [*] dst_ns: [default] dst_pods: [app=special_skydive] conn: TCP
-src_ns: [default,kube-system,vendor-system] src_pods: [*] dst_ns: [kube-system,vendor-system] dst_pods: [*] conn: TCP
-=======
 src: ::/0 dst_ns: [default] dst_pods: [app=special_skydive] conn: All connections
 src: ::/0 dst_ns: [kube-system,vendor-system] dst_pods: [*] conn: All connections
 src_ns: [default,kube-system,vendor-system] src_pods: [*] dst: 0.0.0.0/0 conn: All connections
 src_ns: [default,kube-system,vendor-system] src_pods: [*] dst: ::/0 conn: All connections
 src_ns: [default,kube-system,vendor-system] src_pods: [*] dst_ns: [default] dst_pods: [app=special_skydive] conn: All connections
 src_ns: [default,kube-system,vendor-system] src_pods: [*] dst_ns: [kube-system,vendor-system] dst_pods: [*] conn: All connections
->>>>>>> e3dfaddb
 src_ns: [default,vendor-system] src_pods: [*] dst_ns: [default] dst_pods: [*] conn: TCP 26257
 
 For connections of type non-TCP, final fw rules for query: istio-policy1, config: istio-policy1:
