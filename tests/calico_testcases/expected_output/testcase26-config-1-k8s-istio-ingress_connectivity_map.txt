--- conflicted
+++ resolved
@@ -1,14 +1,15 @@
-For connections of type TCP, final fw rules for query: connectivity-2, config: testcase26-config-1-k8s-istio-ingress:
+final fw rules for query: connectivity-2, config: testcase26-config-1-k8s-istio-ingress:
+src: 0.0.0.0/0 dst_ns: [default] dst_pods: [*] conn: All but TCP
 src: 0.0.0.0/0 dst_ns: [default] dst_pods: [app!=productpage] conn: All connections
 src: 0.0.0.0/0 dst_ns: [ingress-nginx,istio-system] dst_pods: [*] conn: All connections
-<<<<<<< HEAD
-=======
+src: ::/0 dst_ns: [default] dst_pods: [*] conn: All but TCP
 src: ::/0 dst_ns: [default] dst_pods: [app!=productpage] conn: All connections
 src: ::/0 dst_ns: [ingress-nginx,istio-system] dst_pods: [*] conn: All connections
->>>>>>> e3dfaddb
 src_ns: [default,istio-system] src_pods: [*] dst_ns: [default] dst_pods: [ratings-v1-b6994bb9] conn: All connections
+src_ns: [default] src_pods: [app in (details,reviews)] dst_ns: [default] dst_pods: [*] conn: All but TCP
 src_ns: [default] src_pods: [app in (details,reviews)] dst_ns: [default] dst_pods: [app=reviews] conn: All connections
 src_ns: [default] src_pods: [app!=ratings] dst: 0.0.0.0/0 conn: All connections
+src_ns: [default] src_pods: [app!=ratings] dst: ::/0 conn: All connections
 src_ns: [default] src_pods: [app!=ratings] dst_ns: [ingress-nginx,istio-system] dst_pods: [*] conn: All connections
 src_ns: [default] src_pods: [app=reviews] dst_ns: [default] dst_pods: [details-v1-79f774bdb9] conn: All connections
 src_ns: [default] src_pods: [productpage-v1-6b746f74dc] dst_ns: [default] dst_pods: [*] conn: All connections
@@ -16,11 +17,8 @@
 src_ns: [ingress-nginx,istio-system] src_pods: [*] dst_ns: [ingress-nginx] dst_pods: [*] conn: All connections
 src_ns: [ingress-nginx] src_pods: [*] dst_ns: [default] dst_pods: [details-v1-79f774bdb9] conn: TCP {'dst_ports': '9080', 'paths': '/details(/[\\--9A-Z_a-z]*)?'}
 src_ns: [istio-system] src_pods: [*] dst: 0.0.0.0/0 conn: All connections
-<<<<<<< HEAD
+src_ns: [istio-system] src_pods: [*] dst: ::/0 conn: All connections
 src_ns: [istio-system] src_pods: [*] dst_ns: [default] dst_pods: [*] conn: All but TCP
-=======
-src_ns: [istio-system] src_pods: [*] dst: ::/0 conn: All connections
->>>>>>> e3dfaddb
 src_ns: [istio-system] src_pods: [*] dst_ns: [default] dst_pods: [app in (details,reviews)] conn: All connections
 src_ns: [istio-system] src_pods: [*] dst_ns: [istio-system] dst_pods: [*] conn: All connections
 
