<<<<<<< HEAD
final fw rules for query: new_online_boutique_synth_res_connectivity_map, config: new_online_boutique_synthesis_res:
src: 0.0.0.0/0 dst_ns: [asm-ingress] dst_pods: [*] conn: TCP
src_ns: [asm-ingress] src_pods: [*] dst_ns: [asm-ingress] dst_pods: [*] conn: All connections
src_ns: [default] src_pods: [*] dst_ns: [asm-ingress] dst_pods: [*] conn: TCP
=======
For connections of type TCP, final fw rules for query: new_online_boutique_synth_res_connectivity_map, config: new_online_boutique_synthesis_res:
src: 0.0.0.0/0 dst_ns: [asm-ingress] dst_pods: [*] conn: All connections
src: ::/0 dst_ns: [asm-ingress] dst_pods: [*] conn: All connections
src_ns: [asm-ingress,default] src_pods: [*] dst: 0.0.0.0/0 conn: All connections
src_ns: [asm-ingress,default] src_pods: [*] dst: ::/0 conn: All connections
src_ns: [asm-ingress,default] src_pods: [*] dst_ns: [asm-ingress] dst_pods: [*] conn: All connections
>>>>>>> e3dfaddb
src_ns: [default] src_pods: [app in (checkoutservice,frontend)] dst_ns: [default] dst_pods: [cartservice] conn: TCP 7070
src_ns: [default] src_pods: [app in (checkoutservice,frontend)] dst_ns: [default] dst_pods: [currencyservice] conn: TCP 7000
src_ns: [default] src_pods: [app in (checkoutservice,frontend)] dst_ns: [default] dst_pods: [shippingservice] conn: TCP 50051
src_ns: [default] src_pods: [app in (checkoutservice,frontend,recommendationservice)] dst_ns: [default] dst_pods: [productcatalogservice] conn: TCP 3550
src_ns: [default] src_pods: [checkoutservice] dst_ns: [default] dst_pods: [emailservice] conn: TCP 8080
src_ns: [default] src_pods: [checkoutservice] dst_ns: [default] dst_pods: [paymentservice] conn: TCP 50051
src_ns: [default] src_pods: [frontend] dst_ns: [default] dst_pods: [adservice] conn: TCP 9555
src_ns: [default] src_pods: [frontend] dst_ns: [default] dst_pods: [checkoutservice] conn: TCP 5050
src_ns: [default] src_pods: [frontend] dst_ns: [default] dst_pods: [recommendationservice] conn: TCP 8080
src_ns: [default] src_pods: [loadgenerator] dst_ns: [default] dst_pods: [frontend] conn: TCP 8080

For connections of type non-TCP, final fw rules for query: new_online_boutique_synth_res_connectivity_map, config: new_online_boutique_synthesis_res:
src: 0.0.0.0/0 dst_ns: [asm-ingress,default] dst_pods: [*] conn: All connections
src: ::/0 dst_ns: [asm-ingress,default] dst_pods: [*] conn: All connections
src_ns: [asm-ingress,default] src_pods: [*] dst: 0.0.0.0/0 conn: All connections
src_ns: [asm-ingress,default] src_pods: [*] dst: ::/0 conn: All connections
src_ns: [asm-ingress,default] src_pods: [*] dst_ns: [asm-ingress,default] dst_pods: [*] conn: All connections<|MERGE_RESOLUTION|>--- conflicted
+++ resolved
@@ -1,16 +1,9 @@
-<<<<<<< HEAD
-final fw rules for query: new_online_boutique_synth_res_connectivity_map, config: new_online_boutique_synthesis_res:
-src: 0.0.0.0/0 dst_ns: [asm-ingress] dst_pods: [*] conn: TCP
-src_ns: [asm-ingress] src_pods: [*] dst_ns: [asm-ingress] dst_pods: [*] conn: All connections
-src_ns: [default] src_pods: [*] dst_ns: [asm-ingress] dst_pods: [*] conn: TCP
-=======
 For connections of type TCP, final fw rules for query: new_online_boutique_synth_res_connectivity_map, config: new_online_boutique_synthesis_res:
 src: 0.0.0.0/0 dst_ns: [asm-ingress] dst_pods: [*] conn: All connections
 src: ::/0 dst_ns: [asm-ingress] dst_pods: [*] conn: All connections
 src_ns: [asm-ingress,default] src_pods: [*] dst: 0.0.0.0/0 conn: All connections
 src_ns: [asm-ingress,default] src_pods: [*] dst: ::/0 conn: All connections
 src_ns: [asm-ingress,default] src_pods: [*] dst_ns: [asm-ingress] dst_pods: [*] conn: All connections
->>>>>>> e3dfaddb
 src_ns: [default] src_pods: [app in (checkoutservice,frontend)] dst_ns: [default] dst_pods: [cartservice] conn: TCP 7070
 src_ns: [default] src_pods: [app in (checkoutservice,frontend)] dst_ns: [default] dst_pods: [currencyservice] conn: TCP 7000
 src_ns: [default] src_pods: [app in (checkoutservice,frontend)] dst_ns: [default] dst_pods: [shippingservice] conn: TCP 50051
