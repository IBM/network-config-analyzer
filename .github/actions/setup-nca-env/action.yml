--- conflicted
+++ resolved
@@ -3,13 +3,9 @@
 runs:
   using: "composite"
   steps:
-<<<<<<< HEAD
-  - uses: actions/setup-python@57ded4d7d5e986d7296eab16560982c6dd7c923b  # v4.6.0
-=======
   - uses: actions/setup-python@0a5c61591373683505ea898e09a3ea4f39ef2b9c  # v5.0.0
->>>>>>> 8ae771cb
     with:
-      python-version: 3.8
+      python-version: 3.9
       architecture: x64
       cache: pip
   - run: pip install -r requirements.txt
