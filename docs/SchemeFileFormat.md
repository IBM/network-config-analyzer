## Scheme file format
A scheme file is a yaml file, specifying what should be checked.
It should contain at least the `networkConfigList` and the `queries` fields.

| Field | Description | Value | Default |
|-------|-------------|-------|---------|
|namespaceList|A globally-scoped list of namespaces in the cluster|directory, git-repo or yaml/json file|Cluster namespaces|
|podList|A globally-scoped list of pods in the cluster|directory, git-repo or yaml/json file|Cluster pods|
|resourceList|A globally-scoped list of namespaces and pods |directory, git-repo or yaml/json file|Specific field (namespaceList/podList) overrides relevant resource, missing resources with the absence of specific field defaults to cluster items
|networkConfigList|A list of network configurations and policies to reason about|list of [NetworkConfig](#NetworkConfigobject) objects|
|queries|Queries for the tool to run|list of [Query](#queryobject) objects|

### <a name="NetworkConfigobject"></a>NetworkConfig object
Each NetworkConfig object represents a specific network configuration.
It should contain the `name` and at least one of the fields `networkPolicyList`, `resourceList`.\
`resourceList` field may contain entries that refer to namespaces, pods and NetworkPolicies.\
If `networkPolicyList` is not provided and `resourceList` contains no policies, then cluster policies will be loaded


| Field | Description | Value | Default |
|-------|-------------|-------|---------|
|name   |The name of this NetworkConfig|string|
|namespaceList|A specific list of namespaces|directory, git-repo or yaml/json file|global namespaceList|
|podList|A specific list of pods|directory, git-repo or yaml/json file|global podList|
|networkPolicyList|A list of sources for NetworkPolicies|list of sources |
|resourceList|A list of sources for pods, namespaces and NetworkPolicies|list of sources|Specific field (namespaceList/podList/NetworkPolicyList) overrides relevant resource
|expectedWarnings|The expected sum of returned warnings for all resources of this configuration (an error is issued on mismatch)|integer |
|expectedError|indicates if there is an expected error from a networkPolicy|0/1|

For more information on fields patterns, see [Common Query Patterns](CommonQueryPatterns.md#scheme-file-patterns)

Possible entries (sources) in the list under `networkPolicyList` or `resourceList` are:
* The string `k8s` - Adds all K8s NetworkPolicies in the cluster to the set
* The string `calico` - Adds all Calico NetworkPolicies and Profiles in the cluster to the set
* The string `istio` - Adds all Istio AuthorizationPolicies in the cluster to the set
* A full path to a yaml file containing NetworkPolicies - Adds all policies in the file
* A full path to a directory - Adds all policies in all files in this directory
* A full path to a directory + `/**` - Adds all policies in all files under this directory recursively
* A URL of a file in a GHE repository - Adds all policies in the file
* A URL of a directory in a GHE repository - Adds all policies in all files in this directory
* A URL of a GHE directory + `/**` - Adds all policies in all files under this directory recursively
* A URL of a GHE repository + `/**` - Adds all policies in all files in this repository

###  <a name="queryobject"></a>Query object
Each query object instructs the tool to run a specific check on one or more sets of policies.

| Field | Description | Value |
|-------|-------------|-------|
|name   |Query name|string|
|emptiness|Checks all NetworkConfigs for empty selectors/rules|list of [config set](#configsets) names|
|redundancy|Checks each set of NetworkConfigs for redundant policies and for redundant rules within each policy|list of [config set](#configsets) names|
|equivalence|Checks semantic equivalence between each pair of NetworkConfigs sets|list of [config set](#configsets) names|
|strongEquivalence|Like equivalence, but comparisons are policy-wise|list of [config set](#configsets) names|
|semanticDiff|Checks semantic diff between each pair of NetworkConfigs sets|list of [config set](#configsets) names|
|forbids|Checks whether the first set denies all connections **explicitly** allowed by the other sets|list of [config set](#configsets) names|
|permits|Checks whether the first set allows all connections **explicitly** allowed by the other sets|list of [config set](#configsets) names|
|interferes|Checks whether any set interferes with the first set|list of [config set](#configsets) names|
|pairwiseInterferes|Checks whether any two sets in the list interfere each other|list of [config set](#configsets) names|
|containment|Checks whether any set is semantically contained in the first set (does not allow additional connections)|list of [config set](#configsets) names|
|twoWayContainment|Checks what are the relations - equivalence, contains, contained, disjoint, neither - between the first set and each of the other sets|list of [config set](#configsets) names|
|disjointness|Reports pairs of policies with overlapping sets of captured pods|list of [config set](#configsets) names|
|vacuity|Checks whether the set of policies changes cluster default behavior|list of [config set](#configsets) names|
|sanity|Checks all NetworkConfigs for sanity check - includes emptiness, vacuity and redundancies|list of [config set](#configsets) names|
|allCaptured|Checks that all pods are captured by at least one NetworkPolicy|list of [config set](#configsets) names|
|connectivityMap|Reports a summary of the allowed connections in the cluster|list of [config set](#configsets) names| 
|expected|The expected sum of returned results by all sub-queries in this query (a warning is issued on mismatch)|integer|
|expectedOutput|The file path of the expected output of this query (for connectivityMap or semanticDiff queries) |string|
<<<<<<< HEAD
|expectedNotExecuted|The number of input configs/config pairs that the query is not expected to be run on. Reasons for not executing the configs are listed [here](docs/CmdLineQueriesResults.md#a-query-will-not-be-executed-when) |integer|
=======
|expectedUnchecked|The number of input configs/config pairs that the query is not expected to be run on. Reasons for not checking the configs are listed [here](CmdLineQueriesResults.md#a-query-will-not-be-executed-when) |integer|
>>>>>>> 6a190a4f
|outputConfiguration| A dict object with the required output configuration|[outputConfig](#outputconfig) object|

#### <a name="configsets"></a>Config sets
Each entry in the list of config sets should be either
* __Full set__ - The name of a [NetworkConfig object](#NetworkConfigobject) _OR_
* __Single policy__ - Use one of the forms: `<set name>/<namespace>/<policy>` or `<set name>/<layer>/<namespace>/<policy>`, where `layer` is one of: `k8s`, `calico`, `istio` or `ingress`.
For example: `my_set/prod_ns/deny_all_policy`. If there are multiple policies named `deny_all_policy` in the namespace `prod_ns` on different layers, then specifying a single policy should include its layer, such as `my_set/k8s/prod_ns/deny_all_policy`. 


#### <a name="outputconfig"></a>Output Configuration object
The supported entries in the outputConfiguration object are as follows:

| Field | Description | Value |
|-------|-------------|-------|
|outputFormat|Output format specification.|string [ txt / yaml / csv / md / dot ] |
|outputPath|A file path to redirect output into.|string|
|outputEndpoints|Choose endpoints type in output.|string [ pods / deployments ]|

#### Returned value for each sub-query:
* _emptiness_ -  Count of empty selectors/rules found in all sets of policies
* _redundancy_ - Count of redundant policies/rules found in all sets of policies
* _equivalence_ - Count of non-equivalent comparisons
* _strongEquivalence_ - Count of non-equivalent comparisons
* _semanticDiff_ - Count of categories with changed connections
* _forbids_ - Count of sets explicitly specifying connections which the first set allows
* _permits_ - Count of sets explicitly specifying connections which the first set denies
* _interferes_ - Count of sets interfering with the first set
* _pairwiseInterference_ - Count of pairs of interfering sets
* _containment_ - Count of sets contained in the first set
* _disjointness_ - Count of policy pairs in each set with overlapping captured pods
* _vacuity_ - Count of vacuous sets
* _sanity_ - Count of sanity issues
* _allCaptured_ - Count of non-captured pods
* _connectivityMap_ - 0

#### Exit code meaning :
The exit code of running a scheme-file queries is the count of:
* NetworkConfigs with mismatching number of expectedWarnings (only networkConfigs that run in queries are counted)
* NetworkConfigs with mismatching number of expectedError (only networkConfigs that run in queries are counted)
* Queries that their result did not match the given expected result 
* Queries that their output did not match the given expected output file contents.
* Queries that were not executed differently than as much expected.<|MERGE_RESOLUTION|>--- conflicted
+++ resolved
@@ -65,11 +65,7 @@
 |connectivityMap|Reports a summary of the allowed connections in the cluster|list of [config set](#configsets) names| 
 |expected|The expected sum of returned results by all sub-queries in this query (a warning is issued on mismatch)|integer|
 |expectedOutput|The file path of the expected output of this query (for connectivityMap or semanticDiff queries) |string|
-<<<<<<< HEAD
-|expectedNotExecuted|The number of input configs/config pairs that the query is not expected to be run on. Reasons for not executing the configs are listed [here](docs/CmdLineQueriesResults.md#a-query-will-not-be-executed-when) |integer|
-=======
-|expectedUnchecked|The number of input configs/config pairs that the query is not expected to be run on. Reasons for not checking the configs are listed [here](CmdLineQueriesResults.md#a-query-will-not-be-executed-when) |integer|
->>>>>>> 6a190a4f
+|expectedNotExecuted|The number of input configs/config pairs that the query is not expected to be run on. Reasons for not executing the configs are listed [here](CmdLineQueriesResults.md#a-query-will-not-be-executed-when) |integer|
 |outputConfiguration| A dict object with the required output configuration|[outputConfig](#outputconfig) object|
 
 #### <a name="configsets"></a>Config sets
@@ -111,4 +107,4 @@
 * NetworkConfigs with mismatching number of expectedError (only networkConfigs that run in queries are counted)
 * Queries that their result did not match the given expected result 
 * Queries that their output did not match the given expected output file contents.
-* Queries that were not executed differently than as much expected.+* Queries that were not checked differently than as much expected.