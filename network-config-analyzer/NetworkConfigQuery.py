#
# Copyright 2020- IBM Inc. All rights reserved
# SPDX-License-Identifier: Apache2.0
#

from dataclasses import dataclass
from NetworkConfig import NetworkConfig
from NetworkPolicy import NetworkPolicy
from ConnectionSet import ConnectionSet
from Peer import PeerSet, IpBlock


@dataclass
class QueryAnswer:
    """
    A class for holding the answer to any one of the below queries
    """
    bool_result: bool = False
    output_result: str = ''
    output_explanation: str = ''
    numerical_result: int = 0


class NetworkConfigQuery:
    """
    A base class for queries that inspect only a single network config
    """
    def __init__(self, config):
        """
        :param NetworkConfig config: The config to query
        """
        self.config = config


class DisjointnessQuery(NetworkConfigQuery):
    """
    Check whether no two policy in the config capture the same peer
    """
    def exec(self):
        non_disjoint_explanation_list = []
        for policy1 in self.config.sorted_policies:
            if policy1.is_policy_empty():
                continue
            for policy2 in self.config.sorted_policies:
                if policy1 == policy2:
                    break
                intersection = policy1.selected_peers & policy2.selected_peers
                if intersection:
                    non_disjoint_explanation = f'The captured pods of NetworkPolicy {policy1.full_name()} ' \
                                               f'and NetworkPolicy {policy2.full_name()} ' \
                                               f'are overlapping. E.g., both capture {intersection.rep()}'
                    non_disjoint_explanation_list.append(non_disjoint_explanation)

        if not non_disjoint_explanation_list:
            return QueryAnswer(True, 'All policies are disjoint in ' + self.config.name, '', 0)
        full_explanation = '\n'.join(non_disjoint_explanation_list)
        return QueryAnswer(False,
                           'There are policies capturing the same pods in ' + self.config.name,
                           full_explanation, len(non_disjoint_explanation_list))


class EmptinessQuery(NetworkConfigQuery):
    """
    Check if any policy or one of its rules captures an empty set of peers
    """
    def exec(self):
        res = 0
        full_explanation_list = []
        for policy in self.config.policies.values():
            emptiness_list = []
            if policy.is_policy_empty():
                emptiness_list.append(f'NetworkPolicy {policy.full_name(self.config.name)} does not select any pods')
            empty_rules_explanation, _, _ = policy.has_empty_rules(self.config.name)
            emptiness_list.extend(empty_rules_explanation)
            res += len(emptiness_list)
            if emptiness_list:
                full_explanation_list.append('\n'.join(emptiness_list))
        if not res:
            return QueryAnswer(False, 'No empty NetworkPolicies and no empty rules in ' + self.config.name, res)
        full_explanation = '\n'.join(full_explanation_list)
        return QueryAnswer(res > 0,
                           'There are empty NetworkPolicies and/or empty ingress/egress rules in ' + self.config.name,
                           full_explanation, res)


class VacuityQuery(NetworkConfigQuery):
    """
    Check if the set of policies changes the cluster's default behavior
    """
    def exec(self):
        vacuous_config = self.config.clone_without_policies('vacuousConfig')
        vacuous_res = SemanticEquivalenceQuery(self.config, vacuous_config).exec()
        if not vacuous_res.bool_result:
            return QueryAnswer(vacuous_res.bool_result,
                               output_result=f'Network configuration {self.config.name} is not vacuous')

        if self.config.type == NetworkConfig.ConfigType.Calico:
            output_result = f'Network configuration {self.config.name} is vacuous - only the default connections,' \
                            f' as defined by profiles, are allowed '
        else:
            output_result = f'Network configuration {self.config.name} is vacuous - it allows all connections'
        return QueryAnswer(bool_result=vacuous_res.bool_result, output_result=output_result)


class RedundancyQuery(NetworkConfigQuery):
    """
    Check if any of the policies can be removed without changing cluster connectivity. Same for each rule in each policy
    """
    def redundant_policies(self):
        res = 0
        redundancies = []
        redundant_policies = set()
        # Checking for redundant policies
        if len(self.config.policies) > 1:
            for policy in self.config.policies.values():
                config_without_policy = self.config.clone_without_policy(policy)
                if SemanticEquivalenceQuery(self.config, config_without_policy).exec().bool_result:
                    res += 1
                    redundant_policies.add(policy.full_name())
                    redundancy = f'NetworkPolicy {policy.full_name()} is redundant in {self.config.name}'
                    redundancies.append(redundancy)
        return redundant_policies, redundancies

    def find_redundant_rules(self, policy):
        # Checking for redundant ingress/egress rules
        redundancies = []
        redundant_ingress_rules = []
        redundant_egress_rules = []
        for rule_index, ingress_rule in enumerate(policy.ingress_rules, start=1):
            modified_policy = policy.clone_without_rule(ingress_rule, True)
            if len(modified_policy.ingress_rules) < len(policy.ingress_rules) - 1:
                redundancy = f'Ingress rule no. {rule_index} in NetworkPolicy {policy.full_name()} is redundant ' \
                             f'in {self.config.name}'
                redundancies.append(redundancy)
                redundant_ingress_rules.append(rule_index)
                continue
            config_with_modified_policy = self.config.clone_without_policy(policy)
            config_with_modified_policy.add_policy(modified_policy)
            equiv_result = SemanticEquivalenceQuery(self.config, config_with_modified_policy).exec()
            if equiv_result.bool_result:
                redundancy = f'Ingress rule no. {rule_index} in NetworkPolicy {policy.full_name()} is redundant '\
                             f'in {self.config.name}'
                redundancies.append(redundancy)
                redundant_ingress_rules.append(rule_index)
        for rule_index, egress_rule in enumerate(policy.egress_rules, start=1):
            modified_policy = policy.clone_without_rule(egress_rule, False)
            if len(modified_policy.egress_rules) < len(policy.egress_rules) - 1:
                redundancy = f'Egress rule no. {rule_index} in NetworkPolicy {policy.full_name()} is redundant '\
                             f'in {self.config.name}'
                redundancies.append(redundancy)
                redundant_egress_rules.append(rule_index)
                continue
            config_with_modified_policy = self.config.clone_without_policy(policy)
            config_with_modified_policy.add_policy(modified_policy)
            if SemanticEquivalenceQuery(self.config, config_with_modified_policy).exec().bool_result:
                redundancy = f'Egress rule no. {rule_index} in NetworkPolicy {policy.full_name()} is redundant '\
                             f'in {self.config.name}'
                redundant_egress_rules.append(rule_index)
                redundancies.append(redundancy)
        return redundant_ingress_rules, redundant_egress_rules, redundancies

    def exec(self):
        redundant_policies, redundancies = self.redundant_policies()
        res = len(redundant_policies)

        # Checking for redundant ingress/egress rules
        for policy in self.config.policies.values():
            if policy.full_name() in redundant_policies:  # we skip checking rules if the whole policy is redundant
                continue
            _, _,  rules_redundancy_explanation = \
                self.find_redundant_rules(policy)
            res += len(rules_redundancy_explanation)
            redundancies += rules_redundancy_explanation

        if res > 0:
            output_explanation = '\n'.join(redundancies)
            return QueryAnswer(True, 'Redundancies found in ' + self.config.name, output_explanation, res)
        return QueryAnswer(False, 'No redundancy found in ' + self.config.name)


class SanityQuery(NetworkConfigQuery):
    """
    Perform various queries to check the network config sanity. Checks vacuity, redundancy and emptiness
    """
    def has_conflicting_policies_with_same_order(self):
        if len(self.config.sorted_policies) <= 1:
            return False, ''

        curr_set = []
        for policy in self.config.sorted_policies:
            if curr_set:
                policy_in_curr_set = next(iter(curr_set))
                if policy_in_curr_set < policy:
                    curr_set.clear()
                else:  # policy has same priority as policies in curr_set
                    for other_policy in curr_set:
                        if policy.is_conflicting(other_policy):
                            conflict_str = 'Policies {} and {} have same order but conflicting rules. Behavior is ' \
                                           'undefined.'.format(policy.full_name(), other_policy.full_name())
                            policy.add_finding(conflict_str)
                            other_policy.add_finding(conflict_str)
                            return True, conflict_str
            curr_set.append(policy)
        return False, ''

    def other_policy_containing_allow(self, self_policy, config_with_self_policy):
        """
        Search for a policy which contains all allowed connections specified by self_policy
        :param NetworkPolicy self_policy: The policy to check
        :param NetworkConfig config_with_self_policy: A network config with self_policy as its single policy
        :return: A policy containing self_policy's allowed connections if exist, None otherwise
        :rtype: NetworkPolicy
        """
        only_captured = (self.config.type == NetworkConfig.ConfigType.K8s)
        for other_policy in self.config.sorted_policies:
            if other_policy == self_policy:
                if self.config.type == NetworkConfig.ConfigType.Calico:
                    return None  # All other policies have a lower order and cannot contain self_policy
                continue
            if only_captured and not self_policy.selected_peers.issubset(other_policy.selected_peers):
                continue
            config_with_other_policy = self.config.clone_with_just_one_policy(other_policy.full_name())
            if ContainmentQuery(config_with_self_policy, config_with_other_policy).exec(only_captured).bool_result:
                return other_policy
        return None

    def other_policy_containing_deny(self, self_policy, config_with_self_policy):
        """
        Search for a policy which contains all denied connections specified by self_policy
        :param NetworkPolicy self_policy: The policy to check
        :param NetworkConfig config_with_self_policy: A network config with self_policy as its single policy
        :return: A policy containing self_policy's denied connections if exist, None otherwise
        :rtype: NetworkPolicy
        """
        for other_policy in self.config.sorted_policies:
            if other_policy == self_policy:
                return None  # not checking lower priority
            if not other_policy.has_deny_rules():
                continue
            config_with_other_policy = self.config.clone_with_just_one_policy(other_policy.full_name())
            pods_to_compare = self.config.peer_container.get_all_peers_group()
            pods_to_compare |= TwoNetworkConfigsQuery(self.config, config_with_other_policy).disjoint_ip_blocks()
            for pod1 in pods_to_compare:
                for pod2 in pods_to_compare:
                    if isinstance(pod1, IpBlock) and isinstance(pod2, IpBlock):
                        continue
                    if pod1 == pod2:
                        continue  # no way to prevent a pod from communicating with itself
                    _, _, self_deny_conns = config_with_self_policy.allowed_connections(pod1, pod2)
                    _, _, other_deny_conns = config_with_other_policy.allowed_connections(pod1, pod2)
                    if not self_deny_conns:
                        continue
                    if not self_deny_conns.contained_in(other_deny_conns):
                        return None
            return other_policy
        return None

    def other_rule_containing(self, self_policy, self_rule_index, is_ingress):
        """
        Search whether a given policy rule is contained in another policy rule
        :param NetworkPolicy self_policy: The network policy containing the given rule
        :param int self_rule_index: The index of the rule in the policy (1-based)
        :param bool is_ingress: Whether this is an ingress rule or an egress rule
        :return: If a containing rule is found, return its policy, its index and whether it contradicts the input rule
        :rtype: NetworkPolicy, int, bool
        """
        for other_policy in self.config.sorted_policies:
            if is_ingress:
                found_index, contradict = other_policy.ingress_rule_containing(self_policy, self_rule_index)
            else:
                found_index, contradict = other_policy.egress_rule_containing(self_policy, self_rule_index)
            if found_index:
                return other_policy, found_index, contradict
            if other_policy == self_policy and self.config.type == NetworkConfig.ConfigType.Calico:
                return None, None, None  # All following policies have a lower order - containment is not interesting

        return None, None, None

    def redundant_rule_text(self, policy, rule_index, is_ingress):
        """
        Attempts to provide an explanation as to why a policy rule is redundant
        :param NetworkPolicy policy: A redundant policy
        :param int rule_index: The index of the rule in the policy (1-based)
        :param bool is_ingress: Whether this is an ingress rule or an egress rule
        :return: A text explaining why the policy is redundant
        :rtype: str
        """
        redundant_text = 'In' if is_ingress else 'E'
        redundant_text += f'gress rule no. {rule_index} in NetworkPolicy {policy.full_name()} ' \
                          f'is redundant in {self.config.name}'
        containing_policy, containing_index, containing_contradict = \
            self.other_rule_containing(policy, rule_index, is_ingress)
        if not containing_policy:
            return redundant_text + '\n'
        redundant_text += ' since it is contained in '
        redundant_text += 'in' if is_ingress else 'e'
        redundant_text += f'gress rule no. {containing_index}'
        if containing_policy == policy:
            redundant_text += ' of its NetworkPolicy'
        else:
            redundant_text += f' of NetworkPolicy {containing_policy.full_name()}'
        if containing_contradict:
            redundant_text += '\n\tNote that the action of the containing rule and the rule are different.'
        return redundant_text + '\n'

    def redundant_policy_text(self, policy):
        """
        Attempts to provide an explanation as to why a policy is redundant
        :param NetworkPolicy policy: A redundant policy
        :return: A text explaining why the policy is redundant
        :rtype: str
        """
        redundant_text = f'NetworkPolicy {policy.full_name()} is redundant'
        single_policy_config = self.config.clone_with_just_one_policy(policy.full_name())
        if VacuityQuery(single_policy_config).exec().bool_result:
            if self.config.type == NetworkConfig.ConfigType.Calico:
                redundant_text += '. Note that it allows only the default connections, as defined by profiles'
            else:
                redundant_text += '. Note that it allows all connections'
            return redundant_text + '\n'

        has_allow_rules = policy.has_allow_rules()
        has_deny_rules = policy.has_deny_rules()
        if not has_deny_rules and not has_allow_rules:  # all rules are empty
            return redundant_text + '. Note that it contains no effective allow/deny rules\n'

        contain_allow_policy, contain_deny_policy = None, None
        if has_allow_rules:
            contain_allow_policy = self.other_policy_containing_allow(policy, single_policy_config)
        if has_deny_rules and (not has_allow_rules or contain_allow_policy is not None):
            contain_deny_policy = self.other_policy_containing_deny(policy, single_policy_config)
        if (has_allow_rules and contain_allow_policy is None) or (has_deny_rules and contain_deny_policy is None):
            return redundant_text + '\n'
        if not has_deny_rules:
            redundant_text += f': it is contained in NetworkPolicy {contain_allow_policy.full_name()}\n'
        elif not has_allow_rules:
            redundant_text += f': it is contained in NetworkPolicy {contain_deny_policy.full_name()}\n'
        else:
            if contain_deny_policy == contain_allow_policy:
                redundant_text += f': it is contained in NetworkPolicy {contain_allow_policy.full_name()}\n'
            else:
                redundant_text += f': its allow rules are covered by NetworkPolicy {contain_allow_policy.full_name()}' \
                                  f', its deny rules are covered by NetworkPolicy {contain_deny_policy.full_name()}\n'
        return redundant_text

    def exec(self):
        if not self.config:
            return QueryAnswer(False, f'No NetworkPolicies in {self.config.name}. Nothing to check sanity on.', '', 1)
        has_conflicting_policies, conflict_explanation = self.has_conflicting_policies_with_same_order()
        if has_conflicting_policies:
            return QueryAnswer(bool_result=False, output_result=conflict_explanation, output_explanation='',
                               numerical_result=1)
        issues_counter = 0
        policies_issue = ''
        rules_issues = ''
        is_config_vacuous_res = VacuityQuery(self.config).exec()
        if is_config_vacuous_res.bool_result:
            issues_counter = 1
            policies_issue += is_config_vacuous_res.output_result + '\n'
            if len(self.config.policies) == 1:
                policies_issue += '\tNote that it contains a single policy.\n'
        redundant_policies, _ = RedundancyQuery(self.config).redundant_policies()
        for policy in self.config.policies.values():
            if policy.is_policy_empty():
                issues_counter += 1
                empty_issue = f'NetworkPolicy {policy.full_name()} is empty - it does not select any pods\n'
                policies_issue += empty_issue
                policy.add_finding(empty_issue)
                continue

            empty_rules_explanation, empty_ingress_rules_list, empty_egress_rules_list = policy.has_empty_rules('')
            if empty_rules_explanation:
                issues_counter += len(empty_rules_explanation)
                rules_issues += '\n'.join(empty_rules_explanation)+'\n'
                policy.findings += empty_rules_explanation

            if is_config_vacuous_res.bool_result:
                continue

            if policy.full_name() in redundant_policies:
                issues_counter += 1
                redundancy_full_text = self.redundant_policy_text(policy)
                policies_issue += redundancy_full_text
                policy.add_finding(redundancy_full_text)
                continue

            redundant_ingress_rules, redundant_egress_rules,  _ = \
                RedundancyQuery(self.config).find_redundant_rules(policy)
            for rule_index in range(1, len(policy.ingress_rules)+1):
                if rule_index in empty_ingress_rules_list:
                    continue
                if rule_index in redundant_ingress_rules:
                    issues_counter += 1
                    redundancy_text = self.redundant_rule_text(policy, rule_index, True)
                    rules_issues += redundancy_text
                    policy.add_finding(redundancy_text)
            for rule_index in range(1, len(policy.egress_rules)+1):
                if rule_index in empty_egress_rules_list:
                    continue
                if rule_index in redundant_egress_rules:
                    issues_counter += 1
                    redundancy_text = self.redundant_rule_text(policy, rule_index, False)
                    rules_issues += redundancy_text
                    policy.add_finding(redundancy_text)

        if issues_counter == 0:
            output_result = f'NetworkConfig {self.config.name} passed sanity check'
        else:
            output_result = f'NetworkConfig {self.config.name} failed sanity check:'
        return QueryAnswer(bool_result=(issues_counter == 0), output_result=output_result,
                           output_explanation=policies_issue + rules_issues, numerical_result=issues_counter)


class TwoNetworkConfigsQuery:
    """
    A base class for queries that inspect two network configs
    """
    def __init__(self, config1, config2):
        """
        :param NetworkConfig config1: First config to query
        :param NetworkConfig config2: Second config to query
        """
        self.config1 = config1
        self.config2 = config2
        self.name1 = config1.name
        self.name2 = config2.name

    def can_compare(self, check_same_policies=False):
        if self.config1.peer_container != self.config2.peer_container:
            return QueryAnswer(False, 'The two NetworkPolicy sets are not defined over the same set of endpoints, '
                                      'and are thus not comparable.')
        if check_same_policies and self.config1.policies == self.config2.policies and \
                self.config1.profiles == self.config2.profiles:
            return QueryAnswer(True, f'{self.name1} and {self.name2} have exactly the same set of policies')
        return QueryAnswer(True)

    @staticmethod
    def add_interval_to_list(interval, non_overlapping_interval_list):
        """
        Adding an interval to the list of non-overlapping blocks while maintaining the invariants
        :param IpBlock interval: The interval to add
        :param list[IpBlock] non_overlapping_interval_list: The existing list the interval should be added to
        :return: None
        """
        to_add = []
        for idx, ip_block in enumerate(non_overlapping_interval_list):
            if not ip_block.overlaps(interval):
                continue
            intersection = ip_block & interval
            interval -= intersection
            if ip_block != intersection:
                to_add.append(intersection)
                non_overlapping_interval_list[idx] -= intersection
            if not interval:
                break

        non_overlapping_interval_list += interval.split()
        non_overlapping_interval_list += to_add

    def disjoint_ip_blocks(self):
        """
        Takes all (atomic) ip-ranges in the policies of both configs and returns a new set of ip-ranges where
        each ip-range is:
        1. a subset of an ip-range in either config AND
        2. cannot be partially intersected by an ip-range in either config AND
        3. is maximal (extending the range to either side will violate either 1 or 2)
        :return: A set of ip ranges as specified above
        :rtype: PeerSet
        """
        ip_blocks_set = self.config1.get_referenced_ip_blocks()
        ip_blocks_set |= self.config2.get_referenced_ip_blocks()
        ip_blocks = sorted(ip_blocks_set, key=IpBlock.ip_count)

        # making sure the resulting list does not contain overlapping ipBlocks
        blocks_with_no_overlap = []
        for interval in ip_blocks:
            self.add_interval_to_list(interval, blocks_with_no_overlap)

        res = PeerSet()
        for ip_block in blocks_with_no_overlap:
            res.add(ip_block)

        if not res:
            res.add(IpBlock.get_all_ips_block())

        return res


class SemanticEquivalenceQuery(TwoNetworkConfigsQuery):
    """
    Check whether config1 and config2 allow exactly the same set of connections.
    """
    def exec(self):
        query_answer = self.can_compare(True)
        if query_answer.output_result:
            return query_answer

        peers_to_compare = self.config1.peer_container.get_all_peers_group()
        peers_to_compare |= self.disjoint_ip_blocks()
        captured_pods = self.config1.get_captured_pods() | self.config2.get_captured_pods()
        for peer1 in peers_to_compare:
            for peer2 in peers_to_compare if peer1 in captured_pods else captured_pods:
                if peer1 == peer2:
                    continue
                _, conns1, _ = self.config1.allowed_connections(peer1, peer2)
                _, conns2, _ = self.config2.allowed_connections(peer1, peer2)
                if conns1 != conns2:
                    explanation = f'Allowed connections from {peer1} to {peer2} are different\n' +\
                                  conns1.print_diff(conns2, self.name1, self.name2)
                    return QueryAnswer(False, self.name1 + ' and ' + self.name2 + ' are not semantically equivalent.',
                                       explanation)
        return QueryAnswer(True, self.name1 + ' and ' + self.name2 + ' are semantically equivalent.')

class SemanticDiffQuery(TwoNetworkConfigsQuery):
    """
    Produces a report of newly allowed and newly denied connections
    """
    class SingleDiff:
        """
        Representing a single diff between a pair of eps
        """
        def __init__(self, from_ep, to_ep, removed, added):
            self.from_ep = from_ep
            self.to_ep = to_ep
            self.removed = removed
            self.added = added

        def __str__(self):
            res = "\n" + str(self.from_ep) + " -> " + str(self.to_ep) + ":\n"
            res += "\tRemoved: " + str(self.removed) + "\n"
            res += "\tAdded: " + str(self.added)
            return res

    @staticmethod
    def pretty_print_diff(diff_list):
        """
        pretty printing the results of semantic diff
        :param diff_list:
        :return:
        """
        result = ""
        for single in diff_list:
            if diff_list[single]:
                if single == 'All connections':
                    if len(diff_list[single]) > 3:
                        diff_list[single] = diff_list[single][0:3]
                        diff_list[single].append("...")
                else:
                    for key in diff_list[single]:
                        if len(diff_list[single][key]) > 3:
                            diff_list[single][key] = diff_list[single][key][0:3]
                            diff_list[single][key].append("...")
                result += "- " + single + str(diff_list[single]) + "\n"
                result = result.replace('{', ' ').replace('}', ' ').replace('\'', '')
        return result

    def exec(self):
        query_answer = self.can_compare(True)
        if query_answer.output_result:
            return query_answer

        print("Executing semantic diff")
        peers_to_compare = self.config1.peer_container.get_all_peers_group()
        peers_to_compare |= self.disjoint_ip_blocks()
        captured_pods = self.config1.get_captured_pods() | self.config2.get_captured_pods()
        all_diffs = []
        for pod1 in peers_to_compare:
            for pod2 in peers_to_compare if pod1 in captured_pods else captured_pods:
                if pod1 == pod2:
                    continue
                _, new_conns, _ = self.config1.allowed_connections(pod1, pod2)
                _, old_conns, _ = self.config2.allowed_connections(pod1, pod2)
                if new_conns != old_conns:
                    all_diffs.append(SemanticDiffQuery.SingleDiff(pod1, pod2, old_conns-new_conns, new_conns-old_conns))

        if len(all_diffs) > 0:
            # Initialized with the 3 protocols supported by k8s
            # This implementation is not suitable for Calico!
            added = {}
            removed = {}
            for protocol in [6, 17, 132]:
                added[ConnectionSet.protocol_number_to_name(protocol)] = {}
                removed[ConnectionSet.protocol_number_to_name(protocol)] = {}
            added['All connections'] = []
            removed['All connections'] = []
            # Hash diffs: protocol-> port ranges-> list of (from endpoint, to endpoint) tuples
            for entry in all_diffs:
                if entry.added.allow_all:
                    added['All connections'].append((entry.from_ep, entry.to_ep))
                else:
                    for protocol in entry.added.allowed_protocols:
                        if not ConnectionSet.protocol_supports_ports(protocol):
                            continue
                        protocol_name = ConnectionSet.protocol_number_to_name(protocol)
                        port_range = str(entry.added.allowed_protocols[protocol])
                        if port_range not in added[protocol_name]:
                            added[protocol_name][port_range] = []
                        added[protocol_name][port_range].append((entry.from_ep, entry.to_ep))
                if entry.removed.allow_all:
                    removed['All connections'].append((entry.from_ep, entry.to_ep))
                else:
                    for protocol in entry.removed.allowed_protocols:
                        if not ConnectionSet.protocol_supports_ports(protocol):
                            continue
                        protocol_name = ConnectionSet.protocol_number_to_name(protocol)
                        port_range = str(entry.removed.allowed_protocols[protocol])
                        if port_range not in removed[protocol_name]:
                            removed[protocol_name][port_range] = []
                        removed[protocol_name][port_range].append((entry.from_ep, entry.to_ep))
            explanation = f'Added connections:\n{self.pretty_print_diff(added)}\n'
            explanation += f'Removed connections:\n{self.pretty_print_diff(removed)}\n'

<<<<<<< HEAD
            return QueryAnswer(False, 'Base branch and analyzed commit are not semantically equivalent.', explanation)
        return QueryAnswer(True, 'Base branch and analyzed commit are semantically equivalent.')
=======
            return QueryAnswer(False, f'{self.name1} and {self.name2} are not semantically equivalent.', explanation)

        return QueryAnswer(True, f'{self.name1} and {self.name2} are semantically equivalent.')
>>>>>>> 3d4d21e2

class StrongEquivalenceQuery(TwoNetworkConfigsQuery):
    """
    Checks whether the two configs have exactly the same set of policies (same names and same semantics)
    """
    def exec(self):
        query_answer = self.can_compare(True)
        if query_answer.output_result:
            return query_answer

        policies1 = set(self.config1.policies.keys())
        policies2 = set(self.config2.policies.keys())
        policies_1_minus_2 = policies1.difference(policies2)
        policies_2_minus_1 = policies2.difference(policies1)
        if policies_1_minus_2:
            output_result = self.name1 + ' contains a network policy named ' + policies_1_minus_2.pop() + ', but '\
                            + self.name2 + ' does not'
            return QueryAnswer(False, output_result)
        if policies_2_minus_1:
            output_result = self.name2 + ' contains a network policy named ' + policies_2_minus_1.pop() + ', but '\
                            + self.name1 + ' does not'
            return QueryAnswer(False, output_result)

        for policy in self.config1.policies.values():
            single_policy_config1 = self.config1.clone_with_just_one_policy(policy.full_name())
            single_policy_config2 = self.config2.clone_with_just_one_policy(policy.full_name())
            full_result = SemanticEquivalenceQuery(single_policy_config1, single_policy_config2).exec()
            if not full_result.bool_result:
                output_result = policy.full_name() + ' is not equivalent in ' + self.name1 +\
                                ' and in ' + self.name2
                return QueryAnswer(False, output_result, full_result.output_explanation)

        return QueryAnswer(True, self.name1 + ' and ' + self.name2 + ' are strongly equivalent.')


class ContainmentQuery(TwoNetworkConfigsQuery):
    """
    Checking whether the connections allowed by config1 are contained in those allowed by config2
    """
    def exec(self, only_captured=False):
        query_answer = self.can_compare(True)
        if query_answer.output_result:
            return query_answer

        peers_to_compare = self.config1.peer_container.get_all_peers_group()
        peers_to_compare |= self.disjoint_ip_blocks()
        captured_pods = self.config1.get_captured_pods() | self.config2.get_captured_pods()
        for peer1 in peers_to_compare:
            for peer2 in peers_to_compare if peer1 in captured_pods else captured_pods:
                if peer1 == peer2:
                    continue
                captured1, conns1, _ = self.config1.allowed_connections(peer1, peer2, only_captured)
                if only_captured and not captured1:
                    continue
                _, conns2, _ = self.config2.allowed_connections(peer1, peer2)
                if not conns1.contained_in(conns2):
                    output_result = f'{self.name1} is not contained in {self.name2}'
                    output_explanation = f'Allowed connections from {peer1} to {peer2} in {self.name1} ' \
                                         f'are not a subset of those in {self.name2}\n'
                    output_explanation += conns1.print_diff(conns2, self.name1, self.name2)
                    return QueryAnswer(False, output_result, output_explanation)

        output_result = self.name1 + ' is contained in ' + self.name2
        return QueryAnswer(True, output_result)


class TwoWayContainmentQuery(TwoNetworkConfigsQuery):
    """
    Checks containment in both sides (whether config1 is contained in config2 and vice versa)
    """
    def exec(self):
        query_answer = self.can_compare()
        if query_answer.output_result:
            return query_answer

        contained_1_in_2 = ContainmentQuery(self.config1, self.config2).exec()
        contained_2_in_1 = ContainmentQuery(self.config2, self.config1).exec()
        explanation_not_contained_self_other = \
            contained_1_in_2.output_result + ':\n\t' + contained_1_in_2.output_explanation
        explanation_not_contained_other_self = \
            contained_2_in_1.output_result + ':\n\t' + contained_2_in_1.output_explanation
        if contained_1_in_2.bool_result and contained_2_in_1.bool_result:
            return QueryAnswer(bool_result=False,
                               output_result=f'The two sets of NetworkPolicies {self.name1} and {self.name2}'
                                             'are semantically equivalent.',
                               numerical_result=3)
        if not contained_1_in_2.bool_result and not contained_2_in_1.bool_result:
            output_explanation = explanation_not_contained_self_other + '\n' + explanation_not_contained_other_self
            return QueryAnswer(bool_result=False,
                               output_result=f'Neither set of NetworkPolicies {self.name1} and {self.name2}'
                                             'is contained in the other.',
                               output_explanation=output_explanation, numerical_result=0)
        if contained_1_in_2.bool_result:
            return QueryAnswer(bool_result=False,
                               output_result=f'NetworkPolicy set {self.name1} is a proper subset of {self.name2}.',
                               output_explanation=explanation_not_contained_other_self, numerical_result=2)
        # (contained_2_in_1)
        return QueryAnswer(bool_result=False,
                           output_result=f'NetworkPolicy set {self.name2} is a proper subset of {self.name1}.',
                           output_explanation=explanation_not_contained_self_other, numerical_result=1)


class InterferesQuery(TwoNetworkConfigsQuery):
    """
    Checking whether config2 extends config1's allowed connection for Pods captured by policies in config1
    """
    def exec(self):
        query_answer = self.can_compare()
        if query_answer.output_result:
            return query_answer

        peers_to_compare = self.config1.peer_container.get_all_peers_group()
        peers_to_compare |= self.disjoint_ip_blocks()
        captured_pods = self.config1.get_captured_pods() | self.config2.get_captured_pods()
        for peer1 in peers_to_compare:
            for peer2 in peers_to_compare if peer1 in captured_pods else captured_pods:
                if peer1 == peer2:
                    continue
                captured1, conns1, _ = self.config1.allowed_connections(peer1, peer2, True)
                if not captured1:
                    continue
                captured2, conns2, _ = self.config2.allowed_connections(peer1, peer2, True)
                if captured2 and not conns2.contained_in(conns1):
                    output_explanation = f'{self.name2} extends the allowed connections from {peer1} to {peer2}\n' + \
                        conns2.print_diff(conns1, self.name2, self.name1)
                    return QueryAnswer(True, self.name2 + ' interferes with ' + self.name1, output_explanation)

        return QueryAnswer(False, self.name2 + ' does not interfere with ' + self.name1)


class IntersectsQuery(TwoNetworkConfigsQuery):
    """
    Checking whether both configs allow the same connection between any pair of peers
    """
    def exec(self, only_captured):
        query_answer = self.can_compare()
        if query_answer.output_result:
            return query_answer

        peers_to_compare = self.config1.peer_container.get_all_peers_group()
        peers_to_compare |= self.disjoint_ip_blocks()
        captured_pods = self.config1.get_captured_pods() | self.config2.get_captured_pods()
        for peer1 in peers_to_compare:
            for peer2 in peers_to_compare if peer1 in captured_pods else captured_pods:
                if peer1 == peer2:
                    continue
                captured1, conns1, _ = self.config1.allowed_connections(peer1, peer2, only_captured)
                if only_captured and not captured1:
                    continue
                _, conns2, _ = self.config2.allowed_connections(peer1, peer2)
                conns_in_both = conns2 & conns1
                if bool(conns_in_both):
                    output_explanation = f'Both {self.name1} and {self.name2} allow the following connection ' \
                                         f'from {peer1} to {peer2}\n'
                    output_explanation += str(conns_in_both)
                    return QueryAnswer(True, self.name2 + ' intersects with ' + self.name1, output_explanation)

        return QueryAnswer(False, 'The connections allowed by ' + self.name1 +
                           ' do not intersect the connections allowed by ' + self.name2)


class AllCapturedQuery(NetworkConfigQuery):
    """
    Check that all pods are captured
    """
    def exec(self):
        existing_pods = self.config.peer_container.get_all_peers_group()

        if not self.config:
            return QueryAnswer(bool_result=False,
                               output_result='Flat network in ' + self.config.name,
                               numerical_result=len(existing_pods))

        uncaptured_ingress_pods = existing_pods - self.config.get_affected_pods(is_ingress=True)
        uncaptured_egress_pods = existing_pods - self.config.get_affected_pods(is_ingress=False)

        if not uncaptured_ingress_pods and not uncaptured_egress_pods:
            return QueryAnswer(bool_result=True,
                               output_result='All pods are captured by at least one policy in ' + self.config.name,
                               numerical_result=0)

        full_explanation = ''
        res = 0
        if uncaptured_ingress_pods:
            uncaptured_ingress_resources = set(pod.workload_name for pod in uncaptured_ingress_pods)  # no duplicate resources in the set
            res += len(uncaptured_ingress_resources)
            resources = ', '.join(e for e in uncaptured_ingress_resources)
            full_explanation += f'These workload resources are not captured by any policy that affects ingress: {resources}\n'
        if uncaptured_egress_pods:
            uncaptured_egress_resources = set(pod.workload_name for pod in uncaptured_egress_pods)  # no duplicate resources in the set
            res += len(uncaptured_egress_resources)
            resources = ', '.join(e for e in uncaptured_egress_resources)
            full_explanation += f'These workload resources are not captured by any policy that affects egress: {resources}\n'

        return QueryAnswer(bool_result=False,
                           output_result=f'There are workload resources not captured by any policy in {self.config.name}',
                           output_explanation=full_explanation, numerical_result=res)<|MERGE_RESOLUTION|>--- conflicted
+++ resolved
@@ -610,15 +610,10 @@
             explanation = f'Added connections:\n{self.pretty_print_diff(added)}\n'
             explanation += f'Removed connections:\n{self.pretty_print_diff(removed)}\n'
 
-<<<<<<< HEAD
-            return QueryAnswer(False, 'Base branch and analyzed commit are not semantically equivalent.', explanation)
-        return QueryAnswer(True, 'Base branch and analyzed commit are semantically equivalent.')
-=======
             return QueryAnswer(False, f'{self.name1} and {self.name2} are not semantically equivalent.', explanation)
-
         return QueryAnswer(True, f'{self.name1} and {self.name2} are semantically equivalent.')
->>>>>>> 3d4d21e2
-
+
+ 
 class StrongEquivalenceQuery(TwoNetworkConfigsQuery):
     """
     Checks whether the two configs have exactly the same set of policies (same names and same semantics)
