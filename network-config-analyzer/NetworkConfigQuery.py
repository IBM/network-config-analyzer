#
# Copyright 2020- IBM Inc. All rights reserved
# SPDX-License-Identifier: Apache2.0
#
from dataclasses import dataclass
import itertools
import os
from enum import Enum

from CalicoNetworkPolicy import CalicoNetworkPolicy
from NetworkConfig import NetworkConfig
from NetworkLayer import NetworkLayerName
from NetworkPolicy import NetworkPolicy
from IngressPolicy import IngressPolicy
from ConnectionSet import ConnectionSet
from ConnectivityGraph import ConnectivityGraph
from OutputConfiguration import OutputConfiguration
from Peer import PeerSet, IpBlock, Pod, Peer
from collections import defaultdict


class QueryType(Enum):
    SingleConfigQuery = 0
    ComparisonToBaseConfigQuery = 1
    PairComparisonQuery = 2
    PairwiseComparisonQuery = 3


@dataclass
class QueryAnswer:
    """
    A class for holding the answer to any one of the below queries
    """
    bool_result: bool = False
    output_result: str = ''
    output_explanation: str = ''
    numerical_result: int = 0
    query_not_executed: bool = False


class BaseNetworkQuery:
    """
    A base class for NetworkConfigQuery and TwoNetworkConfigsQuery, with common output configuration logic:
    Per query in a scheme file, the field outputConfiguration is optional, and if exists should contain a dict
    with relevant fields and values
    Thus, every network query has a corresponding  output_config object of type OutputConfiguration
    """

    def __init__(self, output_config_obj):
        self.output_config = output_config_obj if output_config_obj is not None else OutputConfiguration()

    @staticmethod
    def get_supported_output_formats():
        return None

    def policy_title(self, policy):
        """
        Return the title of the given policy, including the type name and the policy name
        :param policy: the given policy
        :return: the title of the policy
        """
        return ("Ingress resource " if isinstance(policy, IngressPolicy) else "Network policy ") + policy.full_name()


class NetworkConfigQuery(BaseNetworkQuery):
    """
    A base class for queries that inspect only a single network config
    """

    def __init__(self, config, output_config_obj=None):
        """
        :param NetworkConfig config: The config to query
        """
        super().__init__(output_config_obj)
        self.config = config

    @staticmethod
    def get_query_output(query_answer, only_explanation=False, add_explanation=False):
        res = query_answer.numerical_result
        if only_explanation:
            return res, query_answer.output_explanation, query_answer.query_not_executed
        query_output = query_answer.output_result
        if add_explanation:
            query_output += query_answer.output_explanation
        return res, query_output, query_answer.query_not_executed

    @staticmethod
    def get_query_type():
        return QueryType.SingleConfigQuery

    def policy_title(self, policy):
        """
        Return the title of the given policy, including the type name and the policy name
        :param policy: the given policy
        :return: the title of the policy
        """
        return ("Ingress resource " if isinstance(policy, IngressPolicy) else "NetworkPolicy ") \
               + policy.full_name(self.config.name)


class DisjointnessQuery(NetworkConfigQuery):
    """
    Check whether no two policy in the config capture the same peer
    """

    def exec(self):
        # collecting non-disjoint policies per network layer
        non_disjoint_explanation_list = []
        for layer_name, layer in self.config.layers.items():
            if layer_name == NetworkLayerName.Ingress:  # skip ingress layer
                continue
            policies_list = layer.policies_list
            for policy1 in policies_list:
                if policy1.is_policy_empty():
                    continue
                for policy2 in policies_list:
                    if policy1 == policy2:
                        break
                    intersection = policy1.selected_peers & policy2.selected_peers
                    if intersection:
                        non_disjoint_explanation = f'The captured pods of {self.policy_title(policy1)} ' \
                                                   f'and {self.policy_title(policy2)} ' \
                                                   f'are overlapping. E.g., both capture {intersection.rep()}'
                        non_disjoint_explanation_list.append(non_disjoint_explanation)

        if not non_disjoint_explanation_list:
            return QueryAnswer(True, 'All policies are disjoint in ' + self.config.name, '', 0)
        full_explanation = '\n'.join(non_disjoint_explanation_list)
        return QueryAnswer(False,
                           'There are policies capturing the same pods in ' + self.config.name,
                           full_explanation, len(non_disjoint_explanation_list))

    def compute_query_output(self, query_answer):
        return self.get_query_output(query_answer, False, not query_answer.bool_result)


class EmptinessQuery(NetworkConfigQuery):
    """
    Check if any policy or one of its rules captures an empty set of peers
    """

    def exec(self):
        all_policies_list = []
        for layer_name, layer in self.config.layers.items():
            if layer_name == NetworkLayerName.Ingress:  # skip ingress layer
                continue
            all_policies_list += layer.policies_list

        res = 0
        full_explanation_list = []
        for policy in all_policies_list:
            emptiness_list = []
            if policy.is_policy_empty():
                emptiness_list.append(f'{self.policy_title(policy)} does not select any pods')
            empty_rules_explanation, _, _ = policy.has_empty_rules(self.config.name)
            emptiness_list.extend(empty_rules_explanation)
            if emptiness_list:
                res += len(emptiness_list)
                full_explanation_list.append('\n'.join(emptiness_list))
        if not res:
            return QueryAnswer(False, 'No empty NetworkPolicies and no empty rules in ' + self.config.name, res)
        full_explanation = '\n'.join(full_explanation_list)
        return QueryAnswer(res > 0,
                           'There are empty NetworkPolicies and/or empty ingress/egress rules in ' + self.config.name,
                           '\n' + full_explanation, res)

    def compute_query_output(self, query_answer):
        return self.get_query_output(query_answer, add_explanation=query_answer.bool_result)


class VacuityQuery(NetworkConfigQuery):
    """
    Check if the set of policies changes the cluster's default behavior
    """

    def exec(self):
        # TODO: should handle 'ingress' layer or not? (ingress controller pod is not expected to have egress traffic without any Ingress resource)
        #  currently ignoring ingres layer, removing it from configs on this query
        vacuous_config = self.config.clone_without_policies('vacuousConfig')
        self_config = TwoNetworkConfigsQuery.clone_without_ingress(self.config)
        vacuous_res = EquivalenceQuery(self_config, vacuous_config).exec()
        if not vacuous_res.bool_result:
            return QueryAnswer(vacuous_res.bool_result,
                               output_result=f'Network configuration {self.config.name} is not vacuous',
                               numerical_result=vacuous_res.bool_result)

        output_result = f'Network configuration {self.config.name} is vacuous - it allows all default connections'
        return QueryAnswer(bool_result=vacuous_res.bool_result, output_result=output_result,
                           numerical_result=vacuous_res.bool_result)

    def compute_query_output(self, query_answer):
        return self.get_query_output(query_answer)


class RedundancyQuery(NetworkConfigQuery):
    """
    Check if any of the policies can be removed without changing cluster connectivity. Same for each rule in each policy
    """

    def redundant_policies(self, policies_list, layer_name):
        """
        Assuming that the input policies list is within a single layer.
        Check if any of the policies in the given list can be removed without changing cluster connectivity.
        :param list[NetworkPolicy.NetworkPolicy] policies_list: the list of policies to check
        :param NetworkLayerName layer_name: the name of the layer the policies are in
        :return: A tuple of :
                (1) set of redundant policy names
                (2) list of explanations for each redundant policy
        :rtype: (set[str], list[str])
        """
        res = 0
        redundancies = []
        redundant_policies = set()
        # Checking for redundant policies
        # TODO: should a config with 1 policy that is vacuous be considered redundant?
        if len(policies_list) > 1:
            for policy in policies_list:
                config_without_policy = self.config.clone_without_policy(policy)
                # limit the equivalence per relevant layer: one layer's policy should not be considered redundant
                # if its connectivity is contained in a different policy from another layer
                if EquivalenceQuery(self.config, config_without_policy).exec(layer_name).bool_result:
                    res += 1
                    redundant_policies.add(policy.full_name())
                    redundancy = f'{self.policy_title(policy)} is redundant in {self.config.name}'
                    redundancies.append(redundancy)
        return redundant_policies, redundancies

    def find_redundant_rules(self, policy, layer_name):
        """
        Find redundant rules in the given policy.
        Consider redundancy only with respect to connectivity of the given layer of the policy.
        :param NetworkPolicy.NetworkPolicy policy: the policy to check
        :param NetworkLayerName layer_name: the name of the layer the policies are in
        :return: A tuple of :
                (1) list of redundant ingress rules indexes
                (2) list of redundant egress rules indexes
                (3) list of explanations for each redundant rule
        :rtype: (list[int], list[int], list[str])
        """
        # Checking for redundant ingress/egress rules
        redundancies = []
        redundant_ingress_rules = []
        redundant_egress_rules = []
        for rule_index, ingress_rule in enumerate(policy.ingress_rules, start=1):
            modified_policy = policy.clone_without_rule(ingress_rule, True)
            if len(modified_policy.ingress_rules) < len(policy.ingress_rules) - 1:
                redundancy = f'Ingress rule no. {rule_index} in {self.policy_title(policy)} is redundant ' \
                             f'in {self.config.name}'
                redundancies.append(redundancy)
                redundant_ingress_rules.append(rule_index)
                continue
            config_with_modified_policy = self.config.clone_without_policy(policy)
            config_with_modified_policy.append_policy_to_config(modified_policy)
            equiv_result = EquivalenceQuery(self.config, config_with_modified_policy).exec(layer_name)
            if equiv_result.bool_result:
                redundancy = f'Ingress rule no. {rule_index} in {self.policy_title(policy)} is redundant ' \
                             f'in {self.config.name}'
                redundancies.append(redundancy)
                redundant_ingress_rules.append(rule_index)
        for rule_index, egress_rule in enumerate(policy.egress_rules, start=1):
            modified_policy = policy.clone_without_rule(egress_rule, False)
            if len(modified_policy.egress_rules) < len(policy.egress_rules) - 1:
                redundancy = f'Egress rule no. {rule_index} in {self.policy_title(policy)} is redundant ' \
                             f'in {self.config.name}'
                redundancies.append(redundancy)
                redundant_egress_rules.append(rule_index)
                continue
            config_with_modified_policy = self.config.clone_without_policy(policy)
            config_with_modified_policy.append_policy_to_config(modified_policy)
            if EquivalenceQuery(self.config, config_with_modified_policy).exec(layer_name).bool_result:
                redundancy = f'Egress rule no. {rule_index} in {self.policy_title(policy)} is redundant ' \
                             f'in {self.config.name}'
                redundant_egress_rules.append(rule_index)
                redundancies.append(redundancy)
        return redundant_ingress_rules, redundant_egress_rules, redundancies

    def exec(self):
        res = 0
        redundancies = []
        for layer_name, layer in self.config.layers.items():
            if layer_name == NetworkLayerName.Ingress:
                continue
            policies_list = layer.policies_list
            redundant_policies, redundancies_str_list = self.redundant_policies(policies_list, layer_name)
            res += len(redundant_policies)
            redundancies += redundancies_str_list

            # Checking for redundant ingress/egress rules
            for policy in policies_list:
                if policy.full_name() in redundant_policies:  # we skip checking rules if the whole policy is redundant
                    continue
                _, _, rules_redundancy_explanation = self.find_redundant_rules(policy, layer_name)
                res += len(rules_redundancy_explanation)
                redundancies += rules_redundancy_explanation

        if res > 0:
            output_explanation = '\n'.join(redundancies)
            return QueryAnswer(True, 'Redundancies found in ' + self.config.name + '\n', output_explanation, res)
        return QueryAnswer(False, 'No redundancy found in ' + self.config.name)

    def compute_query_output(self, query_answer):
        return self.get_query_output(query_answer, add_explanation=query_answer.bool_result)


class SanityQuery(NetworkConfigQuery):
    """
    Perform various queries to check the network config sanity. Checks vacuity, redundancy and emptiness
    """

    def has_conflicting_policies_with_same_order(self):
        """
        Check if there are Calico policies with the same order but conflicting rules.
        :return: (bool result, conflict str)
        :rtype: (bool, str)
        """
        if NetworkLayerName.K8s_Calico not in self.config.layers:
            return False, ''
        calico_policies = self.config.layers[NetworkLayerName.K8s_Calico].policies_list
        calico_policies = [policy for policy in calico_policies if isinstance(policy, CalicoNetworkPolicy)]
        if len(calico_policies) <= 1:
            return False, ''

        curr_set = []
        for policy in calico_policies:
            if curr_set:
                policy_in_curr_set = next(iter(curr_set))
                if policy_in_curr_set < policy:
                    curr_set.clear()
                else:  # policy has same priority as policies in curr_set
                    for other_policy in curr_set:
                        # TODO: add support for finding conflicting policies between k8s and calico?
                        if policy.is_conflicting(other_policy):
                            conflict_str = '{} and {} have same order but conflicting rules. Behavior is ' \
                                           'undefined.'.format(self.policy_title(policy),
                                                               self.policy_title(other_policy))
                            policy.add_finding(conflict_str)
                            other_policy.add_finding(conflict_str)
                            return True, conflict_str
            curr_set.append(policy)
        return False, ''

    def other_policy_containing_allow(self, self_policy, config_with_self_policy, layer_name):
        """
        Search for a policy which contains all allowed connections specified by self_policy
        :param NetworkPolicy self_policy: The policy to check
        :param NetworkConfig config_with_self_policy: A network config with self_policy as its single policy
        :param NetworkLayerName layer_name: The layer name of the policy
        :return: A policy containing self_policy's allowed connections if exist, None otherwise
        :rtype: NetworkPolicy
        """
        policies_list = self.config.layers[layer_name].policies_list
        for other_policy in policies_list:
            if other_policy.get_order() and self_policy.get_order() and other_policy.get_order() < self_policy.get_order():
                return None  # All other policies have a lower order and cannot contain self_policy
            if other_policy == self_policy:
                continue
            if not self_policy.selected_peers.issubset(other_policy.selected_peers):
                continue
            config_with_other_policy = self.config.clone_with_just_one_policy(other_policy.full_name())
            if ContainmentQuery(config_with_self_policy, config_with_other_policy).exec(True).bool_result:
                return other_policy
        return None

    def other_policy_containing_deny(self, self_policy, config_with_self_policy, layer_name):
        """
        Search for a policy which contains all denied connections specified by self_policy
        :param NetworkPolicy self_policy: The policy to check
        :param NetworkConfig config_with_self_policy: A network config with self_policy as its single policy
        :param NetworkLayerName layer_name: The layer name of the policy
        :return: A policy containing self_policy's denied connections if exist, None otherwise
        :rtype: NetworkPolicy
        """
        policies_list = self.config.layers[layer_name].policies_list
        for other_policy in policies_list:
            if other_policy.get_order() and self_policy.get_order() and other_policy.get_order() < self_policy.get_order():
                return None  # not checking lower priority for Calico
            if other_policy == self_policy:
                continue
            if not other_policy.has_deny_rules():
                continue
            config_with_other_policy = self.config.clone_with_just_one_policy(other_policy.full_name())
            pods_to_compare = self.config.peer_container.get_all_peers_group()
            pods_to_compare |= TwoNetworkConfigsQuery(self.config,
                                                      config_with_other_policy).disjoint_referenced_ip_blocks()
            for pod1 in pods_to_compare:
                for pod2 in pods_to_compare:
                    if isinstance(pod1, IpBlock) and isinstance(pod2, IpBlock):
                        continue
                    if pod1 == pod2:
                        continue  # no way to prevent a pod from communicating with itself
                    _, _, _, self_deny_conns = config_with_self_policy.allowed_connections(pod1, pod2, layer_name)
                    _, _, _, other_deny_conns = config_with_other_policy.allowed_connections(pod1, pod2, layer_name)
                    if not self_deny_conns:
                        continue
                    if not self_deny_conns.contained_in(other_deny_conns):
                        return None
            return other_policy
        return None

    def other_rule_containing(self, self_policy, self_rule_index, is_ingress, layer_name):
        """
        Search whether a given policy rule is contained in another policy rule
        :param NetworkPolicy self_policy: The network policy containing the given rule
        :param int self_rule_index: The index of the rule in the policy (1-based)
        :param bool is_ingress: Whether this is an ingress rule or an egress rule
        :param NetworkLayerName layer_name: The layer name of the policy
        :return: If a containing rule is found, return its policy, its index and whether it contradicts the input rule
        :rtype: NetworkPolicy, int, bool
        """
        policies_list = self.config.layers[layer_name].policies_list
        for other_policy in policies_list:
            if other_policy.get_order() and self_policy.get_order() and other_policy.get_order() < self_policy.get_order():
                return None, None, None  # All following policies have a lower order - containment is not interesting
            if is_ingress:
                found_index, contradict = other_policy.ingress_rule_containing(self_policy, self_rule_index)
            else:
                found_index, contradict = other_policy.egress_rule_containing(self_policy, self_rule_index)
            if found_index:
                return other_policy, found_index, contradict
        return None, None, None

    def redundant_rule_text(self, policy, rule_index, is_ingress, layer_name):
        """
        Attempts to provide an explanation as to why a policy rule is redundant
        :param NetworkPolicy policy: A redundant policy
        :param int rule_index: The index of the rule in the policy (1-based)
        :param bool is_ingress: Whether this is an ingress rule or an egress rule
        :param NetworkLayerName layer_name: The layer name of the policy
        :return: A text explaining why the policy is redundant
        :rtype: str
        """
        redundant_text = 'In' if is_ingress else 'E'
        redundant_text += f'gress rule no. {rule_index} in {self.policy_title(policy)} ' \
                          f'is redundant in {self.config.name}'
        containing_policy, containing_index, containing_contradict = \
            self.other_rule_containing(policy, rule_index, is_ingress, layer_name)
        if not containing_policy:
            return redundant_text + '\n'
        redundant_text += ' since it is contained in '
        redundant_text += 'in' if is_ingress else 'e'
        redundant_text += f'gress rule no. {containing_index}'
        if containing_policy == policy:
            redundant_text += ' of its NetworkPolicy'
        else:
            redundant_text += f' of {self.policy_title(containing_policy)}'
        if containing_contradict:
            redundant_text += '\n\tNote that the action of the containing rule and the rule are different.'
        return redundant_text + '\n'

    def redundant_policy_text(self, policy, layer_name):
        """
        Attempts to provide an explanation as to why a policy is redundant
        :param NetworkPolicy policy: A redundant policy
        :param NetworkLayerName layer_name: The name of the layer the policy is in
        :return: A text explaining why the policy is redundant
        :rtype: str
        """
        redundant_text = f'{self.policy_title(policy)} is redundant'
        single_policy_config = self.config.clone_with_just_one_policy(policy.full_name())
        if VacuityQuery(single_policy_config).exec().bool_result:
            # does not allow all connections in case of host endpoints
            redundant_text += '. Note that it allows all default connections'
            return redundant_text + '\n'

        has_allow_rules = policy.has_allow_rules()
        has_deny_rules = policy.has_deny_rules()
        if not has_deny_rules and not has_allow_rules:  # all rules are empty
            return redundant_text + '. Note that it contains no effective allow/deny rules\n'

        contain_allow_policy, contain_deny_policy = None, None
        if has_allow_rules:
            contain_allow_policy = self.other_policy_containing_allow(policy, single_policy_config, layer_name)
        if has_deny_rules and (not has_allow_rules or contain_allow_policy is not None):
            contain_deny_policy = self.other_policy_containing_deny(policy, single_policy_config, layer_name)
        if (has_allow_rules and contain_allow_policy is None) or (has_deny_rules and contain_deny_policy is None):
            return redundant_text + '\n'
        if not has_deny_rules:
            redundant_text += f': it is contained in {self.policy_title(contain_allow_policy)}\n'
        elif not has_allow_rules:
            redundant_text += f': it is contained in {self.policy_title(contain_deny_policy)}\n'
        else:
            if contain_deny_policy == contain_allow_policy:
                redundant_text += f': it is contained in {self.policy_title(contain_allow_policy)}\n'
            else:
                redundant_text += f': its allow rules are covered by {self.policy_title(contain_allow_policy)}' \
                                  f', its deny rules are covered by {self.policy_title(contain_deny_policy)}\n'
        return redundant_text

    def exec(self):  # noqa: C901
        if not self.config:
            return QueryAnswer(False, f'No NetworkPolicies in {self.config.name}. Nothing to check sanity on.', '')

        # check for conflicting policies in calico layer
        has_conflicting_policies, conflict_explanation = self.has_conflicting_policies_with_same_order()
        if has_conflicting_policies:
            return QueryAnswer(bool_result=False, output_result=conflict_explanation, output_explanation='',
                               numerical_result=1)
        issues_counter = 0
        policies_issue = ''
        rules_issues = ''

        # vacuity check
        is_config_vacuous_res = VacuityQuery(self.config).exec()
        if is_config_vacuous_res.bool_result:
            issues_counter = 1
            policies_issue += is_config_vacuous_res.output_result + '\n'
            if len(self.config.policies) == 1:
                policies_issue += '\tNote that it contains a single policy.\n'

        for layer_name, layer in self.config.layers.items():
            if layer_name == NetworkLayerName.Ingress:
                continue
            policies_list = layer.policies_list
            # check for redundant policies in this layer
            redundant_policies, _ = RedundancyQuery(self.config).redundant_policies(policies_list, layer_name)

            for policy in policies_list:

                # check for empty policies
                if policy.is_policy_empty():
                    issues_counter += 1
                    empty_issue = f'{self.policy_title(policy)} is empty - it does not select any pods\n'
                    policies_issue += empty_issue
                    policy.add_finding(empty_issue)
                    continue

                empty_rules_explanation, empty_ingress_rules_list, empty_egress_rules_list = policy.has_empty_rules()
                if empty_rules_explanation:
                    issues_counter += len(empty_rules_explanation)
                    rules_issues += '\n'.join(empty_rules_explanation) + '\n'
                    policy.findings += empty_rules_explanation

                if is_config_vacuous_res.bool_result:
                    continue

                if policy.full_name() in redundant_policies:
                    issues_counter += 1
                    redundancy_full_text = self.redundant_policy_text(policy, layer_name)
                    policies_issue += redundancy_full_text
                    policy.add_finding(redundancy_full_text)
                    continue

                redundant_ingress_rules, redundant_egress_rules, _ = \
                    RedundancyQuery(self.config).find_redundant_rules(policy, layer_name)
                for rule_index in range(1, len(policy.ingress_rules) + 1):
                    if rule_index in empty_ingress_rules_list:
                        continue
                    if rule_index in redundant_ingress_rules:
                        issues_counter += 1
                        redundancy_text = self.redundant_rule_text(policy, rule_index, True, layer_name)
                        rules_issues += redundancy_text
                        policy.add_finding(redundancy_text)
                for rule_index in range(1, len(policy.egress_rules) + 1):
                    if rule_index in empty_egress_rules_list:
                        continue
                    if rule_index in redundant_egress_rules:
                        issues_counter += 1
                        redundancy_text = self.redundant_rule_text(policy, rule_index, False, layer_name)
                        rules_issues += redundancy_text
                        policy.add_finding(redundancy_text)

        if issues_counter == 0:
            output_result = f'NetworkConfig {self.config.name} passed sanity check'
        else:
            output_result = f'NetworkConfig {self.config.name} failed sanity check:'
        return QueryAnswer(bool_result=(issues_counter == 0), output_result=output_result,
                           output_explanation=policies_issue + rules_issues, numerical_result=issues_counter)

    def compute_query_output(self, query_answer):
        return self.get_query_output(query_answer, False, (not query_answer.bool_result))


class ConnectivityMapQuery(NetworkConfigQuery):
    """
    Print the connectivity graph in the form of firewall rules
    """

    @staticmethod
    def get_supported_output_formats():
        return {'txt', 'yaml', 'csv', 'md', 'dot'}

    def is_in_subset(self, peer):
        """
        returns indication if the peer element is in the defined subset
        Please note: Subset is a sort of a filter. It filters out elements which WERE DEFINED and do not match the settings.
        Thus, the function returns True if no subset was defined
        since, in this case, the subset is infinite and everything is "in the subset"
        :param peer: peer element to filter (currently supports only Pods)
        :return:
        """
        # if subset restrictions were not defined at all, everything is in the subset
        if not self.output_config.subset:
            return True

        subset = self.output_config.subset
        # filter by namespace
        if isinstance(peer, Peer) and subset.get('namespace_subset') \
                and str(peer.namespace) in str(subset['namespace_subset']).split(','):
            return True

        # filter by deployment
        if isinstance(peer, Pod) and subset.get('deployment_subset') and peer.owner_name:
            dep_names = str(subset.get('deployment_subset')).split(',')
            for dep_name in dep_names:
                if '/' in dep_name:
                    dep_name_for_comp = peer.workload_name
                else:
                    dep_name_for_comp = peer.owner_name
                if dep_name in dep_name_for_comp:
                    return True

        # filter by label
        if isinstance(peer, Peer) and subset.get('label_subset') and peer.labels:
            # go over the labels and see if all of them are defined
            for single_label_subset in list(subset['label_subset']):
                if self.are_labels_all_included(single_label_subset, peer.labels):
                    return True

        return False

    @staticmethod
    def are_labels_all_included(target_labels, pool_labels):
        for key, val in target_labels.items():
            if pool_labels.get(key) != val:
                return False
        return True

    def exec(self):
        self.output_config.configName = os.path.basename(self.config.name) if self.config.name.startswith('./') else \
            self.config.name
        peers_to_compare = self.config.peer_container.get_all_peers_group()

        ref_ip_blocks = IpBlock.disjoint_ip_blocks(self.config.get_referenced_ip_blocks(),
                                                   IpBlock.get_all_ips_block_peer_set())
        connections = defaultdict(list)
        peers = PeerSet()
        peers_to_compare |= ref_ip_blocks
<<<<<<< HEAD

        conn_graph = ConnectivityGraph(peers_to_compare, self.config.get_allowed_labels(), self.output_config)

=======
>>>>>>> f87ef7ff
        for peer1 in peers_to_compare:
            for peer2 in peers_to_compare:
                if self.is_in_subset(peer1):
                    peers.add(peer1)
                elif not self.is_in_subset(peer2):
                    continue  # skipping pairs if none of them are in the given subset
                if isinstance(peer1, IpBlock) and isinstance(peer2, IpBlock):
                    continue  # skipping pairs with ip-blocks for both src and dst
                if peer1 == peer2:
                    # cannot restrict pod's connection to itself
                    connections[ConnectionSet(True)].append((peer1, peer2))
                else:
                    conns, _, _, _ = self.config.allowed_connections(peer1, peer2)
                    if conns:

                        # if self.config.type == NetworkConfig.ConfigType.Istio and \
                        #        self.output_config.connectivityFilterIstioEdges:
                        # TODO: consider separate connectivity maps for config that involves istio - one that handles non-TCP connections, and one for TCP
                        # TODO: consider avoid "hiding" egress allowed connections, even though they are not covered by authorization policies
                        if self.config.layers.does_contain_single_layer(NetworkLayerName.Istio) and \
                         self.output_config.connectivityFilterIstioEdges:
                            should_filter, modified_conns = self.filter_istio_edge(peer2, conns)
                            if not should_filter:
                                connections[modified_conns].append((peer1, peer2))
                                # collect both peers, even if one of them is not in the subset
                                peers.add(peer1)
                                peers.add(peer2)
                        else:
                            connections[conns].append((peer1, peer2))
                            # collect both peers, even if one of them is not in the subset
                            peers.add(peer1)
                            peers.add(peer2)

        res = QueryAnswer(True)
        if self.output_config.outputFormat == 'dot':
            conn_graph = ConnectivityGraph(peers, self.config.allowed_labels, self.output_config,
                                           self.config.type)
            conn_graph.add_edges(connections)
            res.output_explanation = conn_graph.get_connectivity_dot_format_str()
        else:
            conn_graph = ConnectivityGraph(peers_to_compare, self.config.allowed_labels, self.output_config,
                                           self.config.type)
            conn_graph.add_edges(connections)
            fw_rules = conn_graph.get_minimized_firewall_rules()
            res.output_explanation = fw_rules.get_fw_rules_in_required_format()
        return res

    def compute_query_output(self, query_answer):
        return self.get_query_output(query_answer, only_explanation=query_answer.bool_result)

    @staticmethod
    def filter_istio_edge(peer2, conns):
        # currently only supporting authorization policies, that do not capture egress rules
        if isinstance(peer2, IpBlock):
            return True, None
        # remove allowed connections for non TCP protocols
        # https://istio.io/latest/docs/ops/configuration/traffic-management/protocol-selection/
        # Non-TCP based protocols, such as UDP, are not proxied. These protocols will continue to function as normal,
        # without any interception by the Istio proxy
        conns_new = conns - ConnectionSet.get_non_tcp_connections()
        return False, conns_new


class TwoNetworkConfigsQuery(BaseNetworkQuery):
    """
    A base class for queries that inspect two network configs
    """

    def __init__(self, config1, config2, output_config_obj=None):
        """
        :param NetworkConfig config1: First config to query
        :param NetworkConfig config2: Second config to query
        """
        super().__init__(output_config_obj)
        self.config1 = config1
        self.config2 = config2
        self.name1 = os.path.basename(config1.name) if config1.name.startswith('./') else config1.name
        self.name2 = os.path.basename(config2.name) if config2.name.startswith('./') else config2.name

    @staticmethod
    def get_query_type():
        return QueryType.ComparisonToBaseConfigQuery

    def is_identical_topologies(self, check_same_policies=False):
        if self.config1.peer_container != self.config2.peer_container:
            return QueryAnswer(False, 'The two configurations have different network topologies '
                                      'and thus are not comparable.\n', query_not_executed=True)
        if check_same_policies and self.config1.policies == self.config2.policies: #and \
                #self.config1.profiles == self.config2.profiles:
            return QueryAnswer(True, f'{self.name1} and {self.name2} have the same network '
                                     'topology and the same set of policies.\n')
        return QueryAnswer(True)

    def disjoint_referenced_ip_blocks(self):
        """
        Returns disjoint ip-blocks in the policies of both configs
        :return: A set of disjoint ip-blocks
        :rtype: PeerSet
        """
        return IpBlock.disjoint_ip_blocks(self.config1.get_referenced_ip_blocks(),
                                          self.config2.get_referenced_ip_blocks())

    @staticmethod
    def clone_without_ingress(config):
        """
        Clone config without ingress policies
        :param config: the config to clone
        :return: resulting config without ingress policies
        """
        if NetworkLayerName.Ingress not in config.layers or not config.layers[NetworkLayerName.Ingress].policies_list:
            return config  # no ingress policies in this config
        config_without_ingress = config.clone_without_policies(config.name)
        for policy in config.policies.values():
            if not isinstance(policy, IngressPolicy):  # ignoring ingress policies
                config_without_ingress.append_policy_to_config(policy)
        return config_without_ingress


class EquivalenceQuery(TwoNetworkConfigsQuery):
    """
    Check whether config1 and config2 allow exactly the same set of connections.
    """

    @staticmethod
    def get_query_type():
        return QueryType.PairComparisonQuery

    def exec(self, layer_name=None):
        query_answer = self.is_identical_topologies(True)
        if query_answer.output_result:
            return query_answer

        peers_to_compare = self.config1.peer_container.get_all_peers_group()
        peers_to_compare |= self.disjoint_referenced_ip_blocks()
        captured_pods = self.config1.get_captured_pods(layer_name) | self.config2.get_captured_pods(layer_name)
        for peer1 in peers_to_compare:
            for peer2 in peers_to_compare if peer1 in captured_pods else captured_pods:
                if peer1 == peer2:
                    continue
                conns1, _, _, _ = self.config1.allowed_connections(peer1, peer2, layer_name)
                conns2, _, _, _ = self.config2.allowed_connections(peer1, peer2, layer_name)
                if conns1 != conns2:
                    explanation = f'Allowed connections from {peer1} to {peer2} are different\n' + \
                                  conns1.print_diff(conns2, self.name1, self.name2)
                    return QueryAnswer(False, self.name1 + ' and ' + self.name2 + ' are not semantically equivalent.',
                                       explanation)
        return QueryAnswer(True, self.name1 + ' and ' + self.name2 + ' are semantically equivalent.')

    @staticmethod
    def compute_query_output(query_answer, _):
        query_output = query_answer.output_result
        if not query_answer.bool_result:
            query_output += query_answer.output_explanation + '\n'
        return not query_answer.bool_result, query_output, query_answer.query_not_executed


class SemanticDiffQuery(TwoNetworkConfigsQuery):
    """
    Produces a report of changed connections (also for the case of two configurations of different network topologies)
    """

    @staticmethod
    def get_query_type():
        return QueryType.PairComparisonQuery

    @staticmethod
    def get_supported_output_formats():
        return {'txt', 'yaml', 'csv', 'md'}

    def get_explanation_from_conn_graph(self, is_added, conn_graph, is_first_connectivity_result):
        """
        :param is_added: a bool flag indicating if connections are added or removed
        :param conn_graph:  a ConnectivityGraph with added/removed connections
        :param is_first_connectivity_result: bool flag indicating if this is the first connectivity fw-rules computation
               for the current semantic-diff query
        :return: explanation (str) with fw-rules summarizing added/removed connections
        """
        topology_config_name = self.name2 if is_added else self.name1
        line_header_txt = 'Added' if is_added else 'Removed'
        fw_rules = conn_graph.get_minimized_firewall_rules()
        # for csv format, adding the csv header only for the first connectivity fw-rules computation
        fw_rules_output = fw_rules.get_fw_rules_in_required_format(False, is_first_connectivity_result)
        if self.output_config.outputFormat == 'txt':
            explanation = f'{line_header_txt} connections (based on topology from config: {topology_config_name}) :\n' \
                          f'{fw_rules_output}\n'
        else:
            explanation = fw_rules_output
        return explanation

    def get_results_for_computed_fw_rules(self, keys_list, conn_graph_removed_per_key, conn_graph_added_per_key):
        """
        Compute accumulated explanation and res for all keys of changed connections categories
        :param keys_list: the list of keys
        :param conn_graph_removed_per_key: map from key to ConnectivityGraph of removed connections
        :param conn_graph_added_per_key: map from key to ConnectivityGraph of added connections
        :return:
        res (int): number of categories with diffs
        explanation (str): a diff message
        """
        explanation = ''
        add_explanation = self.output_config.outputFormat in SemanticDiffQuery.get_supported_output_formats()
        res = 0
        for key in keys_list:
            conn_graph_added_conns = conn_graph_added_per_key[key]
            conn_graph_removed_conns = conn_graph_removed_per_key[key]
            is_added = conn_graph_added_conns is not None and conn_graph_added_conns.conn_graph_has_fw_rules()
            is_removed = conn_graph_removed_conns is not None and conn_graph_removed_conns.conn_graph_has_fw_rules()

            if (is_added or is_removed) and self.output_config.outputFormat == 'txt':
                explanation += f'{key}:\n'

            if is_added:
                explanation += self.get_explanation_from_conn_graph(True, conn_graph_added_conns,
                                                                    res == 0) if add_explanation else ''
                res += 1

            if is_removed:
                explanation += self.get_explanation_from_conn_graph(False, conn_graph_removed_conns,
                                                                    res == 0) if add_explanation else ''
                res += 1

        return res, explanation

    def get_conn_graph_changed_conns(self, key, ip_blocks, is_added):
        """
        create a ConnectivityGraph for chnged (added/removed) connections per given key
        :param key: the key (category) of changed connections
        :param ip_blocks: a PeerSet of ip-blocks to be added for the topology peers
        :param is_added: a bool flag indicating if connections are added or removed
        :return: a ConnectivityGraph object
        """
        old_peers = self.config1.peer_container.get_all_peers_group()
        new_peers = self.config2.peer_container.get_all_peers_group()
        allowed_labels = (self.config1.get_allowed_labels()).union(self.config2.get_allowed_labels())
        topology_peers = new_peers | ip_blocks if is_added else old_peers | ip_blocks
        updated_key = key.replace("Changed", "Added") if is_added else key.replace("Changed", "Removed")
        if self.output_config.queryName:
            query_name = f'semantic_diff, config1: {self.config1.name}, config2: {self.config2.name}, key: {updated_key}'
        else:
            # omit the query name prefix if self.output_config.queryName is empty (single query from command line)
            query_name = updated_key
        output_config = OutputConfiguration(self.output_config, query_name)
        return ConnectivityGraph(topology_peers, allowed_labels, output_config)

    def compute_diff(self):  # noqa: C901
        """
       Compute changed connections as following:

       1.1. lost connections between removed peers
       1.2. lost connections between removed peers and ipBlocks

       2.1. lost connections between removed peers and intersected peers

       3.1. lost/new connections between intersected peers due to changes in policies and labels of pods/namespaces
       3.2. lost/new connections between intersected peers and ipBlocks due to changes in policies and labels

       4.1. new connections between intersected peers and added peers

       5.1. new connections between added peers
       5.2. new connections between added peers and ipBlocks

       Some sections might be empty and can be dropped.

       :return:
        res (int): number of categories with diffs
        explanation (str): a diff message

       """
        old_peers = self.config1.peer_container.get_all_peers_group()
        new_peers = self.config2.peer_container.get_all_peers_group()
        intersected_peers = old_peers & new_peers
        removed_peers = old_peers - intersected_peers
        added_peers = new_peers - intersected_peers
        captured_pods = (self.config1.get_captured_pods() | self.config2.get_captured_pods()) & intersected_peers
        old_ip_blocks = IpBlock.disjoint_ip_blocks(self.config1.get_referenced_ip_blocks(),
                                                   IpBlock.get_all_ips_block_peer_set())
        new_ip_blocks = IpBlock.disjoint_ip_blocks(self.config2.get_referenced_ip_blocks(),
                                                   IpBlock.get_all_ips_block_peer_set())

        conn_graph_removed_per_key = dict()
        conn_graph_added_per_key = dict()
        keys_list = []

        # 1.1. lost connections between removed peers
        key = 'Lost connections between removed peers'
        keys_list.append(key)
        conn_graph_removed_per_key[key] = self.get_conn_graph_changed_conns(key, PeerSet(), False)
        conn_graph_added_per_key[key] = None
        for pair in itertools.permutations(removed_peers, 2):
            lost_conns, _, _, _ = self.config1.allowed_connections(pair[0], pair[1])
            if lost_conns:
                conn_graph_removed_per_key[key].add_edge(pair[0], pair[1], lost_conns)

        # 1.2. lost connections between removed peers and ipBlocks
        key = 'Lost connections between removed peers and ipBlocks'
        keys_list.append(key)
        conn_graph_removed_per_key[key] = self.get_conn_graph_changed_conns(key, old_ip_blocks, False)
        conn_graph_added_per_key[key] = None
        for pair in itertools.product(removed_peers, old_ip_blocks):
            lost_conns, _, _, _ = self.config1.allowed_connections(pair[0], pair[1])
            if lost_conns:
                conn_graph_removed_per_key[key].add_edge(pair[0], pair[1], lost_conns)

            lost_conns, _, _, _ = self.config1.allowed_connections(pair[1], pair[0])
            if lost_conns:
                conn_graph_removed_per_key[key].add_edge(pair[1], pair[0], lost_conns)

        # 2.1. lost connections between removed peers and intersected peers
        key = 'Lost connections between removed peers and persistent peers'
        keys_list.append(key)
        conn_graph_removed_per_key[key] = self.get_conn_graph_changed_conns(key, PeerSet(), False)
        conn_graph_added_per_key[key] = None
        for pair in itertools.product(removed_peers, intersected_peers):
            lost_conns, _, _, _ = self.config1.allowed_connections(pair[0], pair[1])
            if lost_conns:
                conn_graph_removed_per_key[key].add_edge(pair[0], pair[1], lost_conns)

            lost_conns, _, _, _ = self.config1.allowed_connections(pair[1], pair[0])
            if lost_conns:
                conn_graph_removed_per_key[key].add_edge(pair[1], pair[0], lost_conns)

        # 3.1. lost/new connections between intersected peers due to changes in policies and labels of pods/namespaces
        key = 'Changed connections between persistent peers'
        keys_list.append(key)
        conn_graph_removed_per_key[key] = self.get_conn_graph_changed_conns(key, PeerSet(), False)
        conn_graph_added_per_key[key] = self.get_conn_graph_changed_conns(key, PeerSet(), True)
        for pod1 in intersected_peers:
            for pod2 in intersected_peers if pod1 in captured_pods else captured_pods:
                if pod1 == pod2:
                    continue
                old_conns, _, _, _ = self.config1.allowed_connections(pod1, pod2)
                new_conns, _, _, _ = self.config2.allowed_connections(pod1, pod2)
                if new_conns != old_conns:
                    conn_graph_removed_per_key[key].add_edge(pod1, pod2, old_conns - new_conns)
                    conn_graph_added_per_key[key].add_edge(pod1, pod2, new_conns - old_conns)

        # 3.2. lost/new connections between intersected peers and ipBlocks due to changes in policies and labels
        key = 'Changed connections between persistent peers and ipBlocks'
        disjoint_ip_blocks = IpBlock.disjoint_ip_blocks(old_ip_blocks, new_ip_blocks)
        peers = captured_pods | disjoint_ip_blocks
        keys_list.append(key)
        conn_graph_removed_per_key[key] = self.get_conn_graph_changed_conns(key, disjoint_ip_blocks, False)
        conn_graph_added_per_key[key] = self.get_conn_graph_changed_conns(key, disjoint_ip_blocks, True)
        for pod1 in peers:
            for pod2 in disjoint_ip_blocks if pod1 in captured_pods else captured_pods:
                old_conns, _, _, _ = self.config1.allowed_connections(pod1, pod2)
                new_conns, _, _, _ = self.config2.allowed_connections(pod1, pod2)
                if new_conns != old_conns:
                    conn_graph_removed_per_key[key].add_edge(pod1, pod2, old_conns - new_conns)
                    conn_graph_added_per_key[key].add_edge(pod1, pod2, new_conns - old_conns)

        # 4.1. new connections between intersected peers and added peers
        key = 'New connections between persistent peers and added peers'
        keys_list.append(key)
        conn_graph_removed_per_key[key] = None
        conn_graph_added_per_key[key] = self.get_conn_graph_changed_conns(key, PeerSet(), True)
        for pair in itertools.product(intersected_peers, added_peers):
            new_conns, _, _, _ = self.config2.allowed_connections(pair[0], pair[1])
            if new_conns:
                conn_graph_added_per_key[key].add_edge(pair[0], pair[1], new_conns)

            new_conns, _, _, _ = self.config2.allowed_connections(pair[1], pair[0])
            if new_conns:
                conn_graph_added_per_key[key].add_edge(pair[1], pair[0], new_conns)

        # 5.1. new connections between added peers
        key = 'New connections between added peers'
        keys_list.append(key)
        conn_graph_removed_per_key[key] = None
        conn_graph_added_per_key[key] = self.get_conn_graph_changed_conns(key, PeerSet(), True)
        for pair in itertools.permutations(added_peers, 2):
            new_conns, _, _, _ = self.config2.allowed_connections(pair[0], pair[1])
            if new_conns:
                conn_graph_added_per_key[key].add_edge(pair[0], pair[1], new_conns)

        # 5.2. new connections between added peers and ipBlocks
        key = 'New connections between added peers and ipBlocks'
        keys_list.append(key)
        conn_graph_removed_per_key[key] = None
        conn_graph_added_per_key[key] = self.get_conn_graph_changed_conns(key, new_ip_blocks, True)

        for pair in itertools.product(added_peers, new_ip_blocks):
            new_conns, _, _, _ = self.config2.allowed_connections(pair[0], pair[1])
            if new_conns:
                conn_graph_added_per_key[key].add_edge(pair[0], pair[1], new_conns)

            new_conns, _, _, _ = self.config2.allowed_connections(pair[1], pair[0])
            if new_conns:
                conn_graph_added_per_key[key].add_edge(pair[1], pair[0], new_conns)

        return self.get_results_for_computed_fw_rules(keys_list, conn_graph_removed_per_key,
                                                      conn_graph_added_per_key)

    def exec(self):
        query_answer = self.is_identical_topologies(True)
        if query_answer.bool_result and query_answer.output_result:
            return query_answer
        res, explanation = self.compute_diff()
        if res > 0:
            return QueryAnswer(bool_result=False,
                               output_result=f'{self.name1} and {self.name2} are not semantically equivalent.\n',
                               output_explanation=explanation,
                               numerical_result=res)

        return QueryAnswer(bool_result=True,
                           output_result=f'{self.name1} and {self.name2} are semantically equivalent.\n',
                           output_explanation=explanation,
                           numerical_result=res)

    def compute_query_output(self, query_answer, cmd_line_flag=False):
        res = query_answer.numerical_result if not cmd_line_flag else not query_answer.bool_result
        query_output = ''
        if self.output_config.outputFormat == 'txt':
            query_output += query_answer.output_result
        query_output += query_answer.output_explanation
        return res, query_output, query_answer.query_not_executed


class StrongEquivalenceQuery(TwoNetworkConfigsQuery):
    """
    Checks whether the two configs have exactly the same set of policies (same names and same semantics)
    """

    @staticmethod
    def get_query_type():
        return QueryType.PairComparisonQuery

    def exec(self):
        query_answer = self.is_identical_topologies(True)
        if query_answer.output_result:
            return query_answer

        policies1 = set(f'{policy_name}[{policy_type}]' for policy_name, policy_type in self.config1.policies.keys())
        policies2 = set(f'{policy_name}[{policy_type}]' for policy_name, policy_type in self.config2.policies.keys())
        policies_1_minus_2 = policies1.difference(policies2)
        policies_2_minus_1 = policies2.difference(policies1)
        if policies_1_minus_2:
            output_result = f'{self.name1} contains a network policy named {policies_1_minus_2.pop()}, but ' \
                            f'{self.name2} does not'
            return QueryAnswer(False, output_result)
        if policies_2_minus_1:
            output_result = f'{self.name2} contains a network policy named {policies_2_minus_1.pop()}, but ' \
                            f'{self.name1} does not'
            return QueryAnswer(False, output_result)

        for policy in self.config1.policies.values():
            single_policy_config1 = self.config1.clone_with_just_one_policy(policy.full_name())
            single_policy_config2 = self.config2.clone_with_just_one_policy(policy.full_name())
            full_result = EquivalenceQuery(single_policy_config1, single_policy_config2).exec()
            if not full_result.bool_result:
                output_result = f'{self.policy_title(policy)} is not equivalent in {self.name1} and in {self.name2}'
                return QueryAnswer(False, output_result, full_result.output_explanation)

        return QueryAnswer(True, self.name1 + ' and ' + self.name2 + ' are strongly equivalent.')

    @staticmethod
    def compute_query_output(query_answer, cmd_line_flag=False):
        return EquivalenceQuery.compute_query_output(query_answer, cmd_line_flag)


class ContainmentQuery(TwoNetworkConfigsQuery):
    """
    Checking whether the connections allowed by config1 are contained in those allowed by config2
    """

    def exec(self, only_captured=False):
        config1_peers = self.config1.peer_container.get_all_peers_group()
        peers_in_config1_not_in_config2 = config1_peers - self.config2.peer_container.get_all_peers_group()
        if peers_in_config1_not_in_config2:
            peers = ', '.join(str(e) for e in peers_in_config1_not_in_config2)
            return QueryAnswer(False, f'{self.name1} is not contained in {self.name2} '
                                      f'because the following pods in {self.name1} are not in {self.name2}: {peers}')

        peers_to_compare = config1_peers | self.disjoint_referenced_ip_blocks()
        captured_pods = self.config1.get_captured_pods() | self.config2.get_captured_pods()
        for peer1 in peers_to_compare:
            for peer2 in peers_to_compare if peer1 in captured_pods else captured_pods:
                if peer1 == peer2:
                    continue
                conns1_all, captured1_flag, conns1_captured, _ = self.config1.allowed_connections(peer1, peer2)
                if only_captured and not captured1_flag:
                    continue
                conns1 = conns1_captured if only_captured else conns1_all
                conns2, _, _, _ = self.config2.allowed_connections(peer1, peer2)
                if not conns1.contained_in(conns2):
                    output_result = f'{self.name1} is not contained in {self.name2}'
                    output_explanation = f'Allowed connections from {peer1} to {peer2} in {self.name1} ' \
                                         f'are not a subset of those in {self.name2}\n'
                    output_explanation += conns1.print_diff(conns2, self.name1, self.name2)
                    return QueryAnswer(False, output_result, output_explanation)

        output_result = self.name1 + ' is contained in ' + self.name2
        return QueryAnswer(True, output_result, numerical_result=1)

    @staticmethod
    def compute_query_output(query_answer, cmd_line_flag=False):
        res = query_answer.numerical_result if not cmd_line_flag else not query_answer.bool_result
        query_output = query_answer.output_result + query_answer.output_explanation + '\n'
        return res, query_output, query_answer.query_not_executed


class TwoWayContainmentQuery(TwoNetworkConfigsQuery):
    """
    Checks containment in both sides (whether config1 is contained in config2 and vice versa)
    """

    @staticmethod
    def get_query_type():
        return QueryType.PairComparisonQuery

    def exec(self):
        query_answer = self.is_identical_topologies(True)
        if query_answer.bool_result and query_answer.output_result:
            return query_answer  # identical configurations (contained)

        contained_1_in_2 = ContainmentQuery(self.config1, self.config2).exec()
        contained_2_in_1 = ContainmentQuery(self.config2, self.config1).exec()
        explanation_not_contained_self_other = \
            contained_1_in_2.output_result + ':\n\t' + contained_1_in_2.output_explanation
        explanation_not_contained_other_self = \
            contained_2_in_1.output_result + ':\n\t' + contained_2_in_1.output_explanation
        if contained_1_in_2.bool_result and contained_2_in_1.bool_result:
            return QueryAnswer(bool_result=True,
                               output_result=f'The two network configurations {self.name1} and {self.name2} '
                                             'are semantically equivalent.',
                               numerical_result=3)
        if not contained_1_in_2.bool_result and not contained_2_in_1.bool_result:
            output_explanation = explanation_not_contained_self_other + '\n' + explanation_not_contained_other_self
            return QueryAnswer(bool_result=False,
                               output_result=f'Neither network configuration {self.name1} and {self.name2} '
                                             'are contained in the other.',
                               output_explanation=output_explanation, numerical_result=0)
        if contained_1_in_2.bool_result:
            return QueryAnswer(bool_result=False,
                               output_result=f'Network configuration {self.name1} is a proper subset of {self.name2}.',
                               output_explanation=explanation_not_contained_other_self, numerical_result=2)
        # (contained_2_in_1)
        return QueryAnswer(bool_result=False,
                           output_result=f'Network configuration {self.name2} is a proper subset of {self.name1}.',
                           output_explanation=explanation_not_contained_self_other, numerical_result=1)

    @staticmethod
    def compute_query_output(query_answer, cmd_line_flag=False):
        return ContainmentQuery.compute_query_output(query_answer, cmd_line_flag)


class PermitsQuery(TwoNetworkConfigsQuery):
    """
    Checking whether the connections explicitly allowed by config1 are allowed by config2
    """

    def exec(self):
        if not self.config1:
            return QueryAnswer(False,
                               output_result='There are no NetworkPolicies in the given permits config. '
                                             'No traffic is specified as permitted.', query_not_executed=True)
        query_answer = self.is_identical_topologies()
        if query_answer.output_result:
            return query_answer  # non-identical configurations are not comparable

        if self.config1.layers.does_contain_single_layer(NetworkLayerName.Ingress) or \
                self.config2.layers.does_contain_single_layer(NetworkLayerName.Ingress):
            return QueryAnswer(bool_result=False, output_result='Ignoring PermitsQuery for config with Ingress only',
                               query_not_executed=True)

        config1_without_ingress = self.clone_without_ingress(self.config1)
        config2_without_ingress = self.clone_without_ingress(self.config2)
        return ContainmentQuery(config1_without_ingress, config2_without_ingress).exec(True)

    def compute_query_output(self, query_answer, cmd_line_flag=False):
        res = 0
        if not query_answer.bool_result:
            if not query_answer.output_explanation:
                query_output = query_answer.output_result
            else:
                res = 1
                query_output = f'{self.config2.name} does not permit connections specified in {self.config1.name}:'
                query_output += query_answer.output_explanation
        else:
            query_output = f'{self.config2.name} permits all connections specified in {self.config1.name}'
        if cmd_line_flag:
            res = not query_answer.bool_result
        return res, query_output, query_answer.query_not_executed


class InterferesQuery(TwoNetworkConfigsQuery):
    """
    Checking whether config2 extends config1's allowed connection for Pods captured by policies in config1
    """

    def exec(self):
        query_answer = self.is_identical_topologies()
        if query_answer.output_result:
            return query_answer

        peers_to_compare = self.config2.peer_container.get_all_peers_group()
        peers_to_compare |= self.disjoint_referenced_ip_blocks()
        captured_pods = self.config2.get_captured_pods() | self.config1.get_captured_pods()
        for peer1 in peers_to_compare:
            for peer2 in peers_to_compare if peer1 in captured_pods else captured_pods:
                if peer1 == peer2:
                    continue

                _, captured1_flag, conns1_captured, _ = self.config2.allowed_connections(peer1, peer2)
                if not captured1_flag:
                    continue
                _, captured2_flag, conns2_captured, _ = self.config1.allowed_connections(peer1, peer2)
                if captured2_flag and not conns2_captured.contained_in(conns1_captured):
                    output_explanation = f'{self.name1} extends the allowed connections from {peer1} to {peer2}\n' + \
                                         conns2_captured.print_diff(conns1_captured, self.name1, self.name2)
                    return QueryAnswer(True, self.name1 + ' interferes with ' + self.name2, output_explanation)

        return QueryAnswer(False, self.name1 + ' does not interfere with ' + self.name2)

    @staticmethod
    def compute_query_output(query_answer, cmd_line_flag=False):
        res = query_answer.bool_result if not cmd_line_flag else not query_answer.bool_result
        query_output = query_answer.output_result
        if query_answer.bool_result:
            query_output += query_answer.output_explanation
        return res, query_output, query_answer.query_not_executed


# Checks whether any two sets in the list interfere each other
class PairwiseInterferesQuery(TwoNetworkConfigsQuery):

    @staticmethod
    def get_query_type():
        return QueryType.PairwiseComparisonQuery

    def exec(self):
        return InterferesQuery(self.config1, self.config2).exec()

    @staticmethod
    def compute_query_output(query_answer, cmd_line_flag=False):
        return InterferesQuery.compute_query_output(query_answer, cmd_line_flag)


class IntersectsQuery(TwoNetworkConfigsQuery):
    """
    Checking whether both configs allow the same connection between any pair of peers
    """

    def exec(self, only_captured=True):
        query_answer = self.is_identical_topologies()
        if query_answer.output_result:
            return query_answer

        peers_to_compare = self.config1.peer_container.get_all_peers_group()
        peers_to_compare |= self.disjoint_referenced_ip_blocks()
        captured_pods = self.config1.get_captured_pods() | self.config2.get_captured_pods()
        for peer1 in peers_to_compare:
            for peer2 in peers_to_compare if peer1 in captured_pods else captured_pods:
                if peer1 == peer2:
                    continue
                conns1_all, captured1_flag, conns1_captured, _ = self.config1.allowed_connections(peer1, peer2)
                if only_captured and not captured1_flag:
                    continue
                conns1 = conns1_captured if only_captured else conns1_all
                conns2, _, _, _ = self.config2.allowed_connections(peer1, peer2)
                conns_in_both = conns2 & conns1
                if bool(conns_in_both):
                    output_explanation = f'Both {self.name1} and {self.name2} allow the following connection ' \
                                         f'from {peer1} to {peer2}\n'
                    output_explanation += str(conns_in_both)
                    return QueryAnswer(True, self.name2 + ' intersects with ' + self.name1, output_explanation)

        return QueryAnswer(False, f'The connections allowed by {self.name1}'
                                  f' do not intersect the connections allowed by {self.name2}', numerical_result=1)


class ForbidsQuery(TwoNetworkConfigsQuery):
    """
    Checking whether the connections explicitly allowed by config1 are denied by config2
    """

    def exec(self):
        if not self.config1:
            return QueryAnswer(False, 'There are no NetworkPolicies in the given forbids config. '
                                      'No traffic is specified as forbidden.', query_not_executed=True)
        if self.config1.layers.does_contain_single_layer(NetworkLayerName.Ingress) or \
                self.config2.layers.does_contain_single_layer(NetworkLayerName.Ingress):
            return QueryAnswer(bool_result=False, output_result='Ignoring ForbidsQuery for config with Ingress only',
                               query_not_executed=True)

        config1_without_ingress = self.clone_without_ingress(self.config1)
        config2_without_ingress = self.clone_without_ingress(self.config2)

        return IntersectsQuery(config1_without_ingress, config2_without_ingress).exec(True)

    def compute_query_output(self, query_answer, cmd_line_flag=False):
        res = not query_answer.numerical_result if cmd_line_flag else query_answer.bool_result
        query_output = query_answer.output_result + '\n'
        if query_answer.bool_result and not query_answer.query_not_executed:
            query_output += f'{self.config2.name} does not forbid connections specified in {self.config1.name}: ' \
                            f'{query_answer.output_explanation}'
        elif query_answer.numerical_result == 1 and not query_answer.query_not_executed:
            query_output += f'{self.config2.name} forbids connections specified in {self.config1.name}'
        return res, query_output, query_answer.query_not_executed


class AllCapturedQuery(NetworkConfigQuery):
    """
    Check that all pods are captured
    Applies only for k8s/calico policies
    """

    def _get_pod_name(self, pod):
        """
        :param Pod pod: a pod object
        :rtype str
        """
        return pod.workload_name if self.output_config.outputEndpoints == 'deployments' else str(pod)

    def _get_uncaptured_resources_explanation(self, uncaptured_pods, is_ingress):
        """
        get numerical result + str explanation for ingress/egress uncaptured pods
        :param PeerSet uncaptured_pods: the set of uncaptured
        :param bool is_ingress: flag indicating if pods are not captured by any policy that affects ingress or egress
        :return: (int,str): (the number of uncaptured resources , explanation str)
        """
        if not uncaptured_pods:
            return 0, ''
        uncaptured_resources = set(self._get_pod_name(pod) for pod in uncaptured_pods)  # no duplicate resources in set
        resources_list_str = ', '.join(e for e in uncaptured_resources)
        xgress_str = 'ingress' if is_ingress else 'egress'
        explanation = f'These workload resources are not captured by any policy that affects {xgress_str}:' \
                      f'{resources_list_str}\n'
        return len(uncaptured_resources), explanation

    def exec(self):
        existing_pods = self.config.peer_container.get_all_peers_group()
        if not self.config:
            return QueryAnswer(bool_result=False,
                               output_result='Flat network in ' + self.config.name,
                               numerical_result=len(existing_pods))

        if NetworkLayerName.K8s_Calico not in self.config.layers:
            return QueryAnswer(bool_result=False,
                               output_result='AllCapturedQuery applies only for k8s/calico network policies',
                               query_not_executed=True)

        uncaptured_ingress_pods = existing_pods - self.config.get_affected_pods(True, NetworkLayerName.K8s_Calico)
        uncaptured_egress_pods = existing_pods - self.config.get_affected_pods(False, NetworkLayerName.K8s_Calico)
        if not uncaptured_ingress_pods and not uncaptured_egress_pods:
            return QueryAnswer(bool_result=True,
                               output_result=f'All pods are captured by at least one policy of k8s/calico in {self.config.name} \n',
                               numerical_result=0)

        res_ingress, explanation_ingress = self._get_uncaptured_resources_explanation(uncaptured_ingress_pods, True)
        res_egress, explanation_egress = self._get_uncaptured_resources_explanation(uncaptured_egress_pods, False)
        res = res_ingress + res_egress
        full_explanation = explanation_ingress + explanation_egress
        return QueryAnswer(bool_result=False,
                           output_result=f'There are workload resources not captured by any k8s/calico policy in {self.config.name}\n',
                           output_explanation=full_explanation, numerical_result=res)

    def compute_query_output(self, query_answer):
        return self.get_query_output(query_answer, False, not query_answer.bool_result)<|MERGE_RESOLUTION|>--- conflicted
+++ resolved
@@ -635,12 +635,7 @@
         connections = defaultdict(list)
         peers = PeerSet()
         peers_to_compare |= ref_ip_blocks
-<<<<<<< HEAD
-
-        conn_graph = ConnectivityGraph(peers_to_compare, self.config.get_allowed_labels(), self.output_config)
-
-=======
->>>>>>> f87ef7ff
+
         for peer1 in peers_to_compare:
             for peer2 in peers_to_compare:
                 if self.is_in_subset(peer1):
@@ -676,13 +671,11 @@
 
         res = QueryAnswer(True)
         if self.output_config.outputFormat == 'dot':
-            conn_graph = ConnectivityGraph(peers, self.config.allowed_labels, self.output_config,
-                                           self.config.type)
+            conn_graph = ConnectivityGraph(peers, self.config.allowed_labels, self.output_config)
             conn_graph.add_edges(connections)
             res.output_explanation = conn_graph.get_connectivity_dot_format_str()
         else:
-            conn_graph = ConnectivityGraph(peers_to_compare, self.config.allowed_labels, self.output_config,
-                                           self.config.type)
+            conn_graph = ConnectivityGraph(peers_to_compare, self.config.allowed_labels, self.output_config)
             conn_graph.add_edges(connections)
             fw_rules = conn_graph.get_minimized_firewall_rules()
             res.output_explanation = fw_rules.get_fw_rules_in_required_format()
