#
# Copyright 2020- IBM Inc. All rights reserved
# SPDX-License-Identifier: Apache2.0
#

from CanonicalIntervalSet import CanonicalIntervalSet
from CanonicalHyperCubeSet import CanonicalHyperCubeSet
from DimensionsManager import DimensionsManager
from PortSet import PortSet
from MethodSet import MethodSet

class TcpLikeProperties(CanonicalHyperCubeSet):
    """
    A class for holding a set of cubes, each defined over dimensions from TcpLikeProperties.dimensions_list
    For UDP, SCTP protocols, the actual used dimensions are only [source ports, dest ports]
    for TCP, it may be any of the dimensions from dimensions_list.

    Also, including support for (included and excluded) named ports (relevant for dest ports only).

    The representation with named ports is considered a mid-representation, and is required due to the late binding
    of the named ports to real ports numbers.
    The method convert_named_ports is responsible for applying this late binding, and is called by a policy's method
    allowed_connections(), to get the the actual policy's allowed connections, given src peer, dest peer and direction ingress/egress.
    Given a specific context of dest peer, the pod's named ports mapping is known, and used for the named ports conversion.
    Some of the operators for TcpLikeProperties are not supported for objects with (included and excluded) named ports.
    For example, in the general case, the result for (all but port "x") | (all but port 10) has 2 options:
        (1) if the dest pod has named port "x" mapped to 10 -> the result would be: (all but port 10)
        (2) otherwise, the result would be: (all ports)
    Thus, for the 'or' operator, the assumption is that excluded named ports is empty for both input objects.
    Some methods, such as bool(), str(), may not return accurate results on objects with named ports (included/excluded),
    since they depend on the late binding with actual dest pod context.
    The current actual flow for using named ports is limited for the following:
    (1) k8s: only positive named ports, only dest named ports (no src ports), and only use of 'or' operators between these objects.
    (2) calico: positive and negative named ports, only dest named ports (no src ports), and no use of operators between these objects.
    """

    dimensions_list = ["src_ports", "dst_ports", "methods", "paths", "hosts"]

    # TODO: change constructor defaults? either all arguments in "allow all" by default, or "empty" by default
    def __init__(self, source_ports=PortSet(), dest_ports=PortSet(), methods=MethodSet(), paths=None, hosts=None):
        """
        This will create all cubes made of the input arguments ranges/regex values.
        :param PortSet source_ports: The set of source ports (as a set of intervals/ranges)
        :param PortSet dest_ports: The set of target ports (as a set of intervals/ranges)
        :param MethodSet methods: the set of http request methods
        :param MinDFA paths: The dfa of http request paths
        :param MinDFA hosts: The dfa of http request hosts
        """
        super().__init__(TcpLikeProperties.dimensions_list)

        self.named_ports = {}  # a mapping from dst named port (String) to src ports interval set
        self.excluded_named_ports = {}  # a mapping from dst named port (String) to src ports interval set

        # create the cube from input arguments
        cube = []
        active_dims = []
        if not source_ports.is_all():
            cube.append(source_ports.port_set)
            active_dims.append("src_ports")
        if not dest_ports.is_all():
            cube.append(dest_ports.port_set)
            active_dims.append("dst_ports")
        if not methods.is_whole_range():
            cube.append(methods)
            active_dims.append("methods")
        if paths is not None:
            cube.append(paths)
            active_dims.append("paths")
        if hosts is not None:
            cube.append(hosts)
            active_dims.append("hosts")
<<<<<<< HEAD
=======

>>>>>>> 5377f071
        if not active_dims:
            self.set_all()
        else:
            has_empty_dim_value = False
            for dim_val in cube:
                if not dim_val:
                    has_empty_dim_value = True
                    break
            if not has_empty_dim_value:
                self.add_cube(cube, active_dims)

        # assuming named ports are only in dest, not src
        all_ports = PortSet.all_ports_interval.copy()
        for port_name in dest_ports.named_ports:
            self.named_ports[port_name] = source_ports.port_set
        for port_name in dest_ports.excluded_named_ports:
            # self.excluded_named_ports[port_name] = all_ports - source_ports.port_set
            self.excluded_named_ports[port_name] = all_ports

    def __bool__(self):
        return super().__bool__() or bool(self.named_ports)

    def __str__(self):
        if self.is_all():
            return ''
        if not super().__bool__():
            return 'Empty'
        if self.active_dimensions == ['dst_ports']:
            assert (len(self) == 1)
            for cube in self:
                ports_list = self.get_interval_set_list_obj(cube[0])
                ports_str = ','.join(str(ports_interval) for ports_interval in ports_list)
                return ports_str

        cubes_dict_list = [self.get_cube_dict(cube, self.active_dimensions, True) for cube in self]
        return ','.join(str(cube_dict) for cube_dict in cubes_dict_list)

    @staticmethod
    def get_interval_set_list_obj(interval_set):
        """
        get list of ports from input interval set
        the list may contain int values (for single ports) and str values (for port ranges)
        e.g. if interval_set = {1-1,3-5}, then the output would be: [1, '3-5']
        :param CanonicalIntervalSet interval_set: an interval-set object
        :return: list of intervals or int values from input interval_set
        :rtype: list
        """
        res = []
        for interval in interval_set:
            if interval.start == interval.end:
                res.append(interval.start)
            else:
                res.append(f'{interval.start}-{interval.end}')
        return res

    @staticmethod
    def get_cube_dict(cube, dims_list, is_txt=False):
        """
        represent the properties cube as dict objet, for output generation as yaml/txt format
        :param list cube: the values of the input cube
        :param list dims_list: the list of dimensions for the input cube
        :param bool is_txt: flag indicating if output is for txt or yaml format
        :return: the cube properties in dict representation
        :rtype: dict
        """
        cube_dict = {}
        for i, dim in enumerate(dims_list):
            dim_values = cube[i]
            dim_type = DimensionsManager().get_dimension_type_by_name(dim)
            dim_domain = DimensionsManager().get_dimension_domain_by_name(dim)
            if dim_domain == dim_values:
                continue  # skip dimensions with all values allowed in a cube
            if dim == 'methods':
                values_list = ','.join(method for method in MethodSet.get_method_names_from_interval_set(dim_values))
            elif dim_type == DimensionsManager.DimensionType.IntervalSet:
                values_list = TcpLikeProperties.get_interval_set_list_obj(dim_values)
                if is_txt:
                    values_list = ','.join(str(interval) for interval in values_list)
            else:
                # TODO: should be a list of words for a finite len DFA?
                values_list = DimensionsManager().get_dim_values_str(dim_values, dim)
            cube_dict[dim] = values_list
        return cube_dict

    def get_properties_obj(self):
        """
        get an object for a yaml representation of the protocol's properties
        """
        if self.is_all():
            return {}
        cubs_dict_list = []
        for cube in self:
            cube_dict = self.get_cube_dict(cube, self.active_dimensions)
            cubs_dict_list.append(cube_dict)
        if self.active_dimensions == ['dst_ports']:
            assert len(cubs_dict_list) == 1
            return {'Ports': cubs_dict_list[0]['dst_ports']}
        return {'properties': cubs_dict_list}

    def __eq__(self, other):
        if isinstance(other, TcpLikeProperties):
            res = super().__eq__(other) and self.named_ports == other.named_ports and \
                  self.excluded_named_ports == other.excluded_named_ports
            return res
        return NotImplemented

    def __and__(self, other):
        res = self.copy()
        res &= other
        return res

    def __or__(self, other):
        res = self.copy()
        res |= other
        return res

    def __sub__(self, other):
        res = self.copy()
        res -= other
        return res

    def __iand__(self, other):
        assert not self.has_named_ports()
        assert not isinstance(other, TcpLikeProperties) or not other.has_named_ports()
        super().__iand__(other)
        return self

    def __ior__(self, other):
        assert not self.excluded_named_ports
        assert not isinstance(other, TcpLikeProperties) or not other.excluded_named_ports
        super().__ior__(other)
        if isinstance(other, TcpLikeProperties):
            res_named_ports = dict({})
            for port_name in self.named_ports:
                res_named_ports[port_name] = self.named_ports[port_name]
            for port_name in other.named_ports:
                if port_name in res_named_ports:
                    res_named_ports[port_name] |= other.named_ports[port_name]
                else:
                    res_named_ports[port_name] = other.named_ports[port_name]
            self.named_ports = res_named_ports
        return self

    def __isub__(self, other):
        assert not self.has_named_ports()
        assert not isinstance(other, TcpLikeProperties) or not other.has_named_ports()
        super().__isub__(other)
        return self

    def contained_in(self, other):
        """
        :param TcpLikeProperties other: Another PortSetPair
        :return: Whether all (source port, target port) pairs in self also appear in other
        :rtype: bool
        """
        assert not self.has_named_ports()
        assert not other.has_named_ports()
        return super().contained_in(other)

    def has_named_ports(self):
        return self.named_ports or self.excluded_named_ports

    def get_named_ports(self):
        res = set()
        res |= set(self.named_ports.keys())
        res |= set(self.excluded_named_ports.keys())
        return res

    def convert_named_ports(self, named_ports, protocol):
        """
        Replaces all references to named ports with actual ports, given a mapping
        NOTE: that this function modifies self
        :param dict[str, (int, int)] named_ports: The mapping from a named to port (str) to the actual port number
        :param int protocol: The relevant protocol
        :return: None
        """
        if not named_ports:
            named_ports = {}

        my_named_ports = self.named_ports
        self.named_ports = {}
        my_excluded_named_ports = self.excluded_named_ports
        self.excluded_named_ports = {}

        for port in my_named_ports:
            real_port = named_ports.get(port)
            if real_port and real_port[1] == protocol:
                real_port_number = real_port[0]
                rectangle = [my_named_ports[port], CanonicalIntervalSet.get_interval_set(real_port_number, real_port_number)]
                self.add_cube(rectangle)
        for port in my_excluded_named_ports:
            real_port = named_ports.get(port)
            if real_port and real_port[1] == protocol:
                real_port_number = real_port[0]
                rectangle = [my_excluded_named_ports[port], CanonicalIntervalSet.get_interval_set(real_port_number, real_port_number)]
                self.add_hole(rectangle)

    def copy(self):
        res = TcpLikeProperties()
        # from CanonicalHyperCubeSet.copy():
        for layer in self.layers:
            res.layers[self._copy_layer_elem(layer)] = self.layers[layer].copy()
        res.active_dimensions = self.active_dimensions.copy()

        res.named_ports = self.named_ports.copy()
        res.excluded_named_ports = self.excluded_named_ports.copy()
        return res

    # TODO: update this function: a diff item is not necessarily a [source-destination pair] as used to be on PortSetPair
    def print_diff(self, other, self_name, other_name):
        """
        :param TcpLikeProperties other: Another PortSetPair object
        :param str self_name: A name for 'self'
        :param str other_name: A name for 'other'
        :return: If self!=other, return a string showing a (source, target) pair that appears in only one of them
        :rtype: str
        """
        self_minus_other = self - other
        other_minus_self = other - self
        diff_str = self_name if self_minus_other else other_name
        if self_minus_other:
            item = self_minus_other.get_first_item()
            diff_str += f' allows communication on {item} while {other_name} does not [source-destination pair] '
            return diff_str
        if other_minus_self:
            item = other_minus_self.get_first_item()
            diff_str += f' allows communication on {item} while {self_name} does not [source-destination pair] '
            return diff_str
        return 'No diff.'<|MERGE_RESOLUTION|>--- conflicted
+++ resolved
@@ -69,10 +69,7 @@
         if hosts is not None:
             cube.append(hosts)
             active_dims.append("hosts")
-<<<<<<< HEAD
-=======
-
->>>>>>> 5377f071
+
         if not active_dims:
             self.set_all()
         else:
