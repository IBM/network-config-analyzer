#
# Copyright 2020- IBM Inc. All rights reserved
# SPDX-License-Identifier: Apache2.0
#

from CanonicalIntervalSet import CanonicalIntervalSet
from CanonicalHyperCubeSet import CanonicalHyperCubeSet
from DimensionsManager import DimensionsManager
from PortSet import PortSet
from MethodSet import MethodSet

<<<<<<< HEAD
=======

>>>>>>> 0ddf4e38
class TcpLikeProperties(CanonicalHyperCubeSet):
    """
    A class for holding a set of cubes, each defined over dimensions from TcpLikeProperties.dimensions_list
    For UDP, SCTP protocols, the actual used dimensions are only [source ports, dest ports]
    for TCP, it may be any of the dimensions from dimensions_list.
    Also, including support for (included and excluded) named ports (relevant for dest ports only).
    The representation with named ports is considered a mid-representation, and is required due to the late binding
    of the named ports to real ports numbers.
    The method convert_named_ports is responsible for applying this late binding, and is called by a policy's method
    allowed_connections(), to get the the actual policy's allowed connections, given src peer, dest peer and direction ingress/egress.
    Given a specific context of dest peer, the pod's named ports mapping is known, and used for the named ports conversion.
    Some of the operators for TcpLikeProperties are not supported for objects with (included and excluded) named ports.
    For example, in the general case, the result for (all but port "x") | (all but port 10) has 2 options:
        (1) if the dest pod has named port "x" mapped to 10 -> the result would be: (all but port 10)
        (2) otherwise, the result would be: (all ports)
    Thus, for the 'or' operator, the assumption is that excluded named ports is empty for both input objects.
    Some methods, such as bool(), str(), may not return accurate results on objects with named ports (included/excluded),
    since they depend on the late binding with actual dest pod context.
    The current actual flow for using named ports is limited for the following:
    (1) k8s: only positive named ports, only dest named ports (no src ports), and only use of 'or' operators between these objects.
    (2) calico: positive and negative named ports, only dest named ports (no src ports), and no use of operators between these objects.
    """

    dimensions_list = ["src_ports", "dst_ports", "methods", "paths", "hosts"]

    # TODO: change constructor defaults? either all arguments in "allow all" by default, or "empty" by default
    def __init__(self, source_ports=PortSet(), dest_ports=PortSet(), methods=MethodSet(), paths=None, hosts=None):
        """
        This will create all cubes made of the input arguments ranges/regex values.
        :param PortSet source_ports: The set of source ports (as a set of intervals/ranges)
        :param PortSet dest_ports: The set of target ports (as a set of intervals/ranges)
        :param MethodSet methods: the set of http request methods
        :param MinDFA paths: The dfa of http request paths
        :param MinDFA hosts: The dfa of http request hosts
        """
        super().__init__(TcpLikeProperties.dimensions_list)

        self.named_ports = {}  # a mapping from dst named port (String) to src ports interval set
        self.excluded_named_ports = {}  # a mapping from dst named port (String) to src ports interval set

        # create the cube from input arguments
        cube = []
        active_dims = []
        if not source_ports.is_all():
            cube.append(source_ports.port_set)
            active_dims.append("src_ports")
        if not dest_ports.is_all():
            cube.append(dest_ports.port_set)
            active_dims.append("dst_ports")
        if not methods.is_whole_range():
            cube.append(methods)
            active_dims.append("methods")
        if paths is not None:
            cube.append(paths)
            active_dims.append("paths")
        if hosts is not None:
            cube.append(hosts)
            active_dims.append("hosts")
        #self.cubes_set.add_cube(cube, active_dims)
        if not active_dims:
            self.set_all()
        else:
            has_empty_dim_value = False
            for dim_val in cube:
                if not dim_val:
                    has_empty_dim_value = True
                    break
            if not has_empty_dim_value:
                self.add_cube(cube, active_dims)

        # assuming named ports are only in dest, not src
        all_ports = PortSet.all_ports_interval.copy()
        for port_name in dest_ports.named_ports:
            self.named_ports[port_name] = source_ports.port_set
        for port_name in dest_ports.excluded_named_ports:
            # self.excluded_named_ports[port_name] = all_ports - source_ports.port_set
            self.excluded_named_ports[port_name] = all_ports


    def __bool__(self):
        return super().__bool__() or bool(self.named_ports)

    def __str__(self):
        if self.is_all():
            return ''
        if not super().__bool__():
            return 'Empty'
        if self.active_dimensions == ['dst_ports']:
            assert (len(self) == 1)
            for cube in self:
                ports_list = self.get_interval_set_list_obj(cube[0])
                ports_str = ','.join(ports_interval for ports_interval in ports_list)
                return ports_str

        cubes_dict_list = [self.get_cube_dict(cube, self.active_dimensions, True) for cube in self]
        return ','.join(str(cube_dict) for cube_dict in cubes_dict_list)

    @staticmethod
    def get_interval_set_list_obj(interval_set):
        res = []
        for interval in interval_set:
            if interval.start == interval.end:
                res.append(str(interval.start))
            else:
                res.append(f'{interval.start}-{interval.end}')
        return res

    @staticmethod
    def get_cube_dict(cube, dims_list, is_txt=False):
        cube_dict = {}
        for i, dim in enumerate(dims_list):
            dim_values = cube[i]
            dim_type = DimensionsManager().get_dimension_type_by_name(dim)
            dim_domain = DimensionsManager().get_dimension_domain_by_name(dim)
            if dim_domain == dim_values:
                continue  # skip dimensions with all values allowed in a cube
            if dim == 'methods':
                values_list = ','.join(method for method in MethodSet.get_method_names_from_interval_set(dim_values))
            elif dim_type == DimensionsManager.DimensionType.IntervalSet:
                values_list = TcpLikeProperties.get_interval_set_list_obj(dim_values)
                if is_txt:
                    values_list = ','.join(interval for interval in values_list)
            else:
                # TODO: should be a list of words for a finite len DFA?
                values_list = DimensionsManager().get_dim_values_str(dim_values, dim)
            cube_dict[dim] = values_list
        return cube_dict

    def get_properties_obj(self):
        """
        get an object for a yaml representation of the protocol's properties
        """
        if self.is_all():
            return {}
        cubs_dict_list = []
        for cube in self:
            cube_dict = self.get_cube_dict(cube, self.active_dimensions)
            cubs_dict_list.append(cube_dict)
        if self.active_dimensions == ['dst_ports']:
            assert len(cubs_dict_list) == 1
            return {'Ports': cubs_dict_list[0]['dst_ports']}
        return {'properties': cubs_dict_list}

    def __eq__(self, other):
        if isinstance(other, TcpLikeProperties):
            res = super().__eq__(other) and self.named_ports == other.named_ports and \
                  self.excluded_named_ports == other.excluded_named_ports
            return res
        return NotImplemented

    def __and__(self, other):
        res = self.copy()
        res &= other
        return res

    def __or__(self, other):
        res = self.copy()
        res |= other
        return res

    def __sub__(self, other):
        res = self.copy()
        res -= other
        return res

    def __iand__(self, other):
        assert not self.has_named_ports()
        assert not isinstance(other, TcpLikeProperties) or not other.has_named_ports()
        super().__iand__(other)
        return self

    def __ior__(self, other):
        assert not self.excluded_named_ports
        assert not isinstance(other, TcpLikeProperties) or not other.excluded_named_ports
        super().__ior__(other)
        if isinstance(other, TcpLikeProperties):
            res_named_ports = dict({})
            for port_name in self.named_ports:
                res_named_ports[port_name] = self.named_ports[port_name]
            for port_name in other.named_ports:
                if port_name in res_named_ports:
                    res_named_ports[port_name] |= other.named_ports[port_name]
                else:
                    res_named_ports[port_name] = other.named_ports[port_name]
            self.named_ports = res_named_ports
        return self

    def __isub__(self, other):
        assert not self.has_named_ports()
        assert not isinstance(other, TcpLikeProperties) or not other.has_named_ports()
        super().__isub__(other)
        return self

    def contained_in(self, other):
        """
        :param TcpLikeProperties other: Another PortSetPair
        :return: Whether all (source port, target port) pairs in self also appear in other
        :rtype: bool
        """
        assert not self.has_named_ports()
        assert not other.has_named_ports()
        return super().contained_in(other)

    def has_named_ports(self):
        return self.named_ports or self.excluded_named_ports

    def get_named_ports(self):
        res = set()
        res |= set(self.named_ports.keys())
        res |= set(self.excluded_named_ports.keys())
        return res

    def convert_named_ports(self, named_ports, protocol):
        """
        Replaces all references to named ports with actual ports, given a mapping
        NOTE: that this function modifies self
        :param dict[str, (int, int)] named_ports: The mapping from a named to port (str) to the actual port number
        :param int protocol: The relevant protocol
        :return: None
        """
        if not named_ports:
            named_ports = {}

        my_named_ports = self.named_ports
        self.named_ports = {}
        my_excluded_named_ports = self.excluded_named_ports
        self.excluded_named_ports = {}

        for port in my_named_ports:
            real_port = named_ports.get(port)
            if real_port and real_port[1] == protocol:
                real_port_number = real_port[0]
                rectangle = [my_named_ports[port], CanonicalIntervalSet.get_interval_set(real_port_number, real_port_number)]
                self.add_cube(rectangle)
        for port in my_excluded_named_ports:
            real_port = named_ports.get(port)
            if real_port and real_port[1] == protocol:
                real_port_number = real_port[0]
                rectangle = [my_excluded_named_ports[port], CanonicalIntervalSet.get_interval_set(real_port_number, real_port_number)]
                self.add_hole(rectangle)

    def copy(self):
        res = TcpLikeProperties()
        # from CanonicalHyperCubeSet.copy():
        for layer in self.layers:
            res.layers[self._copy_layer_elem(layer)] = self.layers[layer].copy()
        res.active_dimensions = self.active_dimensions.copy()

        res.named_ports = self.named_ports.copy()
        res.excluded_named_ports = self.excluded_named_ports.copy()
        return res

    # TODO: update this function: a diff item is not necessarily a [source-destination pair] as used to be on PortSetPair
    def print_diff(self, other, self_name, other_name):
        """
        :param TcpLikeProperties other: Another PortSetPair object
        :param str self_name: A name for 'self'
        :param str other_name: A name for 'other'
        :return: If self!=other, return a string showing a (source, target) pair that appears in only one of them
        :rtype: str
        """
        self_minus_other = self - other
        other_minus_self = other - self
        diff_str = self_name if self_minus_other else other_name
        if self_minus_other:
            item = self_minus_other.get_first_item()
            diff_str += f' allows communication on {item} while {other_name} does not [source-destination pair] '
            return diff_str
        if other_minus_self:
            item = other_minus_self.get_first_item()
            diff_str += f' allows communication on {item} while {self_name} does not [source-destination pair] '
            return diff_str
        return 'No diff.'<|MERGE_RESOLUTION|>--- conflicted
+++ resolved
@@ -9,10 +9,6 @@
 from PortSet import PortSet
 from MethodSet import MethodSet
 
-<<<<<<< HEAD
-=======
-
->>>>>>> 0ddf4e38
 class TcpLikeProperties(CanonicalHyperCubeSet):
     """
     A class for holding a set of cubes, each defined over dimensions from TcpLikeProperties.dimensions_list
@@ -71,7 +67,6 @@
         if hosts is not None:
             cube.append(hosts)
             active_dims.append("hosts")
-        #self.cubes_set.add_cube(cube, active_dims)
         if not active_dims:
             self.set_all()
         else:
