--- conflicted
+++ resolved
@@ -9,25 +9,24 @@
 from PortSet import PortSet
 
 
-<<<<<<< HEAD
-# TODO: currently using TcpLikeProperties as properties for all port-supported-protocols (UDP and SCTP as well)
 class TcpLikeProperties(CanonicalHyperCubeSet):
-=======
-class TcpLikeProperties:
->>>>>>> 306d6be2
     """
-    A class for holding a set of cubes_set, each defined over a range of source ports X a range of target ports
+    A class for holding a set of cubes, each defined over dimensions from TcpLikeProperties.dimensions_list
+    For UDP, SCTP protocols, the actual used dimensions are only [source ports, dest ports]
+    for TCP, it may be any of the dimensions from dimensions_list.
     """
 
     dimensions_list = ["src_ports", "dst_ports", "methods", "paths", "hosts"]
-    #dimensions_list = ["src_ports", "dst_ports"]
 
     # TODO: change constructor defaults? either all arguments in "allow all" by default, or "empty" by default
     def __init__(self, source_ports=PortSet(), dest_ports=PortSet(), methods=None, paths=None, hosts=None):
         """
-        This will create all cubes_set made of a range in source_ports and a range in dest_ports
+        This will create all cubes made of the input arguments ranges/regex values.
         :param PortSet source_ports: The set of source ports (as a set of intervals/ranges)
         :param PortSet dest_ports: The set of target ports (as a set of intervals/ranges)
+        :param MinDFA methods: the dfa of http request methods
+        :param MinDFA paths: The dfa of http request paths
+        :param MinDFA hosts: The dfa of http request hosts
         """
         super().__init__(TcpLikeProperties.dimensions_list)
 
@@ -42,10 +41,6 @@
             self.excluded_named_ports[port_name] = all_ports
 
         # create the cube from input arguments
-<<<<<<< HEAD
-        cube = [source_ports.port_set, dest_ports.port_set]
-        active_dims = ["src_ports", "dst_ports"]
-=======
         cube = []
         active_dims = []
         if not source_ports.is_all():
@@ -54,7 +49,6 @@
         if not dest_ports.is_all():
             cube.append(dest_ports.port_set)
             active_dims.append("dst_ports")
->>>>>>> 306d6be2
         if methods is not None:
             cube.append(methods)
             active_dims.append("methods")
@@ -64,14 +58,9 @@
         if hosts is not None:
             cube.append(hosts)
             active_dims.append("hosts")
-<<<<<<< HEAD
-        self.add_cube(cube, active_dims)
-
-    def __bool__(self):
-        return super().__bool__() or bool(self.named_ports)
-=======
+        #self.cubes_set.add_cube(cube, active_dims)
         if not active_dims:
-            self.cubes_set.set_all()
+            self.set_all()
         else:
             has_empty_dim_value = False
             for dim_val in cube:
@@ -79,48 +68,39 @@
                     has_empty_dim_value = True
                     break
             if not has_empty_dim_value:
-                self.cubes_set.add_cube(cube, active_dims)
-
-        self.named_ports = {}  # a mapping from dst named port (String) to src ports interval set
-        self.excluded_named_ports = {}  # a mapping from dst named port (String) to src ports interval set
-        # assuming named ports are only in dest, not src
-        all_ports = PortSet.all_ports_interval.copy()
-        for port_name in dest_ports.named_ports:
-            self.named_ports[port_name] = source_ports.port_set
-        for port_name in dest_ports.excluded_named_ports:
-            # self.excluded_named_ports[port_name] = all_ports - source_ports.port_set
-            self.excluded_named_ports[port_name] = all_ports
+                self.add_cube(cube, active_dims)
 
     def __bool__(self):
-        return bool(self.cubes_set) or bool(self.named_ports)
+        return super().__bool__() or bool(self.named_ports)
+
+    def get_simplified_str(self):
+        return super().__str__()
 
     def __str__(self):
-        if self.cubes_set.is_all():
+        if self.is_all():
             return ''
-        if not self.cubes_set:
+        if not super().__bool__():
             return 'Empty'
-        if self.cubes_set.active_dimensions == ['dst_ports']:
-            assert (len(self.cubes_set) == 1)
-            for cube in self.cubes_set:
+        if self.active_dimensions == ['dst_ports']:
+            assert (len(self) == 1)
+            for cube in self:
                 ports_list = self.get_interval_set_list_obj(cube[0])
                 ports_str = ','.join(ports_interval for ports_interval in ports_list)
                 return ports_str
 
-        cubes_dict_list = [self.get_cube_dict(cube, self.cubes_set.active_dimensions, True) for cube in self.cubes_set]
+        cubes_dict_list = [self.get_cube_dict(cube, self.active_dimensions, True) for cube in self]
         return ','.join(str(cube_dict) for cube_dict in cubes_dict_list)
->>>>>>> 306d6be2
-
-    def get_simplified_str(self):
-        return super().__str__()
-
-<<<<<<< HEAD
-    def __str__(self):
-        if not super().__bool__():
-            if self.named_ports:
-                return 'some named ports'
-            return 'no ports'
-        return self.get_simplified_str()
-=======
+
+    @staticmethod
+    def get_interval_set_list_obj(interval_set):
+        res = []
+        for interval in interval_set:
+            if interval.start == interval.end:
+                res.append(str(interval.start))
+            else:
+                res.append(f'{interval.start}-{interval.end}')
+        return res
+
     @staticmethod
     def get_cube_dict(cube, dims_list, is_txt=False):
         cube_dict = {}
@@ -139,27 +119,21 @@
                 values_list = DimensionsManager().get_dim_values_str(dim_values, dim)
             cube_dict[dim] = values_list
         return cube_dict
->>>>>>> 306d6be2
 
     def get_properties_obj(self):
+        """
+        get an object for a yaml representation of the protocol's properties
+        """
         if self.is_all():
             return {}
-<<<<<<< HEAD
-        dimensions_header = ",".join(dim for dim in self.active_dimensions)
-        cubes_str_list = []
+        cubs_dict_list = []
         for cube in self:
-            cubes_str_list.append(self.get_cube_str(cube))
-        return {dimensions_header: sorted(cubes_str_list)}
-=======
-        cubs_dict_list = []
-        for cube in self.cubes_set:
-            cube_dict = self.get_cube_dict(cube, self.cubes_set.active_dimensions)
+            cube_dict = self.get_cube_dict(cube, self.active_dimensions)
             cubs_dict_list.append(cube_dict)
-        if self.cubes_set.active_dimensions == ['dst_ports']:
+        if self.active_dimensions == ['dst_ports']:
             assert len(cubs_dict_list) == 1
             return {'Ports': cubs_dict_list[0]['dst_ports']}
         return {'properties': cubs_dict_list}
->>>>>>> 306d6be2
 
     def __eq__(self, other):
         if isinstance(other, TcpLikeProperties):
