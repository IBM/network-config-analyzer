#
# Copyright 2020- IBM Inc. All rights reserved
# SPDX-License-Identifier: Apache2.0
#

import argparse
import sys
import time
import os
from SchemeRunner import SchemeRunner
from RESTServer import RestServer
from OutputConfiguration import OutputConfiguration
from PeerContainer import PeerContainer
from NetworkConfig import NetworkConfig
from NetworkConfigQueryRunner import NetworkConfigQueryRunner


def _valid_path(path_location, allow_ghe=False, allowed_platforms=None):
    """
    A validator for paths in the command line, raising an exception if the path is invalid
    :param str path_location: The path to validate
    :param bool allow_ghe: Whether to allow url to github
    :param list allowed_platforms: list of allowed platforms, sublist of ['k8s', 'calico', 'istio']
    :return: The argument path_location
    :rtype: str
    :raises: argparse.ArgumentTypeError when path is invalid
    """
    if allow_ghe and path_location.startswith('https://github'):
        return path_location
    if allowed_platforms and path_location in allowed_platforms:
        return path_location
    if not os.path.exists(path_location):
        raise argparse.ArgumentTypeError(path_location + ' is not a valid path')
    return path_location


def _network_policies_valid_path(path_location):
    """
    validation for paths of Network policies in the command line
    """
    return _valid_path(path_location, allow_ghe=True, allowed_platforms=['k8s', 'calico', 'istio'])


def _pod_list_valid_path(path_location):
    """
    validation for paths of pod lists in the command line
    """
    return _valid_path(path_location, allow_ghe=True, allowed_platforms=['k8s', 'calico'])


def _namespace_list_valid_path(path_location):
    """
    validation for paths of namespaces list in the command line
    """
    return _valid_path(path_location, allow_ghe=True, allowed_platforms=['k8s'])


def _do_every(period, func, *args):
    def _g_tick():
        start_time = time.time()
        count = 0
        while True:
            count += 1
            yield max(start_time + count * period - time.time(), 0)

    sleep_for = _g_tick()
    while True:
        func(*args)
        time.sleep(next(sleep_for))


def _execute_single_config_query(query_name, np1_list, peer_container, output_config):
    """
    Runs a query on single set of policies
    :param str query_name: the name of the arg.query
    :param str np1_list: set of policies
    :param PeerContainer peer_container: set of peers
    :param OutputConfiguration output_config: dict object
    :rtype: int
    """
    network_config1 = NetworkConfig(np1_list, peer_container, [np1_list])
    return NetworkConfigQueryRunner(query_name, [network_config1], output_config).run_query() > 0


def _execute_pair_configs_query(query_name, np1_list_location, np2_list_location, base_peer_container, peer_container, output_config):
    """
    Runs an pair configs query between two sets of policies
    :param str query_name: the name of the arg.query
    :param str np1_list_location: First set of policies
    :param str np2_list_location:  Second set of policies
    :param PeerContainer base_peer_container: set of base peers
    :param PeerContainer peer_container: set of peers
    :param OutputConfiguration output_config: dict object
    :return: result of executing the query
    :rtype: int
    """
    network_config1 = NetworkConfig(np1_list_location, base_peer_container, [np1_list_location])
    network_config2 = NetworkConfig(np2_list_location, peer_container, [np2_list_location])
    return NetworkConfigQueryRunner(query_name, [network_config1, network_config2], output_config).run_query(True)


def run_args(args):
    """
    Given the parsed cmdline, decide what to run
    :param Namespace args: argparse-style parsed cmdline
    :return: The number of queries with unexpected value (if a scheme file is used) or
             the query result (if command-line queries are used)
    :rtype: int
    """
    if args.scheme:
        return SchemeRunner(args.scheme, args.output_format, args.file_out).run_scheme()

    base_np_list = args.base_np_list or 'k8s'
<<<<<<< HEAD
    ns_list = args.ns_list or 'k8s'
    pod_list = args.pod_list or 'k8s'
    # TODO: support service list and add it to peer_container
=======
    ns_list = args.ns_list or ['k8s']
    pod_list = args.pod_list or ['k8s']
>>>>>>> 5118ef42
    base_peer_container = PeerContainer(args.base_ns_list or ns_list, args.base_pod_list or pod_list)
    peer_container = PeerContainer(ns_list, pod_list)
    output_config = OutputConfiguration({'outputFormat': args.output_format or 'txt',
                                         'outputPath': args.file_out or None, 'prURL': args.pr_url or None})
    if args.equiv:
        return _execute_pair_configs_query('twoWayContainment', args.equiv, base_np_list, base_peer_container,
                                           peer_container, output_config)

    if args.interferes:
        return _execute_pair_configs_query('interferes', args.interferes, base_np_list, base_peer_container,
                                           peer_container, output_config)

    if args.forbids:
        return _execute_pair_configs_query('forbids', base_np_list, args.forbids, base_peer_container,
                                           peer_container, output_config)

    if args.permits:
        return _execute_pair_configs_query('permits', base_np_list, args.permits, base_peer_container,
                                           peer_container, output_config)

    if args.connectivity:
        return _execute_single_config_query('connectivityMap', args.connectivity, peer_container, output_config)

    if args.semantic_diff:
        return _execute_pair_configs_query('semanticDiff', base_np_list, args.semantic_diff, base_peer_container,
                                           peer_container, output_config)

    return _execute_single_config_query('sanity', args.sanity or 'k8s', peer_container, output_config)


def nca_main(argv=None):
    """
    This is the single entry point for NCA
    :param list[str] argv: command-line arguments (None means using sys.argv)
    :return: The number of queries with unexpected value (if a scheme file is used) or
             the query result (if command-line queries are used)
    :rtype: int
    """
    os.environ['PATH'] = '.' + os.pathsep + os.environ.get('PATH', '.')  # for running kubectl and calicoctl

    parser = argparse.ArgumentParser(description='An analyzer for network connectivity configuration')
    parser.add_argument('--period', type=int,
                        help='Run NCA with specified arguments every specified number of minutes', default=0)
    manual_or_automatic = parser.add_mutually_exclusive_group(required=False)
    manual_or_automatic.add_argument('--scheme', '-s', type=_valid_path,
                                     help='A YAML scheme file, describing verification goals')
    manual_or_automatic.add_argument('--sanity', type=_network_policies_valid_path,
                                     help='Network policies (file/dir/GHE url/cluster-type) for sanity checking')
    manual_or_automatic.add_argument('--connectivity', type=_network_policies_valid_path,
                                     help='Network policies (file/dir/GHE url/cluster-type) for connectivity map')
    manual_or_automatic.add_argument('--semantic_diff', type=_network_policies_valid_path,
                                     help='Network policies (file/dir/GHE url/cluster-type) for semantic-diff')
    manual_or_automatic.add_argument('--equiv', type=_network_policies_valid_path,
                                     help='Network policies (file/dir/GHE url/cluster-type) for equivalence checking')
    manual_or_automatic.add_argument('--interferes', type=str, help='Network policies '
                                                                    '(policy name/file/dir/GHE url/cluster-type) for interference checking')
    manual_or_automatic.add_argument('--forbids', type=str, help='Network policies '
                                                                 '(policy name/file/dir/GHE url/cluster-type) specifying forbidden connections')
    manual_or_automatic.add_argument('--permits', type=str, help='Network policies '
                                                                 '(policy name/file/dir/GHE url/cluster-type) specifying permitted connections')
    manual_or_automatic.add_argument('--daemon', action='store_true', help='Run NCA as a daemon with REST API')
    parser.add_argument('--base_np_list', '-b', type=_network_policies_valid_path, default='k8s',
                        help='Filesystem or GHE location of base network policies '
                             'for equiv/interferes/forbids/permits/semantic_diff check (default: k8s cluster)')
    parser.add_argument('--base_pod_list', '-pb', type=_pod_list_valid_path, action='append',
                        help='A file/GHE url/cluster-type to read old pod list from. Used for semantic_diff check, '
                             'may be used multiple times')
    parser.add_argument('--base_ns_list', '-nb', type=_namespace_list_valid_path, action='append',
                        help='A file/GHE url/cluster-type to read old namespace list from. Used for semantic_diff check, '
                             'may be used multiple times')
    parser.add_argument('--ns_list', '-n', type=_namespace_list_valid_path, action='append',
                        help='A file/GHE url/cluster-type to read namespace list from. '
                             'This option may be specified multiple times')
    parser.add_argument('--pod_list', '-p', type=_pod_list_valid_path, action='append',
                        help='A file/GHE url/cluster-type to read pod list from. This option may be specified multiple times')
    parser.add_argument('--ghe_token', '--gh_token', type=str, help='A valid token to access a GitHub repository')
    parser.add_argument('--output_format', '-o', type=str,
                        help='Output format specification (txt, csv, md, dot or yaml). The default is txt.')
    parser.add_argument('--file_out', '-f', type=str, help='A file path to which output is redirected')
    parser.add_argument('--pr_url', type=str, help='The full api url for adding a PR comment')
    parser.add_argument('--return_0', action='store_true', help='Force a return value 0')

    args = parser.parse_args(argv)

    if args.ghe_token:
        os.environ['GHE_TOKEN'] = args.ghe_token

    if args.daemon:
        return RestServer(args.ns_list, args.pod_list).run()

    if args.period <= 0:
        ret_val = run_args(args)
        return 0 if args.return_0 else ret_val

    _do_every(args.period * 60, run_args, args)
    return 0


if __name__ == "__main__":
    sys.exit(nca_main())<|MERGE_RESOLUTION|>--- conflicted
+++ resolved
@@ -111,14 +111,9 @@
         return SchemeRunner(args.scheme, args.output_format, args.file_out).run_scheme()
 
     base_np_list = args.base_np_list or 'k8s'
-<<<<<<< HEAD
-    ns_list = args.ns_list or 'k8s'
-    pod_list = args.pod_list or 'k8s'
-    # TODO: support service list and add it to peer_container
-=======
     ns_list = args.ns_list or ['k8s']
     pod_list = args.pod_list or ['k8s']
->>>>>>> 5118ef42
+    # TODO: support service list and add it to peer_container
     base_peer_container = PeerContainer(args.base_ns_list or ns_list, args.base_pod_list or pod_list)
     peer_container = PeerContainer(ns_list, pod_list)
     output_config = OutputConfiguration({'outputFormat': args.output_format or 'txt',
