--- conflicted
+++ resolved
@@ -74,12 +74,8 @@
     base_ns_list = args.base_ns_list or args.ns_list
     base_pod_list = args.base_pod_list or args.pod_list
     base_np_list = args.base_np_list or 'k8s'
-<<<<<<< HEAD
     output_format = args.output_format or 'txt'
-    cl_execute = CLExecute(args.ns_list, args.pod_list, output_format, args.file_out, args.pr_url)
-=======
-    cl_execute = CLExecute(base_ns_list, base_pod_list, args.ns_list, args.pod_list, args.output_format, args.file_out, args.pr_url)
->>>>>>> 752d4030
+    cl_execute = CLExecute(base_ns_list, base_pod_list, args.ns_list, args.pod_list, output_format, args.file_out, args.pr_url)
     if args.equiv:
         return cl_execute.equivalence(args.equiv, base_np_list)
 
