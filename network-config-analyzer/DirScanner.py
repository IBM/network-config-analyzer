--- conflicted
+++ resolved
@@ -46,7 +46,6 @@
     def _scan_dir_for_yamls(self, dir_path, recursive):
         for root, sub_dirs, files in os.walk(dir_path):
             for file in files:
-<<<<<<< HEAD
                 if self.is_helm_chart(file):
                     file_name, file_content = self.parse_chart(root)
                     file_stream = io.StringIO(file_content)
@@ -60,8 +59,5 @@
                             print('Warning: Skipping templated yaml file:', full_path, file=stderr)
                         else:
                             yield from self.check_and_yield_file(os.path.join(root, file))
-=======
-                yield from self.check_and_yield_file(os.path.join(root, file))
             if not recursive:
-                break
->>>>>>> 4310511b
+                break