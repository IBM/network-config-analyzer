--- conflicted
+++ resolved
@@ -11,10 +11,7 @@
 from PeerContainer import PeerContainer
 from ConnectionSet import ConnectionSet
 from PortSet import PortSet
-<<<<<<< HEAD
 from MethodSet import MethodSet
-=======
->>>>>>> 04d940fa
 from TcpLikeProperties import TcpLikeProperties
 
 
@@ -155,9 +152,9 @@
     def parse_key_values(self, key, values, not_values):
         """
         parse key and its values for a given condition component in a rule
-        :param str key: the specified key str
-        :param list values: a list of strings with values for this key
-        :param list not_values: a list of strings with negative values for this key
+        :param string key: the specified key str
+        :param values: a list of strings with values for this key
+        :param not_values: a list of strings with negative values for this key
         :return: PeerSet or ConnectionSet (depends on the key) with allowed values
         """
         if key == 'source.ip':
@@ -294,83 +291,21 @@
         return res
 
     @staticmethod
-<<<<<<< HEAD
-    def _get_connection_set_from_properties(dest_ports, method_set=MethodSet(True), paths_dfa=None, hosts_dfa=None):
-        """
-        get ConnectionSet with TCP allowed connections, corresponding to input properties cube
-        :param PortSet dest_ports: ports set for dset_ports dimension
-        :param MethodSet method_set: methods set for methods dimension
-=======
     def _get_connection_set_from_properties(dest_ports, methods_dfa=None, paths_dfa=None, hosts_dfa=None):
         """
         get ConnectionSet with TCP allowed connections, corresponding to input properties cube
         :param PortSet dest_ports: ports set for dset_ports dimension
         :param MinDFA methods_dfa: MinDFA obj for methods dimension
->>>>>>> 04d940fa
         :param MinDFA paths_dfa: MinDFA obj for paths dimension
         :param MinDFA hosts_dfa: MinDFA obj for hosts dimension
         :return: ConnectionSet with TCP allowed connections , corresponding to input properties cube
         """
-<<<<<<< HEAD
-        tcp_properties = TcpLikeProperties(source_ports=PortSet(True), dest_ports=dest_ports, methods=method_set,
-=======
         tcp_properties = TcpLikeProperties(source_ports=PortSet(True), dest_ports=dest_ports, methods=methods_dfa,
->>>>>>> 04d940fa
                                            paths=paths_dfa, hosts=hosts_dfa)
         res = ConnectionSet()
         res.add_connections('TCP', tcp_properties)
         return res
 
-<<<<<<< HEAD
-    def _parse_method(self, method_str, methods_array):
-        res = MethodSet()
-        if method_str == '*': # presence match
-            res.add_interval(MethodSet.whole_range_interval())
-            return res
-        if '*' in method_str:
-            if method_str.count('*') > 1:
-                self.syntax_error("Illegal method " + method_str, methods_array)
-            # Fix Istio regex to match standard regex
-            if re.match('\*[a-zA-Z]+', method_str):
-                # prefix match
-                method_str = '.' + method_str + '$'
-            elif re.match('[a-zA-Z]+\*$', method_str):
-                # suffix match
-                method_str = '^' + method_str.split('*')[0] + '.*'
-            else:
-                self.syntax_error("Illegal method " + method_str, methods_array)
-        else:
-            if not method_str.isalpha():
-                self.syntax_error("Illegal method " + method_str, methods_array)
-
-        index = -1
-        for method in MethodSet.all_methods_list:
-            if re.search(method_str, method):
-                index = MethodSet.all_methods_list.index(method)
-                res.add_interval(MethodSet.Interval(index, index))
-
-        if index == -1:
-            self.warning("Illegal method '" + method_str + "' ignored", methods_array)
-        return res
-
-    def get_methods_set(self, operation):
-        methods_array = operation.get('methods')
-        if methods_array is not None:
-            rule_methods = MethodSet()
-            for method_str in methods_array:
-                rule_methods |= self._parse_method(method_str, methods_array)
-        else:
-            rule_methods = MethodSet(True)
-
-        not_methods_array = operation.get('notMethods')
-        if not_methods_array is not None:
-            for method_str in not_methods_array:
-                rule_methods -= self._parse_method(method_str, methods_array)
-
-        return rule_methods
-
-=======
->>>>>>> 04d940fa
     def parse_operation(self, operation_dict):
         """
         parse an operation component in a rule
@@ -395,20 +330,11 @@
         self.validate_dict_elem_has_non_empty_array_value(operation, 'to.operation')
 
         dst_ports = self.get_rule_ports(operation.get('ports'), operation.get('notPorts'))  # PortSet
-<<<<<<< HEAD
         methods_set = self.get_methods_set(operation)
         paths_dfa = self.parse_regex_dimension_values("paths", operation.get("paths"), operation.get("notPaths"), operation)
         hosts_dfa = self.parse_regex_dimension_values("hosts", operation.get("hosts"), operation.get("notHosts"), operation)
 
         return self._get_connection_set_from_properties(dst_ports, methods_set, paths_dfa, hosts_dfa)
-=======
-        methods_dfa = self.parse_regex_dimension_values("methods", operation.get("methods"),
-                                                        operation.get("notMethods"), operation)
-        paths_dfa = self.parse_regex_dimension_values("paths", operation.get("paths"), operation.get("notPaths"), operation)
-        hosts_dfa = self.parse_regex_dimension_values("hosts", operation.get("hosts"), operation.get("notHosts"), operation)
-
-        return self._get_connection_set_from_properties(dst_ports, methods_dfa, paths_dfa, hosts_dfa)
->>>>>>> 04d940fa
 
     def parse_source(self, source_dict):
         """
