--- conflicted
+++ resolved
@@ -13,11 +13,8 @@
 from NetworkConfig import NetworkConfig
 from NetworkConfigQuery import QueryAnswer, SemanticEquivalenceQuery, StrongEquivalenceQuery, SemanticDiffQuery, \
     SanityQuery, ContainmentQuery, RedundancyQuery, InterferesQuery, EmptinessQuery, VacuityQuery, DisjointnessQuery, \
-<<<<<<< HEAD
-    IntersectsQuery, TwoWayContainmentQuery, AllCapturedQuery, ConnectivityMapQuery
-=======
-    IntersectsQuery, TwoWayContainmentQuery, PermitsQuery, AllCapturedQuery
->>>>>>> 5d096a41
+    IntersectsQuery, TwoWayContainmentQuery, PermitsQuery, AllCapturedQuery, ConnectivityMapQuery
+
 
 
 class SchemeRunner(GenericYamlParser):
@@ -435,32 +432,19 @@
         full_result = QueryAnswer()
         base_config = self._get_config(configs_array[0])
         for config in configs_array[1:]:
-<<<<<<< HEAD
-            full_result = ContainmentQuery(self._get_config(config), base_config, output_configuration).exec(True)
-            if not full_result.bool_result:
-                res += 1
-                query_output += configs_array[0] + ' does not permit connections specified in ' + config + ':\n'
-                query_output += full_result.output_explanation + '\n'
-=======
             full_result = PermitsQuery(self._get_config(config), base_config).exec()
             if not full_result.bool_result:
                 if not full_result.output_explanation:
-                    print(full_result.output_result)
+                    query_output += full_result.output_result
                 else:
                     res += 1
-                    print(configs_array[0] + ' does not permit connections specified in ' + config + ':')
-                    print(full_result.output_explanation, '\n')
->>>>>>> 5d096a41
+                    query_output += (configs_array[0] + ' does not permit connections specified in ' + config + ':')
+                    query_output += full_result.output_explanation + '\n'
             else:
-                query_output += configs_array[0] + ' permits all connections specified in ' + config
-
-<<<<<<< HEAD
-        if full_result.bool_result:
-            query_output += '\n'
-        output_configuration.print_query_output(query_output)
-=======
-        print()
->>>>>>> 5d096a41
+                query_output +=  configs_array[0] + ' permits all connections specified in ' + config
+
+        query_output += '\n'
+        output_configuration.print_query_output(query_output)
         return res
 
     def _run_all_captured(self, configs_array, output_configuration):
