--- conflicted
+++ resolved
@@ -156,16 +156,11 @@
         if not query_array:
             self.warning('No queries to run\n')
         allowed_elements = {'name': 1, 'equivalence': 0, 'strongEquivalence': 0, 'semanticDiff': 0, 'containment': 0,
-<<<<<<< HEAD
-                            'redundancy': 0,
-                            'interferes': 0, 'pairwiseInterferes': 0, 'emptiness': 0, 'vacuity': 0, 'sanity': 0,
-                            'disjointness': 0, 'twoWayContainment': 0, 'forbids': 0, 'permits': 0, 'expected': 0,
-                            'allCaptured': 0, 'connectivityMap': 0, 'fw_rules_configuration': 0}
-=======
                             'redundancy': 0, 'interferes': 0, 'pairwiseInterferes': 0, 'emptiness': 0, 'vacuity': 0,
                             'sanity': 0, 'disjointness': 0, 'twoWayContainment': 0, 'forbids': 0, 'permits': 0,
-                            'expected': 0, 'allCaptured': 0}
->>>>>>> 428ade8e
+                            'expected': 0, 'allCaptured': 0, 'connectivityMap': 0, 'fw_rules_configuration': 0,
+                            'allCaptured': 0}
+
         for query in query_array:
             res = 0
             self.check_fields_validity(query, 'query', allowed_elements)
