--- conflicted
+++ resolved
@@ -56,25 +56,15 @@
             return input_file
         return given_path
 
-<<<<<<< HEAD
-    def _handle_resorces_list(self, resources_list):
-=======
     def _handle_resources_list(self, resources_list):
->>>>>>> c4408508
         if not resources_list: # shouldn't get here
             return None
         if isinstance(resources_list, str):
             resources_list = [resources_list]
-<<<<<<< HEAD
-        for idx, resource in enumerate(resources_list):
-            resources_list[idx] = self._get_input_file(resource)
-        return resources_list
-=======
         input_file_list = []
         for resource in resources_list:
             input_file_list.append(self._get_input_file(resource))
         return input_file_list
->>>>>>> c4408508
 
     def _add_config(self, config_entry, peer_container_global):
         """
@@ -99,13 +89,8 @@
                 ns_list = self.scheme.get('namespaceList', 'k8s')
             if not pod_list:  # use global resource file
                 pod_list = self.scheme.get('podList', 'k8s')
-<<<<<<< HEAD
-            pod_list = self._handle_resorces_list(pod_list)
-            ns_list = self._handle_resorces_list(ns_list)
-=======
             pod_list = self._handle_resources_list(pod_list)
             ns_list = self._handle_resources_list(ns_list)
->>>>>>> c4408508
             peer_container = PeerContainer(ns_list, pod_list, config_name)
         else:
             # deepcopy is required since NetworkConfig's constructor may change peer_container
@@ -172,13 +157,8 @@
         self.check_fields_validity(self.scheme, 'scheme', allowed_keys)
 
         # global resource files
-<<<<<<< HEAD
-        pod_list = self._handle_resorces_list(self.scheme.get('podList', 'k8s'))
-        ns_list = self._handle_resorces_list(self.scheme.get('namespaceList', 'k8s'))
-=======
         pod_list = self._handle_resources_list(self.scheme.get('podList', 'k8s'))
         ns_list = self._handle_resources_list(self.scheme.get('namespaceList', 'k8s'))
->>>>>>> c4408508
         peer_container = PeerContainer(ns_list, pod_list)
 
         for config_entry in self.scheme.get('networkConfigList', []):
