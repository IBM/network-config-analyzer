#
# Copyright 2020- IBM Inc. All rights reserved
# SPDX-License-Identifier: Apache2.0
#

import os
from urllib.parse import urlparse
from github import Github, GithubException
from GenericTreeScanner import GenericTreeScanner


class GitScanner(GenericTreeScanner):
    """
    A class for reading yaml files from a git repo
    """
    def __init__(self, url):
        GenericTreeScanner.__init__(self, GenericTreeScanner.ScannerType.GitUrl)
        self.url = url
        if url.endswith('/'):
            url = url[:-1]
        parsed_url = urlparse(url)
        if parsed_url.hostname == 'github.com':
            ghe_base_url = 'https://api.github.com'
        else:
            ghe_base_url = parsed_url.scheme + '://' + parsed_url.hostname + '/api/v3'
        self.url_path = parsed_url.path.split('/', maxsplit=5)
        if len(self.url_path) < 3:
            raise Exception(f'Bad GitHub URL: {url}')
        self.ghe = Github(base_url=ghe_base_url, login_or_token=os.environ.get('GHE_TOKEN'))
        self.repo = self._get_repo()
        self.ref = self.url_path[4] if len(self.url_path) >= 5 else 'master'

    def _get_repo(self):
        """
        :return: An instance of the Repository API class matching the repository in the url
        :rtype: github.Repository.Repository
        """
        try:
            org = self.ghe.get_organization(str(self.url_path[1]))
        except GithubException:
            try:
                org = self.ghe.get_user(self.url_path[1])
            except GithubException:
                org = None
        if org is None:
            raise Exception(f'GitHub URL {self.url} does not point to a valid repository')

        try:
            repo = org.get_repo(str(self.url_path[2]))
        except GithubException:
            repo = None
        if repo is None:
            raise Exception(f'GitHub URL {self.url} does not point to a valid repository')
        return repo

    def _scan_dir_in_repo(self, path, recursive):
        if path and not path.endswith('/'):
            path += '/'
        git_tree = self.repo.get_git_tree(self.ref, True)
        for element in git_tree.tree:
            if element.type != 'blob':
                continue
            if not element.path.startswith(path):
                continue
<<<<<<< HEAD
            if not element.path.endswith('.yaml') and not element.path.endswith('.yml') \
                    and not element.path.endswith('.json'):
=======
            if not GenericTreeScanner.is_yaml_file(element.path):
>>>>>>> 36fc8811
                continue
            if not recursive and element.path.count('/') != path.count('/'):
                continue

            yield from self._yield_yaml_file(element.path, self.repo.get_contents(element.path, self.ref))

    def get_yamls(self):
        """
        Call this function to get a generator for all yamls in the repo
        """
        is_file = False
        path_in_repo = ''
        if len(self.url_path) == 4:
            if self.url_path[3] != '**':
                raise Exception(f'Bad GitHub URL: {self.url}')
            path_in_repo = '**'
        elif len(self.url_path) >= 5:
            is_file = (self.url_path[3] == 'blob')
            path_in_repo = '' if len(self.url_path) == 5 else self.url_path[5]

        if is_file:
            return self._yield_yaml_file(path_in_repo, self.repo.get_contents(path_in_repo, self.ref))
        if path_in_repo.endswith('**'):
            return self._scan_dir_in_repo(path_in_repo[:-2], True)  # path_in_repo without **
        return self._scan_dir_in_repo(path_in_repo, False)<|MERGE_RESOLUTION|>--- conflicted
+++ resolved
@@ -62,12 +62,7 @@
                 continue
             if not element.path.startswith(path):
                 continue
-<<<<<<< HEAD
-            if not element.path.endswith('.yaml') and not element.path.endswith('.yml') \
-                    and not element.path.endswith('.json'):
-=======
             if not GenericTreeScanner.is_yaml_file(element.path):
->>>>>>> 36fc8811
                 continue
             if not recursive and element.path.count('/') != path.count('/'):
                 continue
