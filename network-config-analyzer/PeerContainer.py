#
# Copyright 2020- IBM Inc. All rights reserved
# SPDX-License-Identifier: Apache2.0
#
from sys import stderr
import yaml
from Peer import PeerSet, Pod, IpBlock, HostEP
from K8sNamespace import K8sNamespace
from GenericYamlParser import GenericYamlParser
from K8sServiceYamlParser import K8sServiceYamlParser
from CmdlineRunner import CmdlineRunner
from GenericTreeScanner import TreeScannerFactory


class PeerContainer:
    """
    This class holds a representation of the network topology: the set of eps and how they are partitioned to namespaces
    It also provides various services to build the topology from files and to filter the eps by labels and by namespaces
    """
    pod_creation_resources = ['Deployment', 'ReplicaSet', 'StatefulSet', 'DaemonSet', 'Job', 'CronJob',
                              'ReplicationController']

    def __init__(self, ns_resources=None, peer_resources=None, config_name='global'):
        """
        create a PeerContainer object
        :param list ns_resources: the list of namespace resources
        :param list peer_resources: the list of peer resources
        :param str config_name: the config name
        """
        self.peer_set = PeerSet()
        self.namespaces = {}  # mapping from namespace name to the actual K8sNamespace object
        self.services = {}  # mapping from service name to the actual K8sService object
        self.representative_peers = {}
        if ns_resources:
            self._set_namespace_list(ns_resources)
        if peer_resources:
            self._set_peer_list(peer_resources, config_name)
            # look for service resources under 'peer_resources' files
            services = K8sServiceYamlParser.parse_service_resources(peer_resources)
            self.set_services_and_populate_target_pods(services)

    def __eq__(self, other):
        if isinstance(other, PeerContainer):
            return self.peer_set == other.peer_set and self.namespaces == other.namespaces \
                   and self.services == other.services
        return NotImplemented

    def load_ns_from_live_cluster(self):
        yaml_file = CmdlineRunner.get_k8s_resources('namespace')
        ns_code = yaml.load(yaml_file, Loader=yaml.SafeLoader)
        self.set_namespaces(ns_code)

    def load_peer_from_k8s_live_cluster(self):
        peer_code = yaml.load(CmdlineRunner.get_k8s_resources('pod'), Loader=yaml.SafeLoader)
        self.add_eps_from_list(peer_code)

    def _add_namespace(self, ns_object, generic_list):
        """
        Adds a single namespace to the container
        :param dict ns_object: The Namespace resource to add
        :param bool generic_list: When list has the generic kind 'List', we have to check the resource kind
        :return: None
        """
        if generic_list and ns_object.get('kind') != 'Namespace':
            return
        metadata = ns_object.get('metadata', {})
        ns_name = metadata.get('name', '')
        namespace = K8sNamespace(ns_name)
        labels = metadata.get('labels', {})
        for key, val in labels.items():
            namespace.set_label(key, val)
        self.namespaces[ns_name] = namespace

    def set_namespaces(self, ns_list):
        """
        Given a NamespaceList resource, adds all namespaces in the list to the container
        :param dict ns_list: The NamespaceList resource
        :return: None
        """
        if not isinstance(ns_list, dict):
            return

        for namespace in ns_list.get('items', []):
            self._add_namespace(namespace, ns_list.get('kind') == 'List')

    def _set_namespace_list(self, ns_resources_list):
        """
        Populates the set of namespaces in the container from one of the following resources:
         - git path of yaml file or a directory with yamls
         - local file (yaml or json) or a local directory containing yamls
         - query of the cluster
        :param list ns_resources_list: The namespace resource to be used.
            If set to 'k8s', will query cluster using kubectl
        :return: None
        """
        if not ns_resources_list:
            self.load_ns_from_live_cluster()

        for ns_resources in ns_resources_list:
            # load from live cluster
            if ns_resources == 'k8s':
                self.load_ns_from_live_cluster()
            else:
                resource_scanner = TreeScannerFactory.get_scanner(ns_resources)
                if resource_scanner is None:
                    continue
                yaml_files = resource_scanner.get_yamls()
                for yaml_file in yaml_files:
                    for ns_code in yaml_file.data:
                        if isinstance(ns_code, dict) and ns_code.get('kind') in {'NamespaceList', 'List'}:
                            self.set_namespaces(ns_code)

    def _set_peer_list(self, peer_resources_list, config_name):
        """
        Populates the set of peers in the container from one of the following resources:
         - git path of yaml file or a directory with yamls
         - local file (yaml or json) or a local directory containing yamls
         - query of the cluster
        :param list peer_resources_list: list of peer resources to use.
        If set to 'k8s'/'calico'  query cluster using kubectl/calicoctl
        :param srt config_name: The config name
        :return: None
        """

        if not peer_resources_list:
            self.load_peer_from_k8s_live_cluster()

        for peer_resources in peer_resources_list:
            # load from live cluster
            if peer_resources == 'calico':
                for peer_type in ['wep', 'hep', 'networkset', 'globalnetworkset']:
                    peer_code = yaml.load(CmdlineRunner.get_calico_resources(peer_type), Loader=yaml.SafeLoader)
                    self.add_eps_from_list(peer_code)
            elif peer_resources == 'k8s':
                self.load_peer_from_k8s_live_cluster()
            else:
                resource_scanner = TreeScannerFactory.get_scanner(peer_resources)
                if resource_scanner is None:
                    continue
                yaml_files = resource_scanner.get_yamls()
                for yaml_file in yaml_files:
                    for peer_code in yaml_file.data:
                        self.add_eps_from_list(peer_code)

        print(f'{config_name}: cluster has {self.get_num_peers()} unique endpoints, '
              f'{self.get_num_namespaces()} namespaces')

    def set_services_and_populate_target_pods(self, srv_list):
        """
        Populates services from the given service list,
        and for every service computes and populates its target pods.
        :param list srv_list: list of service in K8sService format
        :return: None
        """
        for srv in srv_list:
            # check and update namespace
            srv.namespace = self.get_namespace(srv.namespace.name)
            # populate target ports
            if srv.selector:
                srv.target_pods = self.peer_set
            for key, val in srv.selector.items():
                srv.target_pods &= self.get_peers_with_label(key, [val], GenericYamlParser.FilterActionType.In,
                                                             srv.namespace)
            # remove target_pods that don't contain named ports referenced by target_ports
            for port in srv.ports.values():
                if not isinstance(port.target_port, str):
                    continue
                # check if all pods include this named port, and remove those that don't
                pods_to_remove = PeerSet()
                for pod in srv.target_pods:
                    pod_named_port = pod.named_ports.get(port.target_port)
                    if not pod_named_port:
                        print(f'Warning: The named port {port.target_port} referenced in Service {srv.name}'
                              f' is not defined in the pod {pod}. Ignoring the pod')
                        pods_to_remove.add(pod)
                srv.target_pods -= pods_to_remove

            self.services[srv.full_name()] = srv

    def delete_all_namespaces(self):
        if self.get_num_peers() > 0:  # Only delete namespaces if no peers are present
            return False
        self.namespaces.clear()
        return True

    def get_namespace(self, ns_name):
        """
        Get a K8sNamespace object for a given namespace name. If namespace is missing, then add it
        :param str ns_name: The name of the required namespace
        :return: A relevant K8sNamespace
        :rtype: K8sNamespace
        """
        if ns_name not in self.namespaces:
            print('Namespace', ns_name, 'is missing from the network configuration', file=stderr)
            namespace = K8sNamespace(ns_name)
            self.namespaces[ns_name] = namespace
        return self.namespaces[ns_name]

    def get_namespaces(self):
        return self.namespaces

    def _add_peer(self, peer):
        """
        Adds a specific peer to the container. Makes sure that no more than two isomorphic peers are added
        (we leave two isomorphic peers to model the connections between them)
        :param Endpoint peer: The peer to add
        :return: None
        """
        canonical_form = peer.canonical_form()
        peers_with_same_canonical_form = self.representative_peers.get(canonical_form, 0)
        if peers_with_same_canonical_form >= 2:  # We allow at most 2 peers from each equivalence group
            return
        self.representative_peers[canonical_form] = peers_with_same_canonical_form + 1
        self.peer_set.add(peer)

    def _add_pod_from_yaml(self, pod_object):
        """
        Add a K8s Pod to the container based on the given resource instance
        :param dict pod_object: The pod object to add
        :return: None
        """
        metadata = pod_object.get('metadata', {})
        pod_name = metadata.get('name', '')
        pod_namespace = self.get_namespace(metadata.get('namespace', 'default'))
        kind = pod_object.get('kind')

        owner_name = ''
        owner_kind = ''
        owner_references = metadata.get('ownerReferences', [])
        if owner_references:
            owner_name = owner_references[0].get('name', '')  # take the first owner
            owner_kind = owner_references[0].get('kind', '')

        service_account_name = ''
        if kind == 'Pod':
            # serviceAccountName for a Pod:
            service_account_name = pod_object['spec'].get('serviceAccountName', 'default')
        elif kind in PeerContainer.pod_creation_resources:
            # serviceAccountName for a Deployment:
            template_spec = pod_object['spec'].get('template', {}).get('spec', {})
            service_account_name = template_spec.get('serviceAccountName', 'default')

        pod = Pod(pod_name, pod_namespace, owner_name, owner_kind, service_account_name)
        labels = metadata.get('labels', {})
        for key, val in labels.items():
            pod.set_label(key, val)

        containers = pod_object['spec'].get('containers', {})
        for container in containers:
            for port in container.get('ports', {}):
                pod.add_named_port(port.get('name'), port.get('containerPort'), port.get('protocol', 'TCP'))
        self._add_peer(pod)

    def _add_wep_from_yaml(self, wep_object):
        """
        Add a Calico WorkloadEndpoint to the container based on the given resource instance
        :param dict wep_object: The wep object to add
        :return: None
        """
        metadata = wep_object.get('metadata', {})
        spec = wep_object.get('spec', {})
        wep_namespace = self.get_namespace(metadata.get('namespace', 'default'))
        wep_name = spec.get('pod', '')
        wep = Pod(wep_name, wep_namespace)
        # TODO: handle Pod's serviceAccountName: A wep definition includes a pod field which points to the
        #  corresponding k8s Pod resource.

        labels = metadata.get('labels', {})
        for key, val in labels.items():
            wep.set_label(key, val)

        for port in spec.get('ports', []):
            wep.add_named_port(port.get('name'), port.get('port'), port.get('protocol', 'TCP'))

        for profile in spec.get('profiles', []):
            wep.add_profile(profile)

        self._add_peer(wep)

    def _add_hep_from_yaml(self, hep_object):
        """
        Add a Calico HostEndpoint to the container based on the given resource instance
        :param dict hep_object: The hep object to add
        :return: None
        """
        metadata = hep_object.get('metadata', {})
        spec = hep_object.get('spec', {})
        hep_name = metadata.get('name', '')
        hep = HostEP(hep_name)

        labels = metadata.get('labels', {})
        for key, val in labels.items():
            hep.set_label(key, val)

        for port in spec.get('ports', []):
            hep.add_named_port(port.get('name'), port.get('port'), port.get('protocol', 'TCP'))

        for profile in spec.get('profiles', []):
            hep.add_profile(profile)

        self._add_peer(hep)

    def _add_networkset_from_yaml(self, networkset_object):
        """
        Add a Calico NetworkSet to the container based on the given resource instance
        :param dict networkset_object: The networkSet object to add
        :return: None
        """
        kind = networkset_object.get('kind')
        is_global = kind == 'GlobalNetworkSet'
        metadata = networkset_object.get('metadata', {})
        spec = networkset_object.get('spec', {})
        name = metadata.get('name', '')
        if name == '':
            print('NetworkSet must have a name', file=stderr)
            return
        if is_global:
            namespace = None
        else:
            namespace_name = metadata.get('namespace', 'default')
            namespace = self.get_namespace(namespace_name)
        ipb = IpBlock(name=name, namespace=namespace, is_global=is_global)
        labels = metadata.get('labels', {})
        if not labels:
            print(f'NetworkSet {name} should have labels', file=stderr)
        for key, val in labels.items():
            ipb.set_label(key, val)
        cidrs = spec.get('nets', {})
        for cidr in cidrs:
            ipb.add_cidr(cidr)
        self._add_peer(ipb)

    def _add_pod_from_workload_yaml(self, workload_resource):
        """
        Add K8s Pods to the container based on the given workload resource
        Reference: https://kubernetes.io/docs/reference/generated/kubernetes-api/v1.20/#podtemplatespec-v1-core
        :param workload_resource: A workload resource object
        :return: None
        """
        metadata = workload_resource.get('metadata', {})
        workload_name = metadata.get('name', '')
        pod_namespace = self.get_namespace(metadata.get('namespace', 'default'))

        workload_spec = workload_resource.get('spec', {})
        replicas = workload_spec.get('replicas', 1)

        if workload_resource.get('kind') == 'Job':
            # Reference: https://kubernetes.io/docs/concepts/workloads/controllers/job/
            parallelism = workload_spec.get('parallelism', 1)
            if parallelism == 0:
                return  # paused job, no pods are generated
            replicas = parallelism
        if workload_resource.get('kind') == 'CronJob':
            workload_spec = workload_spec.get('jobTemplate', {}).get('spec', {})

        template_spec = workload_spec.get('template', {}).get('spec', {})
        service_account_name = template_spec.get('serviceAccountName', 'default')

        replicas = min(replicas, 2)  # We allow at most 2 peers from each equivalence group
        for pod_index in range(1, replicas + 1):
            pod = Pod(f'{workload_name}-{pod_index}', pod_namespace, workload_name, workload_resource.get('kind'),
                      service_account_name)
            pod_template = workload_spec.get('template', {})
            labels = pod_template.get('metadata', {}).get('labels', {})
            for key, val in labels.items():
                pod.set_label(key, val)
            pod_containers = pod_template.get('spec', {}).get('containers', [])
            for container in pod_containers:
                for port in container.get('ports', []):
                    pod.add_named_port(port.get('name'), port.get('containerPort'), port.get('protocol', 'TCP'))
            self._add_peer(pod)

    def add_eps_from_list(self, ep_list):
        """
        Takes a resource-list object and adds all endpoints in the list to the container
        :param ep_list: A resource list object
        :return: None
        """
        if not ep_list:
            return

        if not isinstance(ep_list, dict):
            for ep_sub_list in ep_list:  # we must have a list of lists here - call recursively for each list
                self.add_eps_from_list(ep_sub_list)
            return

        kind = ep_list.get('kind')
        if kind in ['PodList', 'List']:  # 'List' for the case of live cluster
            for endpoint in ep_list.get('items', []):
<<<<<<< HEAD
                if kind == 'PodList' or (isinstance(endpoint, dict) and endpoint.get('kind') in {'Pod', 'Deployment'}):
                    self._add_pod_from_yaml(endpoint)
=======
                self._add_pod_from_yaml(endpoint)
        # TODO: why not adding a Pod from yaml?
>>>>>>> ff074435
        elif kind in PeerContainer.pod_creation_resources:
            self._add_pod_from_workload_yaml(ep_list)
        elif kind in ['WorkloadEndpointList', 'HostEndpointList']:
            is_calico_wep = kind == 'WorkloadEndpointList'
            is_calico_hep = kind == 'HostEndpointList'
            for endpoint in ep_list.get('items', []):
                if is_calico_wep:
                    self._add_wep_from_yaml(endpoint)
                elif is_calico_hep:
                    self._add_hep_from_yaml(endpoint)
        elif kind in ['NetworkSetList', 'GlobalNetworkSetList']:
            for networkset in ep_list.get('items', []):
                self._add_networkset_from_yaml(networkset)
        elif kind in ['NetworkSet', 'GlobalNetworkSet']:
            self._add_networkset_from_yaml(ep_list)

    def delete_all_peers(self):
        self.peer_set.clear()
        self.representative_peers.clear()
        return True

    def get_num_peers(self):
        return len(self.peer_set)

    def get_num_namespaces(self):
        return len(self.namespaces)

    def clear_pods_extra_labels(self):
        for peer in self.peer_set:
            peer.clear_extra_labels()

    def get_peers_with_label(self, key, values, action=GenericYamlParser.FilterActionType.In, namespace=None):
        """
        Return all peers that have a specific key-value label (in a specific namespace)
        :param str key: The relevant key
        :param list[str] values: A list of possible values to match
        :param FilterActionType action: how to filter the values
        :param K8sNamespace namespace: If not None, only consider peers in this namespace
        :return PeerSet: All peers that (do not) have the key-value as their label
        """
        res = PeerSet()
        for peer in self.peer_set:
            # Note: It seems as if the semantics of NotIn is "either key does not exist, or its value is not in values"
            # Reference: https://kubernetes.io/docs/concepts/overview/working-with-objects/labels/
            if namespace is not None and peer.namespace != namespace:
                continue
            if action == GenericYamlParser.FilterActionType.In:
                if peer.labels.get(key) in values or peer.extra_labels.get(key) in values:
                    res.add(peer)
            elif action == GenericYamlParser.FilterActionType.NotIn:
                if peer.labels.get(key) not in values and peer.extra_labels.get(key) not in values:
                    res.add(peer)
            elif action == GenericYamlParser.FilterActionType.Contain:
                if values[0] in peer.labels.get(key, '') or values[0] in peer.extra_labels.get(key, ''):
                    res.add(peer)
            elif action == GenericYamlParser.FilterActionType.StartWith:
                if peer.labels.get(key, '').startswith(values[0]) or peer.extra_labels.get(key, '').startswith(
                        values[0]):
                    res.add(peer)
            elif action == GenericYamlParser.FilterActionType.EndWith:
                if peer.labels.get(key, '').endswith(values[0]) or peer.extra_labels.get(key, '').endswith(values[0]):
                    res.add(peer)
        return res

    def get_peers_with_key(self, namespace, key, does_not_exist):
        """
        Return all peers (possibly in a given namespace) that have a specific key in their labels
        :param K8sNamespace namespace: If not none - only include peers in this namespace
        :param str key: The relevant key
        :param bool does_not_exist: Whether to only include peers that do not have this key
        :return PeerSet: All peers that (do not) have the key
        """
        res = PeerSet()
        for peer in self.peer_set:
            if namespace is not None and peer.namespace != namespace:
                continue
            if (key in peer.labels or key in peer.extra_labels) ^ does_not_exist:
                res.add(peer)
        return res

    def get_namespace_pods_with_label(self, key, values, action=GenericYamlParser.FilterActionType.In):
        """
        Return all pods in namespace with a given key-value label
        :param str key: The relevant key
        :param list[str] values: possible values for the key
        :param FilterActionType action: how to filter the values
        :return PeerSet: All pods in namespaces that have (or not) the given key-value label
        """
        res = PeerSet()
        for peer in self.peer_set:
            if peer.namespace is None:
                continue
            # Note: It seems as if the semantics of NotIn is "either key does not exist, or its value is not in values"
            # Reference: https://kubernetes.io/docs/concepts/overview/working-with-objects/labels/
            if action == GenericYamlParser.FilterActionType.In:
                if peer.namespace.labels.get(key, '') in values:
                    res.add(peer)
            elif action == GenericYamlParser.FilterActionType.NotIn:
                if peer.namespace.labels.get(key, '') not in values:
                    res.add(peer)
            elif action == GenericYamlParser.FilterActionType.Contain:
                if values[0] in peer.namespace.labels.get(key, ''):
                    res.add(peer)
            elif action == GenericYamlParser.FilterActionType.StartWith:
                if peer.namespace.labels.get(key, '').startswith(values[0]):
                    res.add(peer)
            elif action == GenericYamlParser.FilterActionType.EndWith:
                if peer.namespace.labels.get(key, '').endswith(values[0]):
                    res.add(peer)
        return res

    def get_namespace_pods_with_key(self, key, does_not_exist):
        """
        Return all pods in namespaces that have a given key
        :param str key: The relevant key
        :param bool does_not_exist: whether to check for the inexistence of this key
        :return PeerSet: All pods in namespace with (or without) the given key
        """
        res = PeerSet()
        for peer in self.peer_set:
            if peer.namespace is None:
                continue
            if (key in peer.namespace.labels) ^ does_not_exist:
                res.add(peer)
        return res

    def get_namespace_pods(self, namespace):
        """
        Return all pods that are in a given namespace
        :param K8sNamespace namespace: The target namespace
        :return PeerSet: All pods in the namespace
        """
        if namespace is None:
            return self.get_all_peers_group()
        res = PeerSet()
        for peer in self.peer_set:
            if peer.namespace == namespace:
                res.add(peer)
        return res

    def get_pods_with_service_account_name(self, sa_name, namespace_str):
        """
        Return all pods that are with a service account name in a given namespace
        :param sa_name: string  the service account name
        :param namespace_str:  string  the namespace str
        :rtype PeerSet
        """
        res = PeerSet()
        for peer in self.peer_set:
            if isinstance(peer, Pod) and peer.service_account_name == sa_name and peer.namespace.name == namespace_str:
                res.add(peer)
        return res

    def get_profile_pods(self, profile_name, first_profile_only):
        """
        Return all the pods that have a specific profile assigned
        :param str profile_name: The name of the target profile
        :param bool first_profile_only: whether to only consider the first profile of each pod
        :return PeerSet: The set of pods with the given profile
        """
        res = PeerSet()
        for peer in self.peer_set:
            if peer.has_profiles():
                if first_profile_only:
                    if peer.get_first_profile_name() == profile_name:
                        res.add(peer)
                else:
                    if profile_name in peer.profiles:
                        res.add(peer)
        return res

    def get_all_peers_group(self, add_external_ips=False, include_globals=True):
        """
        Return all peers known in the system
        :param bool add_external_ips: Whether to also add the full range of ips
        :param bool include_globals: Whether to include global peers
        :return PeerSet: The required set of peers
        """
        res = PeerSet()
        for peer in self.peer_set:
            if include_globals or not peer.is_global_peer():
                res.add(peer)
        if add_external_ips:
            res.add(IpBlock.get_all_ips_block())
        return res

    def get_all_global_peers(self):
        """
        Return all global peers known in the system
        :return PeerSet: The required set of peers
        """
        res = PeerSet()
        for peer in self.peer_set:
            if peer.is_global_peer():
                res.add(peer)
        return res

    def get_all_namespaces_str_list(self):
        return list(self.namespaces.keys())<|MERGE_RESOLUTION|>--- conflicted
+++ resolved
@@ -387,13 +387,9 @@
         kind = ep_list.get('kind')
         if kind in ['PodList', 'List']:  # 'List' for the case of live cluster
             for endpoint in ep_list.get('items', []):
-<<<<<<< HEAD
                 if kind == 'PodList' or (isinstance(endpoint, dict) and endpoint.get('kind') in {'Pod', 'Deployment'}):
                     self._add_pod_from_yaml(endpoint)
-=======
-                self._add_pod_from_yaml(endpoint)
         # TODO: why not adding a Pod from yaml?
->>>>>>> ff074435
         elif kind in PeerContainer.pod_creation_resources:
             self._add_pod_from_workload_yaml(ep_list)
         elif kind in ['WorkloadEndpointList', 'HostEndpointList']:
