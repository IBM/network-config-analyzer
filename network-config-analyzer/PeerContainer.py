--- conflicted
+++ resolved
@@ -138,19 +138,11 @@
                         for ns_code in code:
                             if isinstance(ns_code, dict) and ns_code.get('kind') in {'NamespaceList', 'List'}:
                                 self.set_namespaces(ns_code)
-<<<<<<< HEAD
 
             # load from live cluster
             elif ns_resources == 'k8s':
                 self.load_ns_from_live_cluster()
 
-=======
-
-            # load from live cluster
-            elif ns_resources == 'k8s':
-                self.load_ns_from_live_cluster()
-
->>>>>>> c4408508
     def _set_peer_list(self, peer_resources_list, config_name):
         """
         Populates the set of peers in the container from one of the following resources:
@@ -164,11 +156,7 @@
         """
 
         if not peer_resources_list:
-<<<<<<< HEAD
-           self.load_peer_from_k8s_live_cluster()
-=======
             self.load_peer_from_k8s_live_cluster()
->>>>>>> c4408508
 
         for peer_resources in peer_resources_list:
             # load from git
@@ -201,10 +189,6 @@
                     self.add_eps_from_list(peer_code)
             elif peer_resources == 'k8s':
                 self.load_peer_from_k8s_live_cluster()
-<<<<<<< HEAD
-
-=======
->>>>>>> c4408508
 
         print(f'{config_name}: cluster has {self.get_num_peers()} unique endpoints, '
               f'{self.get_num_namespaces()} namespaces')
