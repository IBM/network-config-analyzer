#
# Copyright 2020- IBM Inc. All rights reserved
# SPDX-License-Identifier: Apache2.0
#

from bisect import insort
from enum import Enum
from collections import deque
from ruamel.yaml import YAML
import Peer
from PeerContainer import PeerContainer
from NetworkPolicy import PolicyConnections, NetworkPolicy
from K8sPolicyYamlParser import K8sPolicyYamlParser
from CalicoPolicyYamlParser import CalicoPolicyYamlParser
from K8sNetworkPolicy import K8sNetworkPolicy
from CalicoNetworkPolicy import CalicoNetworkPolicy
from IstioNetworkPolicy import IstioNetworkPolicy
from IstioPolicyYamlParser import IstioPolicyYamlParser
from ConnectionSet import ConnectionSet
from CmdlineRunner import CmdlineRunner
from GenericTreeScanner import TreeScannerFactory


class NetworkConfig:
    """
    Represents a network configuration - the set of endpoints, their partitioning to namespaces and a set of policies
    that limit the allowed connectivity.
    The class contains several ways to build the set of policies (from cluster, from file-system, from GitHub).
    The class also contains the core algorithm of computing allowed connections between two endpoints.
    """

    class ConfigType(Enum):
        Unknown = 0
        K8s = 1
        Calico = 2
        Istio = 3

    def __init__(self, name, peer_container, entry_list=None, config_type=None):
        """
        :param str name: A name for this config
        :param PeerContainer peer_container: The set of endpoints and their namespaces
        :param list entry_list: A list of entries to generate the policies from
        :param ConfigType config_type: The type of configuration
        """
        self.name = name
        self.peer_container = peer_container
        self._parse_queue = deque()  # This deque makes sure Profiles get parsed first (because of 'labelToApply')
        self.policies = {}
        self.sorted_policies = []
        self.profiles = {}
        self.referenced_ip_blocks = None
        self.type = config_type or NetworkConfig.ConfigType.Unknown
        self.allowed_labels = set()
        peer_container.clear_pods_extra_labels()
        for entry in entry_list or []:
            self.add_policies_from_entry(entry)
        self._parse_policies_in_parse_queue()

    def __eq__(self, other):
        if not isinstance(other, NetworkConfig):
            return NotImplemented
        return self.name == other.name and self.peer_container == other.peer_container and \
            self.policies == other.policies

    def __str__(self):
        return self.name

    def __bool__(self):
        return len(self.policies) > 0

    def get_num_findings(self):
        """
        :return: The number of findings stored in the policies and profiles
        """
        res = 0
        for policy in self.policies.values():
            res += len(policy.findings)
        for profile in self.profiles.values():
            res += len(profile.findings)
        return res

    def find_policy(self, policy_name):
        """
        :param policy_name: The name of a policy (either fully-qualified or just policy name)
        :return: A list of all policy objects matching the policy name
        :rtype: list[NetworkPolicy]
        """
        res = []
        if policy_name in self.policies:
            res.append(self.policies[policy_name])
        elif policy_name.count('//') == 0:
            for policy in self.policies.values():
                if policy_name == policy.name:
                    res.append(policy)
        return res

    @staticmethod
    def _get_policy_type(policy):
        if isinstance(policy, K8sNetworkPolicy):
            return NetworkConfig.ConfigType.K8s
        if isinstance(policy, CalicoNetworkPolicy):
            return NetworkConfig.ConfigType.Calico
        if isinstance(policy, IstioNetworkPolicy):
            return NetworkConfig.ConfigType.Istio
        return NetworkConfig.ConfigType.Unknown

    def add_policy(self, policy):
        """
        This should be the only place where we add policies to the config's set of policies
        :param policy: The policy to add
        :return: None
        """
        if not policy:
            return
        if policy.full_name() in self.policies:
            raise Exception('A policy named ' + policy.full_name() + ' already exists')
        policy_type = self._get_policy_type(policy)
        if policy_type == NetworkConfig.ConfigType.Unknown:
            raise Exception('Unknown policy type')
        if self.type == NetworkConfig.ConfigType.Unknown:
            self.type = policy_type
        elif self.type != policy_type:
            raise Exception('Cannot mix NetworkPolicies from different platforms')

        self.policies[policy.full_name()] = policy
        insort(self.sorted_policies, policy)

    def add_exclusive_policy_given_profiles(self, policy, profiles):
        self.profiles = profiles
        self.add_policy(policy)

    def _add_profile(self, profile):
        if not profile:
            return
        if profile.full_name() in self.profiles:
            raise Exception('A profile named ' + profile.full_name() + ' already exists')
        self.profiles[profile.full_name()] = profile

    def _parse_policies_in_parse_queue(self):
        for policy, file_name, policy_type in self._parse_queue:
            if policy_type == NetworkPolicy.PolicyType.CalicoProfile:
                parsed_element = CalicoPolicyYamlParser(policy, self.peer_container, file_name)
                self._add_profile(parsed_element.parse_policy())
            elif policy_type == NetworkPolicy.PolicyType.K8sNetworkPolicy:
                parsed_element = K8sPolicyYamlParser(policy, self.peer_container, file_name)
                self.add_policy(parsed_element.parse_policy())
                self.allowed_labels |= parsed_element.allowed_labels
            elif policy_type == NetworkPolicy.PolicyType.IstioAuthorizationPolicy:
                parsed_element = IstioPolicyYamlParser(policy, self.peer_container, file_name)
                self.add_policy(parsed_element.parse_policy())
                self.allowed_labels |= parsed_element.allowed_labels
            else:
                parsed_element = CalicoPolicyYamlParser(policy, self.peer_container, file_name)
                self.add_policy(parsed_element.parse_policy())
                self.allowed_labels |= parsed_element.allowed_labels

    def _add_policy_to_parse_queue(self, policy_object, file_name):
        policy_type = NetworkPolicy.get_policy_type(policy_object)
        if policy_type == NetworkPolicy.PolicyType.Unknown:
            return
        if policy_type == NetworkPolicy.PolicyType.List:
            self._add_policies_to_parse_queue(policy_object.get('items', []), file_name)
        elif policy_type == NetworkPolicy.PolicyType.CalicoProfile:
            self._parse_queue.appendleft((policy_object, file_name, policy_type))  # profiles must be parsed first
        else:
            self._parse_queue.append((policy_object, file_name, policy_type))

    def _add_policies_to_parse_queue(self, policy_list, file_name):
        for policy in policy_list:
            self._add_policy_to_parse_queue(policy, file_name)

    def _add_policies(self, doc, file_name, is_list=False):
        yaml = YAML()
        code = yaml.load_all(doc)
        if is_list:
            for policy_list in code:
                if isinstance(policy_list, dict):
                    self._add_policies_to_parse_queue(policy_list.get('items', []), file_name)
                else:  # we got a list of lists, e.g., when combining calico np, gnp and profiles
                    for policy_list_list in policy_list:
                        if isinstance(policy_list_list, dict):
                            self._add_policies_to_parse_queue(policy_list_list.get('items', []), file_name)
        else:
            self._add_policies_to_parse_queue(code, file_name)

<<<<<<< HEAD
    def add_policies_from_file(self, filename):
        with open(filename) as doc:
            try:
                self._add_policies(doc, filename)
            except error.MarkedYAMLError as parse_error:
                print(parse_error.problem_mark.name + ':' + str(parse_error.problem_mark.line) + ':' +
                      str(parse_error.problem_mark.column) + ':', 'Parse Error:', parse_error.problem, file=stderr)
                return
            except error.YAMLError:
                print(filename + ': Error: Bad yaml file')

    def add_policies_from_fs_dir(self, path):
        for root, _, files in os.walk(path):
            for file in files:
                if not file.endswith('.yaml') and not file.endswith('.yml') and not file.endswith('.json'):
                    continue
                file_with_path = os.path.join(root, file)
                self.add_policies_from_file(file_with_path)

    def add_policies_from_github(self, url):
        yaml_files = GitScanner(url).get_yamls_in_repo()
=======
    def scan_entry_for_policies(self, entry):
        entry_scanner = TreeScannerFactory.get_scanner(entry)
        if entry_scanner is None:
            return False
        yaml_files = entry_scanner.get_yamls()
        if not yaml_files:
            return False
>>>>>>> 36fc8811
        for yaml_file in yaml_files:
            for policy in yaml_file.data:
                self._add_policy_to_parse_queue(policy, yaml_file.path)
        return True

    def add_policies_from_k8s_cluster(self):
        PeerContainer.locate_kube_config_file()
        self._add_policies(CmdlineRunner.get_k8s_resources('networkPolicy'), 'kubectl', True)

    def add_policies_from_calico_cluster(self):
        self._add_policies(CmdlineRunner.get_calico_resources('profile'), 'calicoctl', True)
        self._add_policies(CmdlineRunner.get_calico_resources('networkPolicy'), 'calicoctl', True)
        self._add_policies(CmdlineRunner.get_calico_resources('globalNetworkPolicy'), 'calicoctl', True)

    def add_policies_from_entry(self, entry):
        if entry == 'k8s':
            self.add_policies_from_k8s_cluster()
        elif entry == 'calico':
            self.add_policies_from_calico_cluster()
        elif entry.startswith('buffer: '):
            self._add_policies(entry[8:], 'buffer', True)
        elif not self.scan_entry_for_policies(entry):
            raise Exception(entry + ' is not a file or directory')

    def clone_without_policies(self, name):
        """
        :return: A clone of the config without any policies
        :rtype: NetworkConfig
        """
        res = NetworkConfig(name, self.peer_container, [], self.type)
        res.profiles = self.profiles
        return res

    def clone_without_policy(self, policy_to_exclude):
        """
        :param str policy_to_exclude: A policy name
        :return: A clone of the config having all policies but the one specified
        :rtype: NetworkConfig
        """
        res = self.clone_without_policies(self.name)
        for other_policy in self.policies.values():
            if other_policy != policy_to_exclude:
                res.add_policy(other_policy)
        return res

    def clone_with_just_one_policy(self, name_of_policy_to_include):
        """
        :param str name_of_policy_to_include: A policy name
        :return: A clone of the config having just a single policy as specified
        :rtype: NetworkConfig
        """
        if name_of_policy_to_include not in self.policies:
            raise Exception('No policy named ' + name_of_policy_to_include + ' in ' + self.name)

        res = self.clone_without_policies(self.name + '/' + name_of_policy_to_include)
        res.add_policy(self.policies[name_of_policy_to_include])
        return res

    def get_captured_pods(self):
        """
        :return: All pods captured by any policy
        :rtype: Peer.PeerSet
        """
        captured_pods = Peer.PeerSet()
        for policy in self.sorted_policies:
            captured_pods |= policy.selected_peers

        for profile in self.profiles.values():
            captured_pods |= profile.selected_peers

        return captured_pods

    def get_affected_pods(self, is_ingress):
        """
        :param bool is_ingress: Whether we return pods affected for ingress or for egress connection
        :return: All pods captured by any policy that affects ingress/egress (excluding profiles)
        :rtype: Peer.PeerSet
        """
        affected_pods = Peer.PeerSet()
        for policy in self.sorted_policies:
            if (is_ingress and policy.affects_ingress) or (not is_ingress and policy.affects_egress):
                affected_pods |= policy.selected_peers

        return affected_pods

    def get_referenced_ip_blocks(self):
        """
        :return: All ip ranges, referenced in any of the policies' rules
        :rtype: Peer.PeerSet
        """
        if self.referenced_ip_blocks is not None:
            return self.referenced_ip_blocks

        self.referenced_ip_blocks = Peer.PeerSet()
        for policy in self.policies.values():
            self.referenced_ip_blocks |= policy.referenced_ip_blocks()
        for profile in self.profiles.values():
            self.referenced_ip_blocks |= profile.referenced_ip_blocks()

        return self.referenced_ip_blocks

    def _get_profile_conns(self, from_peer, to_peer, is_ingress):
        peer = to_peer if is_ingress else from_peer
        assert isinstance(peer, Peer.ClusterEP)
        profile_name = peer.get_first_profile_name()
        if not profile_name:
            return PolicyConnections(False)
        profile = self.profiles.get(profile_name)
        if not profile:
            raise Exception(peer.full_name() + ' refers to a non-existing profile ' + profile_name)
        return profile.allowed_connections(from_peer, to_peer, is_ingress)

    def _allowed_xgress_conns(self, from_peer, to_peer, is_ingress):
        """
        get allowed and denied ingress/egress connections between from_peer and to_peer,
        considering all config's policies (and defaults)
        :param from_peer: the source peer
        :param to_peer: the dest peer
        :param is_ingress: flag to indicate if should return ingress connections or egress connections
        :return: PolicyConnections object with:
          - captured: flag to indicate if any of the policies captured one of the peers (src/dst)
          - allowed_conns: allowed captured connections (can be used only if the captured flag is True)
          - denied_conns: connections denied by the policies (captured)
          - pass_conns: irrelevant , always empty
          - all_allowed_conns: all allowed connections (captured/non-captured)
        :rtype: PolicyConnections
        """
        allowed_conns = ConnectionSet()
        denied_conns = ConnectionSet()
        pass_conns = ConnectionSet()

        policy_captured = False
        has_allow_policies_for_target = False
        for policy in self.sorted_policies:
            policy_conns = policy.allowed_connections(from_peer, to_peer, is_ingress)
            assert isinstance(policy_conns, PolicyConnections)
            if policy_conns.captured:
                policy_captured = True
                if isinstance(policy, IstioNetworkPolicy) and policy.action == IstioNetworkPolicy.ActionType.Allow:
                    has_allow_policies_for_target = True
                policy_conns.denied_conns -= allowed_conns
                policy_conns.denied_conns -= pass_conns
                denied_conns |= policy_conns.denied_conns
                policy_conns.allowed_conns -= denied_conns
                policy_conns.allowed_conns -= pass_conns
                allowed_conns |= policy_conns.allowed_conns
                policy_conns.pass_conns -= denied_conns
                policy_conns.pass_conns -= allowed_conns
                pass_conns |= policy_conns.pass_conns

        if self.type == NetworkConfig.ConfigType.Istio:
            # for istio initialize non-captured conns with non-TCP connections
            allowed_non_captured_conns = ConnectionSet.get_non_tcp_connections()
            if not is_ingress:
                allowed_non_captured_conns = ConnectionSet(True)  # egress currently always allowed and not captured
            elif not has_allow_policies_for_target:
                # add connections allowed by default that are not captured
                allowed_non_captured_conns |= (ConnectionSet(True) - denied_conns)

            return PolicyConnections(has_allow_policies_for_target, allowed_conns, denied_conns,
                                     all_allowed_conns=allowed_conns | allowed_non_captured_conns)

        allowed_non_captured_conns = ConnectionSet()
        if not policy_captured:
            if self.type in [NetworkConfig.ConfigType.K8s, NetworkConfig.ConfigType.Unknown]:
                allowed_non_captured_conns = ConnectionSet(True)  # default Allow-all ingress in k8s or in case of no policy
            else:
                if self.profiles:
                    allowed_non_captured_conns = self._get_profile_conns(from_peer, to_peer, is_ingress).allowed_conns
        elif pass_conns:
            allowed_conns |= pass_conns & self._get_profile_conns(from_peer, to_peer, is_ingress).allowed_conns
        return PolicyConnections(policy_captured, allowed_conns, denied_conns,
                                 all_allowed_conns=allowed_conns | allowed_non_captured_conns)

    def allowed_connections(self, from_peer, to_peer):
        """
        This is the core of the whole application - computes the set of allowed connections from one peer to another.
        In our connectivity model, this function computes the labels for the edges in our directed graph.
        :param Peer.Peer from_peer: The source peer
        :param Peer.Peer to_peer: The target peer
        :return: a 4-tuple with:
          - allowed_conns: all allowed connections (captured/non-captured)
          - captured_flag: flag to indicate if any of the policies captured one of the peers (src/dst)
          - allowed_captured_conns: allowed captured connections (can be used only if the captured flag is True)
          - denied_conns: connections denied by the policies (captured)
        :rtype: ConnectionSet, bool, ConnectionSet, ConnectionSet
        """
        if isinstance(to_peer, Peer.IpBlock):
            ingress_conns = PolicyConnections(captured=False, all_allowed_conns=ConnectionSet(True))
        else:
            ingress_conns = self._allowed_xgress_conns(from_peer, to_peer, True)

        if isinstance(from_peer, Peer.IpBlock):
            egress_conns = PolicyConnections(captured=False, all_allowed_conns=ConnectionSet(True))
        else:
            egress_conns = self._allowed_xgress_conns(from_peer, to_peer, False)

        captured_flag = ingress_conns.captured or egress_conns.captured
        denied_conns = ingress_conns.denied_conns | egress_conns.denied_conns
        allowed_conns = ingress_conns.all_allowed_conns & egress_conns.all_allowed_conns
        # captured connections are where at least one if ingress / egress is captured
        allowed_captured_conns = (ingress_conns.allowed_conns & egress_conns.all_allowed_conns) | (
                egress_conns.allowed_conns & ingress_conns.all_allowed_conns)

        return allowed_conns, captured_flag, allowed_captured_conns, denied_conns<|MERGE_RESOLUTION|>--- conflicted
+++ resolved
@@ -183,29 +183,6 @@
         else:
             self._add_policies_to_parse_queue(code, file_name)
 
-<<<<<<< HEAD
-    def add_policies_from_file(self, filename):
-        with open(filename) as doc:
-            try:
-                self._add_policies(doc, filename)
-            except error.MarkedYAMLError as parse_error:
-                print(parse_error.problem_mark.name + ':' + str(parse_error.problem_mark.line) + ':' +
-                      str(parse_error.problem_mark.column) + ':', 'Parse Error:', parse_error.problem, file=stderr)
-                return
-            except error.YAMLError:
-                print(filename + ': Error: Bad yaml file')
-
-    def add_policies_from_fs_dir(self, path):
-        for root, _, files in os.walk(path):
-            for file in files:
-                if not file.endswith('.yaml') and not file.endswith('.yml') and not file.endswith('.json'):
-                    continue
-                file_with_path = os.path.join(root, file)
-                self.add_policies_from_file(file_with_path)
-
-    def add_policies_from_github(self, url):
-        yaml_files = GitScanner(url).get_yamls_in_repo()
-=======
     def scan_entry_for_policies(self, entry):
         entry_scanner = TreeScannerFactory.get_scanner(entry)
         if entry_scanner is None:
@@ -213,7 +190,6 @@
         yaml_files = entry_scanner.get_yamls()
         if not yaml_files:
             return False
->>>>>>> 36fc8811
         for yaml_file in yaml_files:
             for policy in yaml_file.data:
                 self._add_policy_to_parse_queue(policy, yaml_file.path)
