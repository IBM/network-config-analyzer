--- conflicted
+++ resolved
@@ -163,13 +163,10 @@
             elif policy_type == NetworkPolicy.PolicyType.IstioAuthorizationPolicy:
                 parsed_element = IstioPolicyYamlParser(policy, self.peer_container, file_name)
                 self.add_policy(parsed_element.parse_policy())
-<<<<<<< HEAD
                 self.allowed_labels |= parsed_element.allowed_labels
             elif policy_type == NetworkPolicy.PolicyType.Ingress:
                 parsed_element = IngressPolicyYamlParser(policy, self.peer_container, file_name)
                 self.add_policy(parsed_element.parse_policy())
-=======
->>>>>>> 89d89c19
             else:
                 parsed_element = CalicoPolicyYamlParser(policy, self.peer_container, file_name)
                 self.add_policy(parsed_element.parse_policy())
