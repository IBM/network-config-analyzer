#
# Copyright 2020- IBM Inc. All rights reserved
# SPDX-License-Identifier: Apache2.0
#

from dataclasses import dataclass, field
import Peer
<<<<<<< HEAD
from PeerContainer import PeerContainer
from NetworkPolicy import PolicyConnections, NetworkPolicy
from K8sNetworkPolicy import K8sNetworkPolicy
from CalicoNetworkPolicy import CalicoNetworkPolicy
from IstioNetworkPolicy import IstioNetworkPolicy
from IstioSidecar import IstioSidecar
from IngressPolicy import IngressPolicy
=======
>>>>>>> 444fda9a
from ConnectionSet import ConnectionSet
from PeerContainer import PeerContainer
from NetworkLayer import NetworkLayersContainer, NetworkLayerName
from NetworkPolicy import NetworkPolicy


@dataclass
class PoliciesContainer:
    """
    A class for holding policies map and layers map containing sorted policies per layer
    policies: map from tuples (policy name, policy type) to policy objects
    layers: map from layer name to layer object
    """
    policies: dict = field(default_factory=dict)
    layers: NetworkLayersContainer = field(default_factory=NetworkLayersContainer)

    def append_policy(self, policy):
        """
        Add a policy to the container
        :param NetworkPolicy policy: the policy to add
        """
        # validate input policy
        if not policy:
            return
        policy_type = policy.policy_kind
        if policy_type == NetworkPolicy.PolicyType.Unknown:
            raise Exception('Unknown policy type')
        if (policy.full_name(), policy_type) in self.policies:
            raise Exception(f'A policy named {policy.full_name()} of type {policy_type} already exists')

        # update policies map
        self.policies[(policy.full_name(), policy_type)] = policy
        # add policy to the corresponding layer's list (sorted) of policies
        self.layers.add_policy(policy, NetworkLayerName.policy_type_to_layer(policy_type))


class NetworkConfig:
    """
    Represents a network configuration - the set of endpoints, their partitioning to namespaces and a set of policies
    that limit the allowed connectivity.
    The class also contains the core algorithm of computing allowed connections between two endpoints.
    """

    def __init__(self, name, peer_container, policies_container):
        """
        :param str name: A name for this config
        :param PeerContainer peer_container: The set of endpoints and their namespaces
        """
        self.name = name
        self.peer_container = peer_container
        self.policies_container = policies_container
        self.allowed_labels = None
        self.referenced_ip_blocks = None

    def __eq__(self, other):
        if not isinstance(other, NetworkConfig):
            return False
        return self.name == other.name and self.peer_container == other.peer_container and \
            self.policies_container.policies == other.policies_container.policies

    def __str__(self):
        return self.name

    def __bool__(self):
        return bool(self.policies_container.policies)

    def get_num_findings(self):
        """
        :return: The number of findings stored in the policies
        """
        res = 0
        for policy in self.policies_container.policies.values():
            res += len(policy.findings)
        return res

    def find_policy(self, policy_name, required_policy_type=None):
        """
        :param str policy_name: The name of a policy (either fully-qualified or just policy name)
        :param NetworkPolicy.PolicyType required_policy_type: The type of policy to find
        :return: A list of all policy objects matching the policy name
        :rtype: list[NetworkPolicy.NetworkPolicy]
        """
        res = []
        possible_policy_types = [required_policy_type] if required_policy_type else NetworkPolicy.PolicyType
        for policy_type in possible_policy_types:
            if (policy_name, policy_type) in self.policies_container.policies:
                res.append(self.policies_container.policies[(policy_name, policy_type)])
        if not res and policy_name.count('//') == 0:
            for policy in self.policies_container.policies.values():
                policy_type = policy.policy_kind
                if policy_name == policy.name and (not required_policy_type or policy_type == required_policy_type):
                    res.append(policy)
        return res

    def clone_without_policies(self, name):
        """
        :return: A clone of the config without any policies
        :rtype: NetworkConfig
        """
        policies_container = PoliciesContainer()
        res = NetworkConfig(name, peer_container=self.peer_container, policies_container=policies_container)
        return res

    def clone_without_policy(self, policy_to_exclude):
        """
        :param NetworkPolicy policy_to_exclude: A policy object to exclude from the clone
        :return: A clone of the config having all policies but the one specified
        :rtype: NetworkConfig
        """
        res = self.clone_without_policies(self.name)
        for other_policy in self.policies_container.policies.values():
            if other_policy != policy_to_exclude:
                res.append_policy_to_config(other_policy)
        return res

    def clone_with_just_one_policy(self, name_of_policy_to_include, policy_type=None):
        """
        :param str name_of_policy_to_include: A policy name
        :param NetworkPolicy.PolicyType policy_type: The type of policy to include
        :return: A clone of the config having just a single policy as specified
        :rtype: NetworkConfig
        """
        matching_policies = self.find_policy(name_of_policy_to_include, policy_type)
        if not matching_policies:
            raise Exception(f'No policy named {name_of_policy_to_include} in {self.name}')
        elif len(matching_policies) > 1:
            raise Exception(f'More than one policy named {name_of_policy_to_include} in {self.name}')
        policy = matching_policies[0]

        res = self.clone_without_policies(self.name + '/' + name_of_policy_to_include)
        res.append_policy_to_config(policy)
        return res

    def get_captured_pods(self, layer_name=None):
        """
        Get set of pods for which there exist connectivity resources that can influence their allowed connectivity
        :param NetworkLayerName layer_name: The name of a layer to get the pods from
        :return: All pods captured by any policy, in at least one layer
        :rtype: Peer.PeerSet
        """
        captured_pods = Peer.PeerSet()
        # get all policies list (of all layers) or all policies per input layer
        if layer_name is None:
            policies_list = self.policies_container.policies.values()
        else:
            policies_list = self.policies_container.layers[
                layer_name].policies_list if layer_name in self.policies_container.layers else []

        for policy in policies_list:
            captured_pods |= policy.selected_peers

        return captured_pods

    def get_affected_pods(self, is_ingress, layer_name):
        """
        :param bool is_ingress: Whether we return pods affected for ingress or for egress connection
        :param NetworkLayerName layer_name: The name of the layer to use
        :return: All pods captured by any policy that affects ingress/egress (excluding profiles)
        :rtype: Peer.PeerSet
        """
        affected_pods = Peer.PeerSet()
        policies_list = self.policies_container.layers[layer_name].policies_list
        for policy in policies_list:
            if (is_ingress and policy.affects_ingress) or (not is_ingress and policy.affects_egress):
                affected_pods |= policy.selected_peers

        return affected_pods

    def get_referenced_ip_blocks(self):
        """
        :return: All ip ranges, referenced in any of the policies' rules
        :rtype: Peer.PeerSet
        """
        if self.referenced_ip_blocks is not None:
            return self.referenced_ip_blocks

        self.referenced_ip_blocks = Peer.PeerSet()
        for policy in self.policies_container.policies.values():
            self.referenced_ip_blocks |= policy.referenced_ip_blocks()

        return self.referenced_ip_blocks

<<<<<<< HEAD
    def _get_profile_conns(self, from_peer, to_peer, is_ingress):
        peer = to_peer if is_ingress else from_peer
        assert isinstance(peer, Peer.ClusterEP)
        profile_name = peer.get_first_profile_name()
        if not profile_name:
            return PolicyConnections(False)
        profile = self.profiles.get(profile_name)
        if not profile:
            raise Exception(peer.full_name() + ' refers to a non-existing profile ' + profile_name)
        return profile.allowed_connections(from_peer, to_peer, is_ingress)

    def _allowed_xgress_conns(self, from_peer, to_peer, is_ingress):
        """
        get allowed and denied ingress/egress connections between from_peer and to_peer,
        considering all config's policies (and defaults)
        :param from_peer: the source peer
        :param to_peer: the dest peer
        :param is_ingress: flag to indicate if should return ingress connections or egress connections
        :return: PolicyConnections object with:
          - captured: flag to indicate if any of the policies captured one of the peers (src/dst)
          - allowed_conns: allowed captured connections (can be used only if the captured flag is True)
          - denied_conns: connections denied by the policies (captured)
          - pass_conns: irrelevant , always empty
          - all_allowed_conns: all allowed connections (captured/non-captured)
        :rtype: PolicyConnections
        """
        allowed_conns = ConnectionSet()
        denied_conns = ConnectionSet()
        ingress_denied_conns = ConnectionSet()
        pass_conns = ConnectionSet()

        if not is_ingress:
            for policy in self.ingress_deny_policies:
                policy_conns = policy.allowed_connections(from_peer, to_peer, is_ingress)
                ingress_denied_conns |= policy_conns.denied_conns

        policy_captured = False
        has_allow_policies_for_target = False
        for policy in self.sorted_policies:
            policy_conns = policy.allowed_connections(from_peer, to_peer, is_ingress)
            assert isinstance(policy_conns, PolicyConnections)
            if policy_conns.captured:
                policy_captured = True
                if isinstance(policy, IstioNetworkPolicy) and policy.action == IstioNetworkPolicy.ActionType.Allow:
                    has_allow_policies_for_target = True
                policy_conns.denied_conns -= allowed_conns
                policy_conns.denied_conns -= pass_conns
                denied_conns |= policy_conns.denied_conns
                policy_conns.allowed_conns -= denied_conns
                policy_conns.allowed_conns -= pass_conns
                allowed_conns |= policy_conns.allowed_conns
                policy_conns.pass_conns -= denied_conns
                policy_conns.pass_conns -= allowed_conns
                pass_conns |= policy_conns.pass_conns

        if self.type == NetworkConfig.ConfigType.Istio:
            # for istio initialize non-captured conns with non-TCP connections
            allowed_non_captured_conns = ConnectionSet.get_non_tcp_connections()
            if not has_allow_policies_for_target:
                # add connections allowed by default that are not captured
                allowed_non_captured_conns |= (ConnectionSet(True) - denied_conns)

            return PolicyConnections(has_allow_policies_for_target, allowed_conns, denied_conns,
                                     all_allowed_conns=allowed_conns | allowed_non_captured_conns)

        allowed_non_captured_conns = ConnectionSet()
        if not policy_captured:
            if self.type in [NetworkConfig.ConfigType.K8s, NetworkConfig.ConfigType.Ingress,
                             NetworkConfig.ConfigType.Unknown]:
                # default Allow-all (not denied by ingress) in k8s or in case of no policy
                allowed_non_captured_conns = ConnectionSet(True)
            else:
                if self.profiles:
                    allowed_non_captured_conns = self._get_profile_conns(from_peer, to_peer, is_ingress).allowed_conns
        elif pass_conns:
            allowed_conns |= pass_conns & self._get_profile_conns(from_peer, to_peer, is_ingress).allowed_conns
        allowed_conns -= ingress_denied_conns
        allowed_non_captured_conns -= ingress_denied_conns
        # It's enough that ingress impacts allowed_conns.
        # We don't want to mix the denied_conns of the network policy by ingress,
        # we want to preserve the specific network policy's denied connections for the output report.
        return PolicyConnections(policy_captured, allowed_conns, denied_conns,
                                 all_allowed_conns=allowed_conns | allowed_non_captured_conns)

    def allowed_connections(self, from_peer, to_peer):
=======
    def get_allowed_labels(self):
        if self.allowed_labels is not None:
            return self.allowed_labels
        self.allowed_labels = set()
        for policy in self.policies_container.policies.values():
            self.allowed_labels |= policy.referenced_labels
        return self.allowed_labels

    # return the allowed connections considering all layers in the config
    def allowed_connections(self, from_peer, to_peer, layer_name=None):
>>>>>>> 444fda9a
        """
        This is the core of the whole application - computes the set of allowed connections from one peer to another.
        In our connectivity model, this function computes the labels for the edges in our directed graph.
        :param Peer.Peer from_peer: The source peer
        :param Peer.Peer to_peer: The target peer
        :param NetworkLayerName layer_name: The name of the layer to use, if requested to use a specific layer only
        :return: a 4-tuple with:
          - allowed_conns: all allowed connections (captured/non-captured)
          - captured_flag: flag to indicate if any of the policies captured one of the peers (src/dst)
          - allowed_captured_conns: allowed captured connections (can be used only if the captured flag is True)
          - denied_conns: connections denied by the policies (captured)
        :rtype: ConnectionSet, bool, ConnectionSet, ConnectionSet
        """
        if layer_name is not None:
            if layer_name not in self.policies_container.layers:
                return self.policies_container.layers.empty_layer_allowed_connections(layer_name, from_peer, to_peer)
            return self.policies_container.layers[layer_name].allowed_connections(from_peer, to_peer)

<<<<<<< HEAD
        if isinstance(from_peer, Peer.IpBlock):
            egress_conns = PolicyConnections(captured=False, all_allowed_conns=ConnectionSet(True))
        else:
            egress_conns = self._allowed_xgress_conns(from_peer, to_peer, False)

        captured_flag = ingress_conns.captured or egress_conns.captured
        denied_conns = ingress_conns.denied_conns | egress_conns.denied_conns
        allowed_conns = ingress_conns.all_allowed_conns & egress_conns.all_allowed_conns
        # captured connections are where at least one if ingress / egress is captured
        allowed_captured_conns = (ingress_conns.allowed_conns & egress_conns.all_allowed_conns) | \
            (egress_conns.allowed_conns & ingress_conns.all_allowed_conns)

        return allowed_conns, captured_flag, allowed_captured_conns, denied_conns

    @staticmethod
    def get_policy_type(policy):
        if isinstance(policy, K8sNetworkPolicy):
            return NetworkConfig.ConfigType.K8s
        if isinstance(policy, CalicoNetworkPolicy):
            return NetworkConfig.ConfigType.Calico
        if isinstance(policy, IstioNetworkPolicy):
            return NetworkConfig.ConfigType.Istio
        if isinstance(policy, IstioSidecar):
            return NetworkConfig.ConfigType.Istio
        if isinstance(policy, IngressPolicy):
            return NetworkConfig.ConfigType.Ingress
        return NetworkConfig.ConfigType.Unknown

    @staticmethod
    def append_policy(policy, policies_map, sorted_policies, ingress_policies, current_config_type):
        """
        Append a new policy into current config and determine the updated config type
        :param NetworkPolicy policy: the policy to append
        :param dict policies_map: the map of policies by (name,type) to policy objects
        :param sorted_policies: the sorted list of policies
        :param list ingress_policies: the list of ingress policies
        :param NetworkConfig.ConfigType current_config_type: the current config type
        :return: the new config type after adding the policy
        :rtype: NetworkConfig.ConfigType
        """
        new_config_type = current_config_type
=======
        # connectivity of hostEndpoints is only determined by calico layer
        if isinstance(from_peer, Peer.HostEP) or isinstance(to_peer, Peer.HostEP):
            # maintain K8s_Calico layer as active if peer container has hostEndpoint
            if NetworkLayerName.K8s_Calico not in self.policies_container.layers:
                return self.policies_container.layers.empty_layer_allowed_connections(NetworkLayerName.K8s_Calico,
                                                                                      from_peer, to_peer)
            return self.policies_container.layers[NetworkLayerName.K8s_Calico].allowed_connections(from_peer, to_peer)
>>>>>>> 444fda9a

        allowed_conns_res = ConnectionSet(True)
        allowed_captured_conns_res = ConnectionSet()
        captured_flag_res = False
        denied_conns_res = ConnectionSet()

        for layer, layer_obj in self.policies_container.layers.items():
            allowed_conns_per_layer, captured_flag_per_layer, allowed_captured_conns_per_layer, \
                denied_conns_per_layer = layer_obj.allowed_connections(from_peer, to_peer)

            # all allowed connections: intersection of all allowed connections from all layers
            allowed_conns_res &= allowed_conns_per_layer

            # all allowed captured connections: should be captured by at least one layer
            allowed_captured_conns_res |= allowed_captured_conns_per_layer
            captured_flag_res |= captured_flag_per_layer

            # denied conns: should be denied by at least one layer
            denied_conns_res |= denied_conns_per_layer

        # an allowed captured conn (by at least one layer) has to be allowed by all layers (either implicitly or explicitly)
        allowed_captured_conns_res &= allowed_conns_res

        return allowed_conns_res, captured_flag_res, allowed_captured_conns_res, denied_conns_res

    def append_policy_to_config(self, policy):
        """
        appends a policy to an existing config
        :param NetworkPolicy.NetworkPolicy policy: The policy to append
        :return: None
        """
        self.policies_container.append_policy(policy)<|MERGE_RESOLUTION|>--- conflicted
+++ resolved
@@ -5,16 +5,6 @@
 
 from dataclasses import dataclass, field
 import Peer
-<<<<<<< HEAD
-from PeerContainer import PeerContainer
-from NetworkPolicy import PolicyConnections, NetworkPolicy
-from K8sNetworkPolicy import K8sNetworkPolicy
-from CalicoNetworkPolicy import CalicoNetworkPolicy
-from IstioNetworkPolicy import IstioNetworkPolicy
-from IstioSidecar import IstioSidecar
-from IngressPolicy import IngressPolicy
-=======
->>>>>>> 444fda9a
 from ConnectionSet import ConnectionSet
 from PeerContainer import PeerContainer
 from NetworkLayer import NetworkLayersContainer, NetworkLayerName
@@ -197,93 +187,6 @@
 
         return self.referenced_ip_blocks
 
-<<<<<<< HEAD
-    def _get_profile_conns(self, from_peer, to_peer, is_ingress):
-        peer = to_peer if is_ingress else from_peer
-        assert isinstance(peer, Peer.ClusterEP)
-        profile_name = peer.get_first_profile_name()
-        if not profile_name:
-            return PolicyConnections(False)
-        profile = self.profiles.get(profile_name)
-        if not profile:
-            raise Exception(peer.full_name() + ' refers to a non-existing profile ' + profile_name)
-        return profile.allowed_connections(from_peer, to_peer, is_ingress)
-
-    def _allowed_xgress_conns(self, from_peer, to_peer, is_ingress):
-        """
-        get allowed and denied ingress/egress connections between from_peer and to_peer,
-        considering all config's policies (and defaults)
-        :param from_peer: the source peer
-        :param to_peer: the dest peer
-        :param is_ingress: flag to indicate if should return ingress connections or egress connections
-        :return: PolicyConnections object with:
-          - captured: flag to indicate if any of the policies captured one of the peers (src/dst)
-          - allowed_conns: allowed captured connections (can be used only if the captured flag is True)
-          - denied_conns: connections denied by the policies (captured)
-          - pass_conns: irrelevant , always empty
-          - all_allowed_conns: all allowed connections (captured/non-captured)
-        :rtype: PolicyConnections
-        """
-        allowed_conns = ConnectionSet()
-        denied_conns = ConnectionSet()
-        ingress_denied_conns = ConnectionSet()
-        pass_conns = ConnectionSet()
-
-        if not is_ingress:
-            for policy in self.ingress_deny_policies:
-                policy_conns = policy.allowed_connections(from_peer, to_peer, is_ingress)
-                ingress_denied_conns |= policy_conns.denied_conns
-
-        policy_captured = False
-        has_allow_policies_for_target = False
-        for policy in self.sorted_policies:
-            policy_conns = policy.allowed_connections(from_peer, to_peer, is_ingress)
-            assert isinstance(policy_conns, PolicyConnections)
-            if policy_conns.captured:
-                policy_captured = True
-                if isinstance(policy, IstioNetworkPolicy) and policy.action == IstioNetworkPolicy.ActionType.Allow:
-                    has_allow_policies_for_target = True
-                policy_conns.denied_conns -= allowed_conns
-                policy_conns.denied_conns -= pass_conns
-                denied_conns |= policy_conns.denied_conns
-                policy_conns.allowed_conns -= denied_conns
-                policy_conns.allowed_conns -= pass_conns
-                allowed_conns |= policy_conns.allowed_conns
-                policy_conns.pass_conns -= denied_conns
-                policy_conns.pass_conns -= allowed_conns
-                pass_conns |= policy_conns.pass_conns
-
-        if self.type == NetworkConfig.ConfigType.Istio:
-            # for istio initialize non-captured conns with non-TCP connections
-            allowed_non_captured_conns = ConnectionSet.get_non_tcp_connections()
-            if not has_allow_policies_for_target:
-                # add connections allowed by default that are not captured
-                allowed_non_captured_conns |= (ConnectionSet(True) - denied_conns)
-
-            return PolicyConnections(has_allow_policies_for_target, allowed_conns, denied_conns,
-                                     all_allowed_conns=allowed_conns | allowed_non_captured_conns)
-
-        allowed_non_captured_conns = ConnectionSet()
-        if not policy_captured:
-            if self.type in [NetworkConfig.ConfigType.K8s, NetworkConfig.ConfigType.Ingress,
-                             NetworkConfig.ConfigType.Unknown]:
-                # default Allow-all (not denied by ingress) in k8s or in case of no policy
-                allowed_non_captured_conns = ConnectionSet(True)
-            else:
-                if self.profiles:
-                    allowed_non_captured_conns = self._get_profile_conns(from_peer, to_peer, is_ingress).allowed_conns
-        elif pass_conns:
-            allowed_conns |= pass_conns & self._get_profile_conns(from_peer, to_peer, is_ingress).allowed_conns
-        allowed_conns -= ingress_denied_conns
-        allowed_non_captured_conns -= ingress_denied_conns
-        # It's enough that ingress impacts allowed_conns.
-        # We don't want to mix the denied_conns of the network policy by ingress,
-        # we want to preserve the specific network policy's denied connections for the output report.
-        return PolicyConnections(policy_captured, allowed_conns, denied_conns,
-                                 all_allowed_conns=allowed_conns | allowed_non_captured_conns)
-
-    def allowed_connections(self, from_peer, to_peer):
-=======
     def get_allowed_labels(self):
         if self.allowed_labels is not None:
             return self.allowed_labels
@@ -294,7 +197,6 @@
 
     # return the allowed connections considering all layers in the config
     def allowed_connections(self, from_peer, to_peer, layer_name=None):
->>>>>>> 444fda9a
         """
         This is the core of the whole application - computes the set of allowed connections from one peer to another.
         In our connectivity model, this function computes the labels for the edges in our directed graph.
@@ -313,49 +215,6 @@
                 return self.policies_container.layers.empty_layer_allowed_connections(layer_name, from_peer, to_peer)
             return self.policies_container.layers[layer_name].allowed_connections(from_peer, to_peer)
 
-<<<<<<< HEAD
-        if isinstance(from_peer, Peer.IpBlock):
-            egress_conns = PolicyConnections(captured=False, all_allowed_conns=ConnectionSet(True))
-        else:
-            egress_conns = self._allowed_xgress_conns(from_peer, to_peer, False)
-
-        captured_flag = ingress_conns.captured or egress_conns.captured
-        denied_conns = ingress_conns.denied_conns | egress_conns.denied_conns
-        allowed_conns = ingress_conns.all_allowed_conns & egress_conns.all_allowed_conns
-        # captured connections are where at least one if ingress / egress is captured
-        allowed_captured_conns = (ingress_conns.allowed_conns & egress_conns.all_allowed_conns) | \
-            (egress_conns.allowed_conns & ingress_conns.all_allowed_conns)
-
-        return allowed_conns, captured_flag, allowed_captured_conns, denied_conns
-
-    @staticmethod
-    def get_policy_type(policy):
-        if isinstance(policy, K8sNetworkPolicy):
-            return NetworkConfig.ConfigType.K8s
-        if isinstance(policy, CalicoNetworkPolicy):
-            return NetworkConfig.ConfigType.Calico
-        if isinstance(policy, IstioNetworkPolicy):
-            return NetworkConfig.ConfigType.Istio
-        if isinstance(policy, IstioSidecar):
-            return NetworkConfig.ConfigType.Istio
-        if isinstance(policy, IngressPolicy):
-            return NetworkConfig.ConfigType.Ingress
-        return NetworkConfig.ConfigType.Unknown
-
-    @staticmethod
-    def append_policy(policy, policies_map, sorted_policies, ingress_policies, current_config_type):
-        """
-        Append a new policy into current config and determine the updated config type
-        :param NetworkPolicy policy: the policy to append
-        :param dict policies_map: the map of policies by (name,type) to policy objects
-        :param sorted_policies: the sorted list of policies
-        :param list ingress_policies: the list of ingress policies
-        :param NetworkConfig.ConfigType current_config_type: the current config type
-        :return: the new config type after adding the policy
-        :rtype: NetworkConfig.ConfigType
-        """
-        new_config_type = current_config_type
-=======
         # connectivity of hostEndpoints is only determined by calico layer
         if isinstance(from_peer, Peer.HostEP) or isinstance(to_peer, Peer.HostEP):
             # maintain K8s_Calico layer as active if peer container has hostEndpoint
@@ -363,7 +222,6 @@
                 return self.policies_container.layers.empty_layer_allowed_connections(NetworkLayerName.K8s_Calico,
                                                                                       from_peer, to_peer)
             return self.policies_container.layers[NetworkLayerName.K8s_Calico].allowed_connections(from_peer, to_peer)
->>>>>>> 444fda9a
 
         allowed_conns_res = ConnectionSet(True)
         allowed_captured_conns_res = ConnectionSet()
