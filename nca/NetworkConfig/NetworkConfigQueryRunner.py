#
# Copyright 2020- IBM Inc. All rights reserved
# SPDX-License-Identifier: Apache2.0
#

import json
from dataclasses import dataclass, field
import yaml

from nca.Utils.OutputFilesFlags import OutputFilesFlags
from nca.Resources.NetworkPolicy import NetworkPolicy
from .NetworkConfig import NetworkConfig
from . import NetworkConfigQuery
from nca.Utils.ExplTracker import ExplTracker


@dataclass
class QueryResult:
    """
    A class for storing the intermediate results of running iterations of a query
    """
    numerical_result: int = 0
    query_iterations_output: list = field(default_factory=list)
    num_not_executed: int = 0

    def update(self, iteration_results):
        """
        gets the query result from an iteration on the configs_array, and updates self variables as following:
        1- adds the iteration numerical result to the existing numerical result
        2. append the iteration output to the existing one (query_iterations_output)
        3. adds the iteration not_executed value to the existing number of not executed queries (num_not_executed)
        :param tuple(int, Union[str, dict], int) iteration_results: a tuple of last iteration result of the query
        (numerical_result, output, query_not_executed)
        """
        self.numerical_result += iteration_results[0]
        self.query_iterations_output.append(iteration_results[1])
        self.num_not_executed += iteration_results[2]

    def compute_final_results(self, output_format, expl_nodes=None):
        """
        extracts the final query results from self variables
        from self.query_iterations_output computes the final str output of the query,
        other results returned as is from query_result.
        :param expl_nodes: nodes to explain the connectivity between them
        :param str output_format: the output format to form the final output
        :param list str: expl_nodes: the nodes for explaining the connectivity
        if output format is json, dumps the output list into one-top-leveled string
        if output format is yaml, dumps the output list into str of a list of yaml objects
        otherwise, writes the output list items split by \n
        :return the results: numerical result, output - str , num of not executed
        :rtype: int, str, int
        """
        if output_format == 'json':
            output = json.dumps(self.query_iterations_output, sort_keys=False, indent=2)
        elif output_format == 'yaml':
            output = yaml.dump(self.query_iterations_output, None, default_flow_style=False,
                               sort_keys=False)
        else:
            output = '\n'.join(self.query_iterations_output)
<<<<<<< HEAD
        expl_out = ''
        if ExplTracker().is_active() and not expl_nodes[0] == 'ALL':
            expl_out = ExplTracker().explain(expl_nodes)
=======
        if ExplTracker().is_active() and expl_nodes and (output_format == 'txt' or output_format == 'txt_no_fw_rules'):
            expl_out = ExplTracker().explain(expl_nodes.split(','))
        else:
            expl_out = ''
>>>>>>> 41982ecf
        return self.numerical_result, output+expl_out, self.num_not_executed


class NetworkConfigQueryRunner:
    """
    A Class for Running Queries
    """

    def __init__(self, key_name, configs_array, expected_output, output_configuration, network_configs=None):
        self.query_name = f'{key_name[0].upper()+key_name[1:]}Query'
        self.configs_array = configs_array
        self.output_configuration = output_configuration
        self.network_configs = network_configs
        self.expected_output_file = expected_output

    def _parse_network_config_of_specified_policy(self, config_name):
        """
        User wants a specific policy from the given config.
        config_name has one of the following forms:
        (1) <config>/<namespace>/<policy>
        (2) <config>/<kind>/<namespace>/<policy>/ , where kind is the relevant kind from:
        ['K8sNetworkPolicy', 'CalicoNetworkPolicy', 'CalicoGlobalNetworkPolicy','IstioAuthorizationPolicy', 'K8sIngress']
        :param str config_name: the full config name (from which a specific policy is requested)
        :return: the parsed config name, policy name, policy type
        :rtype: (str, str, NetworkPolicy.PolicyType)
        """
        sep_count = config_name.count('/')
        split_config = config_name.split('/', 1)
        config_name = split_config[0]
        policy_type = None
        if sep_count <= 2:
            policy_name = split_config[1]
        elif sep_count == 3:
            split_layer = split_config[1].split('/', 1)
            kind = split_layer[0]
            policy_name = split_layer[1]
            policy_type = NetworkPolicy.PolicyType.input_kind_name_str_to_policy_type(kind)
            if policy_type is None:
                raise Exception(f'Policy kind {kind} is not supported')
        else:
            raise Exception(f'Invalid config name {config_name}')
        if config_name not in self.network_configs:
            raise Exception(f'NetworkPolicyList {config_name} is undefined')
        return config_name, policy_name, policy_type

    def _get_config(self, config_name):
        """
        :param str config_name: The name of a previously defined config or a policy within a previously defined config
        :return: A NetworkConfig object for the requested config
        :rtype: NetworkConfig
        """
        if isinstance(config_name, NetworkConfig):
            return config_name
        if '/' not in config_name:  # plain config name
            if config_name not in self.network_configs:
                raise Exception(f'NetworkPolicyList {config_name} is undefined')
            return self.network_configs[config_name]

        # User wants a specific policy from the given config
        config_name, policy_name, policy_type = self._parse_network_config_of_specified_policy(config_name)
        # TODO: should preserve all active layers from original config?  or just the layer of the requested policy?
        #  example: if orig config has heps with calico and istio, but chosen policy is from istio, we would need
        #  calico layer to have default deny for hep.
        return self.network_configs[config_name].clone_with_just_one_policy(policy_name, policy_type)

    def run_query(self, cmd_line_flag=False):
        """
        runs the query based on the self.query_name
        :param bool cmd_line_flag: indicates if the query arg is given in the cmd-line
        :return: a 3-tuple with:
          - res: The result of running the query
          - comparing_err: flag to indicate if query output matches the expected output
          - not_executed: when > 0, indicates that the query was not executed for all configs
        rtype: (int, int, int)
        """
        query_to_exec = getattr(NetworkConfigQuery, self.query_name)  # for calling static methods
        formats = query_to_exec.get_supported_output_formats()
        query_type = query_to_exec.get_query_type()
        if query_type == NetworkConfigQuery.QueryType.SingleConfigQuery:
            res, query_output, not_executed = self._run_query_for_each_config()
        else:
            if len(self.configs_array) <= 1:
                return 0
            if query_type == NetworkConfigQuery.QueryType.ComparisonToBaseConfigQuery:
                res, query_output, not_executed = self._run_query_on_configs_vs_base_config(cmd_line_flag)

            elif query_type == NetworkConfigQuery.QueryType.PairComparisonQuery:
                res, query_output, not_executed = self._run_query_on_config_vs_followed_configs(cmd_line_flag)

            else:  # pairWiseInterferes
                res, query_output, not_executed = self._run_query_on_all_pairs()
        if not_executed:
            print(f'Warning: {self.query_name} was not executed on all input configs.')
        comparing_err = 0
        self.output_configuration.print_query_output(query_output, formats)
        if self.expected_output_file is not None:
            if self.output_configuration.fullExplanation:
                comparing_err = self._compare_actual_vs_expected_output(query_output)
            else:
                print(f'Warning: expectedOutput is not relevant for {self.query_name}. '
                      'Output compare will not occur')
        return res, comparing_err, not_executed

    def _execute_one_config_query(self, query_type, config):
        query_to_exec = getattr(NetworkConfigQuery, query_type)(config, self.output_configuration)
        return query_to_exec.execute_and_compute_output_in_required_format()

    def _execute_pair_configs_query(self, query_type, config1, config2, cmd_line_flag=False):
        query_to_exec = getattr(NetworkConfigQuery, query_type)(config1, config2, self.output_configuration)
        return query_to_exec.execute_and_compute_output_in_required_format(cmd_line_flag)

    def _run_query_for_each_config(self):
        query_result = QueryResult()
        for config in self.configs_array:
            query_result.update(self._execute_one_config_query(self.query_name, self._get_config(config)))
<<<<<<< HEAD
        if ExplTracker().is_active():
            return query_result.compute_final_results(self.output_configuration.outputFormat, self.output_configuration.expl)
        else:
            return query_result.compute_final_results(self.output_configuration.outputFormat)
=======
        expl = ''
        if self.output_configuration.explain:
            expl = self.output_configuration.explain
        return query_result.compute_final_results(self.output_configuration.outputFormat, expl)
>>>>>>> 41982ecf

    def _run_query_on_configs_vs_base_config(self, cmd_line_flag):
        query_result = QueryResult()
        base_config = self._get_config(self.configs_array[0])
        for config in self.configs_array[1:]:
            query_result.update(self._execute_pair_configs_query(
                self.query_name, self._get_config(config), base_config, cmd_line_flag))
        return query_result.compute_final_results(self.output_configuration.outputFormat)

    def _run_query_on_config_vs_followed_configs(self, cmd_line_flag):
        query_result = QueryResult()
        for ind1 in range(len(self.configs_array) - 1):
            config1 = self.configs_array[ind1]
            for ind2 in range(ind1 + 1, len(self.configs_array)):
                query_result.update(self._execute_pair_configs_query(
                    self.query_name, self._get_config(config1), self._get_config(self.configs_array[ind2]),
                    cmd_line_flag))
        return query_result.compute_final_results(self.output_configuration.outputFormat)

    def _run_query_on_all_pairs(self):
        query_result = QueryResult()
        for config1 in self.configs_array:
            for config2 in self.configs_array:
                if config1 != config2:
                    query_result.update(self._execute_pair_configs_query(self.query_name, self._get_config(config1),
                                                                         self._get_config(config2)))

        return query_result.compute_final_results(self.output_configuration.outputFormat)

    def _compare_actual_vs_expected_output(self, query_output):
        print('Comparing actual query output to expected-results file {0}'.format(self.expected_output_file))
        actual_output_lines = query_output.split('\n')
        try:
            with open(self.expected_output_file, 'r') as golden_file:
                if OutputFilesFlags().update_expected_files:
                    self._create_or_update_query_output_file(query_output)
                    return 0
                golden_file_line_num = 0
                for golden_file_line_num, golden_file_line in enumerate(golden_file):
                    if golden_file_line_num >= len(actual_output_lines):
                        print('Error: Expected results have more lines than actual results')
                        print('Comparing Result Failed \n')
                        return 1
                    if golden_file_line.rstrip() != actual_output_lines[golden_file_line_num]:
                        print(f'Error: Result mismatch at line {golden_file_line_num + 1} ')
                        print(golden_file_line)
                        print(actual_output_lines[golden_file_line_num])
                        print('Comparing Result Failed \n')
                        return 1
                if golden_file_line_num != len(actual_output_lines) - 1:
                    # allow a few empty lines in actual results
                    for i in range(golden_file_line_num + 1, len(actual_output_lines)):
                        if actual_output_lines[i]:
                            print('Error: Expected results have less lines than actual results')
                            print('Comparing Result Failed \n')
                            return 1
        except FileNotFoundError:
            if OutputFilesFlags().create_expected_files:
                self._create_or_update_query_output_file(query_output)
                return 0
            print('Error: Expected output file not found')
            return 1

        print('Comparing Results Passed \n')
        return 0

    def _create_or_update_query_output_file(self, query_output):
        output_file = open(self.expected_output_file, 'w')
        output_file.write(query_output)<|MERGE_RESOLUTION|>--- conflicted
+++ resolved
@@ -57,16 +57,11 @@
                                sort_keys=False)
         else:
             output = '\n'.join(self.query_iterations_output)
-<<<<<<< HEAD
-        expl_out = ''
-        if ExplTracker().is_active() and not expl_nodes[0] == 'ALL':
-            expl_out = ExplTracker().explain(expl_nodes)
-=======
-        if ExplTracker().is_active() and expl_nodes and (output_format == 'txt' or output_format == 'txt_no_fw_rules'):
+        if ExplTracker().is_active() and expl_nodes and \
+                (output_format == 'txt' or output_format == 'txt_no_fw_rules' or output_format == 'html'):
             expl_out = ExplTracker().explain(expl_nodes.split(','))
         else:
             expl_out = ''
->>>>>>> 41982ecf
         return self.numerical_result, output+expl_out, self.num_not_executed
 
 
@@ -182,17 +177,10 @@
         query_result = QueryResult()
         for config in self.configs_array:
             query_result.update(self._execute_one_config_query(self.query_name, self._get_config(config)))
-<<<<<<< HEAD
-        if ExplTracker().is_active():
-            return query_result.compute_final_results(self.output_configuration.outputFormat, self.output_configuration.expl)
-        else:
-            return query_result.compute_final_results(self.output_configuration.outputFormat)
-=======
         expl = ''
         if self.output_configuration.explain:
             expl = self.output_configuration.explain
         return query_result.compute_final_results(self.output_configuration.outputFormat, expl)
->>>>>>> 41982ecf
 
     def _run_query_on_configs_vs_base_config(self, cmd_line_flag):
         query_result = QueryResult()
