#
# Copyright 2020- IBM Inc. All rights reserved
# SPDX-License-Identifier: Apache2.0
#

from dataclasses import dataclass, field
from nca.CoreDS import Peer
from nca.CoreDS.ConnectionSet import ConnectionSet
from nca.CoreDS.ConnectivityProperties import ConnectivityProperties
from nca.Resources.NetworkPolicy import NetworkPolicy, OptimizedPolicyConnections
from .NetworkLayer import NetworkLayersContainer, NetworkLayerName


@dataclass
class PoliciesContainer:
    """
    A class for holding policies map and layers map containing sorted policies per layer
    policies: map from tuples (policy name, policy type) to policy objects
    layers: map from layer name to layer object
    """
    policies: dict = field(default_factory=dict)
    layers: NetworkLayersContainer = field(default_factory=NetworkLayersContainer)

    def append_policy(self, policy):
        """
        Add a policy to the container
        :param NetworkPolicy policy: the policy to add
        """
        # validate input policy
        if not policy:
            return
        policy_type = policy.policy_kind
        if policy_type == NetworkPolicy.PolicyType.Unknown:
            raise Exception('Unknown policy type')
        if (policy.full_name(), policy_type) in self.policies:
            raise Exception(f'A policy named {policy.full_name()} of type {policy_type} already exists')

        # update policies map
        self.policies[(policy.full_name(), policy_type)] = policy
        # add policy to the corresponding layer's list (sorted) of policies
        self.layers.add_policy(policy, NetworkLayerName.policy_type_to_layer(policy_type))


class NetworkConfig:
    """
    Represents a network configuration - the set of endpoints, their partitioning to namespaces and a set of policies
    that limit the allowed connectivity.
    The class also contains the core algorithm of computing allowed connections between two endpoints.
    """

    def __init__(self, name, peer_container, policies_container, optimized_run='false'):
        """
        :param str name: A name for this config
        :param PeerContainer peer_container: The set of endpoints and their namespaces
        """
        self.name = name
        self.peer_container = peer_container
        self.policies_container = policies_container
        self.optimized_run = optimized_run
        self.allowed_labels = None
        self.referenced_ip_blocks = None

    def __eq__(self, other):
        if not isinstance(other, NetworkConfig):
            return False
        return self.name == other.name and self.peer_container == other.peer_container and \
            self.policies_container.policies == other.policies_container.policies

    def __str__(self):
        return self.name

    def __bool__(self):
        return bool(self.policies_container.policies)

    def get_num_findings(self):
        """
        :return: The number of findings stored in the policies
        """
        res = 0
        for policy in self.policies_container.policies.values():
            res += len(policy.findings)
        return res

    def find_policy(self, policy_name, required_policy_type=None):
        """
        :param str policy_name: The name of a policy (either fully-qualified or just policy name)
        :param NetworkPolicy.PolicyType required_policy_type: The type of policy to find
        :return: A list of all policy objects matching the policy name
        :rtype: list[NetworkPolicy.NetworkPolicy]
        """
        res = []
        possible_policy_types = [required_policy_type] if required_policy_type else NetworkPolicy.PolicyType
        for policy_type in possible_policy_types:
            if (policy_name, policy_type) in self.policies_container.policies:
                res.append(self.policies_container.policies[(policy_name, policy_type)])
        if not res and policy_name.count('//') == 0:
            for policy in self.policies_container.policies.values():
                policy_type = policy.policy_kind
                if policy_name == policy.name and (not required_policy_type or policy_type == required_policy_type):
                    res.append(policy)
        return res

    def clone_without_policies(self, name):
        """
        :return: A clone of the config without any policies
        :rtype: NetworkConfig
        """
        policies_container = PoliciesContainer()
        res = NetworkConfig(name, peer_container=self.peer_container, policies_container=policies_container,
                            optimized_run=self.optimized_run)
        return res

    def clone_without_policy(self, policy_to_exclude):
        """
        :param NetworkPolicy policy_to_exclude: A policy object to exclude from the clone
        :return: A clone of the config having all policies but the one specified
        :rtype: NetworkConfig
        """
        res = self.clone_without_policies(self.name)
        for other_policy in self.policies_container.policies.values():
            if other_policy != policy_to_exclude:
                res.append_policy_to_config(other_policy)
        return res

    def clone_with_just_one_policy(self, name_of_policy_to_include, policy_type=None):
        """
        :param str name_of_policy_to_include: A policy name
        :param NetworkPolicy.PolicyType policy_type: The type of policy to include
        :return: A clone of the config having just a single policy as specified
        :rtype: NetworkConfig
        """
        matching_policies = self.find_policy(name_of_policy_to_include, policy_type)
        if not matching_policies:
            raise Exception(f'No policy named {name_of_policy_to_include} in {self.name}')
        elif len(matching_policies) > 1:
            raise Exception(f'More than one policy named {name_of_policy_to_include} in {self.name}')
        policy = matching_policies[0]

        res = self.clone_without_policies(self.name + '/' + name_of_policy_to_include)
        res.append_policy_to_config(policy)
        return res

    def get_captured_pods(self, layer_name=None):
        """
        Get set of pods for which there exist connectivity resources that can influence their allowed connectivity
        :param NetworkLayerName layer_name: The name of a layer to get the pods from
        :return: All pods captured by any policy, in at least one layer
        :rtype: Peer.PeerSet
        """
        captured_pods = Peer.PeerSet()
        # get all policies list (of all layers) or all policies per input layer
        if layer_name is None:
            policies_list = self.policies_container.policies.values()
        else:
            policies_list = self.policies_container.layers[
                layer_name].policies_list if layer_name in self.policies_container.layers else []

        for policy in policies_list:
            captured_pods |= policy.selected_peers

        return captured_pods

    def get_affected_pods(self, is_ingress, layer_name):
        """
        :param bool is_ingress: Whether we return pods affected for ingress or for egress connection
        :param NetworkLayerName layer_name: The name of the layer to use
        :return: All pods captured by any policy that affects ingress/egress (excluding profiles)
        :rtype: Peer.PeerSet
        """
        affected_pods = Peer.PeerSet()
        policies_list = self.policies_container.layers[layer_name].policies_list
        for policy in policies_list:
            if (is_ingress and policy.affects_ingress) or (not is_ingress and policy.affects_egress):
                affected_pods |= policy.selected_peers

        return affected_pods

    def _check_for_excluding_ipv6_addresses(self, exclude_ipv6):
        """
        checks and returns if to exclude non-referenced IPv6 addresses from the config
        Excluding the IPv6 addresses will be enabled if the exclude_ipv6 param is True and
        IPv6 addresses in all the policies of the config (if existed) were added automatically by the parser
        and not referenced by user
        :param bool exclude_ipv6: indicates if to exclude ipv_6 non-referenced addresses
        :rtype bool
        """
        if not exclude_ipv6:
            return False

        for policy in self.policies_container.policies.values():
            if policy.has_ipv6_addresses:  # if at least one policy has referenced ipv6 addresses, ipv6 will be included
                return False
        return True  # getting here means all policies didn't reference ipv6, it is safe to exclude ipv6 addresses

    def get_referenced_ip_blocks(self, exclude_non_ref_ipv6=False):
        """
        :param bool exclude_non_ref_ipv6: indicates if to exclude non-referenced ipv_6 addresses from the result
        :return: All ip ranges, referenced in any of the policies' rules
        :rtype: Peer.PeerSet
        """
        if self.referenced_ip_blocks is not None:
            return self.referenced_ip_blocks

        exclude_non_ref_ipv6_from_policies = self._check_for_excluding_ipv6_addresses(exclude_non_ref_ipv6)
        self.referenced_ip_blocks = Peer.PeerSet()
        for policy in self.policies_container.policies.values():
            self.referenced_ip_blocks |= policy.referenced_ip_blocks(exclude_non_ref_ipv6_from_policies)

        return self.referenced_ip_blocks

    def get_allowed_labels(self):
        if self.allowed_labels is not None:
            return self.allowed_labels
        self.allowed_labels = set()
        for policy in self.policies_container.policies.values():
            self.allowed_labels |= policy.referenced_labels
        return self.allowed_labels

    # return the allowed connections considering all layers in the config
    def allowed_connections(self, from_peer, to_peer, layer_name=None):
        """
        This is the core of the whole application - computes the set of allowed connections from one peer to another.
        In our connectivity model, this function computes the labels for the edges in our directed graph.
        :param Peer.Peer from_peer: The source peer
        :param Peer.Peer to_peer: The target peer
        :param NetworkLayerName layer_name: The name of the layer to use, if requested to use a specific layer only
        :return: a 4-tuple with:
          - allowed_conns: all allowed connections (captured/non-captured)
          - captured_flag: flag to indicate if any of the policies captured one of the peers (src/dst)
          - allowed_captured_conns: allowed captured connections (can be used only if the captured flag is True)
          - denied_conns: connections denied by the policies (captured)
        :rtype: ConnectionSet, bool, ConnectionSet, ConnectionSet
        """
        if layer_name is not None:
            if layer_name not in self.policies_container.layers:
                return self.policies_container.layers.empty_layer_allowed_connections(layer_name, from_peer, to_peer)
            return self.policies_container.layers[layer_name].allowed_connections(from_peer, to_peer)

        # connectivity of hostEndpoints is only determined by calico layer
        if isinstance(from_peer, Peer.HostEP) or isinstance(to_peer, Peer.HostEP):
            # maintain K8s_Calico layer as active if peer container has hostEndpoint
            if NetworkLayerName.K8s_Calico not in self.policies_container.layers:
                return self.policies_container.layers.empty_layer_allowed_connections(NetworkLayerName.K8s_Calico,
                                                                                      from_peer, to_peer)
            return self.policies_container.layers[NetworkLayerName.K8s_Calico].allowed_connections(from_peer, to_peer)

        allowed_conns_res = ConnectionSet(True)
        allowed_captured_conns_res = ConnectionSet()
        captured_flag_res = False
        denied_conns_res = ConnectionSet()

        for layer, layer_obj in self.policies_container.layers.items():
            allowed_conns_per_layer, captured_flag_per_layer, allowed_captured_conns_per_layer, \
                denied_conns_per_layer = layer_obj.allowed_connections(from_peer, to_peer)

            # all allowed connections: intersection of all allowed connections from all layers
            allowed_conns_res &= allowed_conns_per_layer

            # all allowed captured connections: should be captured by at least one layer
            allowed_captured_conns_res |= allowed_captured_conns_per_layer
            captured_flag_res |= captured_flag_per_layer

            # denied conns: should be denied by at least one layer
            denied_conns_res |= denied_conns_per_layer

        # an allowed captured conn (by at least one layer) has to be allowed by all layers (either implicitly or explicitly)
        allowed_captured_conns_res &= allowed_conns_res

        return allowed_conns_res, captured_flag_res, allowed_captured_conns_res, denied_conns_res

    def allowed_connections_optimized(self, layer_name=None):
        """
        Computes the set of allowed connections between any relevant peers.
        :param NetworkLayerName layer_name: The name of the layer to use, if requested to use a specific layer only
        :return: allowed_conns: all allowed connections for relevant peers.
        :rtype: OptimizedPolicyConnections
        """
        if layer_name is not None:
            if layer_name not in self.policies_container.layers:
                return self.policies_container.layers.empty_layer_allowed_connections_optimized(self.peer_container,
                                                                                                layer_name)
            return self.policies_container.layers[layer_name].allowed_connections_optimized(self.peer_container)

        all_peers = self.peer_container.get_all_peers_group()
        host_eps = Peer.PeerSet(set([peer for peer in all_peers if isinstance(peer, Peer.HostEP)]))
        # all possible connections involving hostEndpoints
        conn_hep = ConnectivityProperties.make_conn_props_from_dict({"src_peers": host_eps}) | \
            ConnectivityProperties.make_conn_props_from_dict({"dst_peers": host_eps})
        conns_res = OptimizedPolicyConnections()
<<<<<<< HEAD
        all_peers_and_ips_and_dns = self.peer_container.get_all_peers_group(True, True, True)
        conns_res.all_allowed_conns = \
            ConnectivityProperties.make_conn_props_from_dict({"src_peers": all_peers_and_ips_and_dns,
                                                              "dst_peers": all_peers_and_ips_and_dns})
=======
        conns_res.all_allowed_conns = ConnectivityProperties.get_all_conns_props_per_config_peers(self.peer_container)
>>>>>>> a3fc22c1
        for layer, layer_obj in self.policies_container.layers.items():
            conns_per_layer = layer_obj.allowed_connections_optimized(self.peer_container)
            # only K8s_Calico layer handles host_eps
            if layer != NetworkLayerName.K8s_Calico:
                # connectivity of hostEndpoints is only determined by calico layer
                conns_per_layer.allowed_conns -= conn_hep
                conns_per_layer.denied_conns -= conn_hep
                conns_per_layer.pass_conns -= conn_hep

            # all allowed connections: intersection of all allowed connections from all layers
            conns_res.all_allowed_conns &= conns_per_layer.all_allowed_conns
            # all allowed captured connections: should be captured by at least one layer
            conns_res.allowed_conns |= conns_per_layer.allowed_conns
            conns_res.captured |= conns_per_layer.captured
            # denied conns: should be denied by at least one layer
            conns_res.denied_conns |= conns_per_layer.denied_conns

        # allowed captured conn (by at least one layer) has to be allowed by all layers (either implicitly or explicitly)
        conns_res.allowed_conns &= conns_res.all_allowed_conns
        return conns_res

    def append_policy_to_config(self, policy):
        """
        appends a policy to an existing config
        :param NetworkPolicy.NetworkPolicy policy: The policy to append
        :return: None
        """
        self.policies_container.append_policy(policy)<|MERGE_RESOLUTION|>--- conflicted
+++ resolved
@@ -287,14 +287,7 @@
         conn_hep = ConnectivityProperties.make_conn_props_from_dict({"src_peers": host_eps}) | \
             ConnectivityProperties.make_conn_props_from_dict({"dst_peers": host_eps})
         conns_res = OptimizedPolicyConnections()
-<<<<<<< HEAD
-        all_peers_and_ips_and_dns = self.peer_container.get_all_peers_group(True, True, True)
-        conns_res.all_allowed_conns = \
-            ConnectivityProperties.make_conn_props_from_dict({"src_peers": all_peers_and_ips_and_dns,
-                                                              "dst_peers": all_peers_and_ips_and_dns})
-=======
         conns_res.all_allowed_conns = ConnectivityProperties.get_all_conns_props_per_config_peers(self.peer_container)
->>>>>>> a3fc22c1
         for layer, layer_obj in self.policies_container.layers.items():
             conns_per_layer = layer_obj.allowed_connections_optimized(self.peer_container)
             # only K8s_Calico layer handles host_eps
