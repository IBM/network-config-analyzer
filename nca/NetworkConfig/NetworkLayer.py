#
# Copyright 2020- IBM Inc. All rights reserved
# SPDX-License-Identifier: Apache2.0
#
from bisect import insort
from enum import Enum

from nca.CoreDS.ConnectionSet import ConnectionSet
from nca.CoreDS.Peer import IpBlock, HostEP, PeerSet
from nca.CoreDS.ConnectivityProperties import ConnectivityProperties, ConnectivityCube
from nca.CoreDS.ProtocolSet import ProtocolSet
from nca.Resources.IstioNetworkPolicy import IstioNetworkPolicy
<<<<<<< HEAD
from nca.Resources.NetworkPolicy import PolicyConnections, NetworkPolicy
from nca.Utils.ExplTracker import ExplTracker
=======
from nca.Resources.NetworkPolicy import PolicyConnections, OptimizedPolicyConnections, NetworkPolicy

>>>>>>> 10bceb8c

# TODO: add a layer for connectivity based on service type (culsterIP / LB / NodePort)? / containers ports?


class NetworkLayerName(Enum):
    K8s_Calico = 0
    Istio = 1
    Ingress = 2

    def create_network_layer(self, policies):
        if self == NetworkLayerName.K8s_Calico:
            return K8sCalicoNetworkLayer(policies)
        if self == NetworkLayerName.Istio:
            return IstioNetworkLayer(policies)
        if self == NetworkLayerName.Ingress:
            return IngressNetworkLayer(policies)
        return None

    @staticmethod
    def policy_type_to_layer(policy_type):
        if policy_type in {NetworkPolicy.PolicyType.K8sNetworkPolicy, NetworkPolicy.PolicyType.CalicoNetworkPolicy,
                           NetworkPolicy.PolicyType.CalicoGlobalNetworkPolicy, NetworkPolicy.PolicyType.CalicoProfile}:
            return NetworkLayerName.K8s_Calico
        elif policy_type in {NetworkPolicy.PolicyType.IstioAuthorizationPolicy, NetworkPolicy.PolicyType.IstioSidecar}:
            return NetworkLayerName.Istio
        elif policy_type == NetworkPolicy.PolicyType.Ingress:
            return NetworkLayerName.Ingress
        return None


class NetworkLayersContainer(dict):
    """
    NetworkLayersContainer contains all relevant network layers with their associated policies.
    It is a map from NetworkLayerName to NetworkLayer object.
    The following assumptions should always hold:
    (1) If none of the layers have policies, the map should have the default layer (calico_k8s), without policies, only.
    (2) If a layer has no policies, it should not be in the map (except for the case of the default layer if required)
    """
    default_layer = NetworkLayerName.K8s_Calico

    def __init__(self):
        initial_layers_dict = {NetworkLayersContainer.default_layer: K8sCalicoNetworkLayer([])}
        super().__init__(initial_layers_dict)

    def __getattr__(self, name):
        return super().__getitem__(name)

    def add_policy(self, policy, layer_name):
        """
        Adds a policy to the given layer.
        :param NetworkPolicy.NetworkPolicy policy: the policy to add
        :param NetworkLayerName layer_name: the relevant layer to add the policy to
        :return: None
        """
        if not isinstance(layer_name, NetworkLayerName):
            return
        if layer_name not in self:
            self[layer_name] = layer_name.create_network_layer([policy])
        else:
            self[layer_name].add_policy(policy)
        if self.default_layer in self and not self[self.default_layer].policies_list:
            del self[self.default_layer]

    def does_contain_single_layer(self, layer_name):
        """
        Checks if the given layer is the only layer in the map.
        :param NetworkLayerName layer_name: the layer to check
        :return: True if the layer is the only layer in the map, False otherwise
        """
        return len(self) == 1 and list(self.keys())[0] == layer_name

    def does_contain_layer(self, layer_name):
        """
        Checks if the given layer is in the map.
        :param NetworkLayerName layer_name: the layer to check
        :return: True if the layer is in the map
        """
        return layer_name in self

    @staticmethod
    def empty_layer_allowed_connections(layer_name, from_peer, to_peer):
        """
        Get allowed connections between two peers for an empty layer (no policies).
        :param NetworkLayerName layer_name: The empty layer name
        :param Peer.Peer from_peer: the source peer
        :param Peer.Peer to_peer: the target peer
        :rtype: ConnectionSet, bool, ConnectionSet, ConnectionSet
        """
        empty_layer_obj = layer_name.create_network_layer([])
        return empty_layer_obj.allowed_connections(from_peer, to_peer)

    @staticmethod
    def empty_layer_allowed_connections_optimized(peer_container, layer_name):
        """
        Get allowed connections between for all relevant peers for an empty layer (no policies).
        :param PeerContainer peer_container: holds all the peers
        :param NetworkLayerName layer_name: The empty layer name
        :rtype: ConnectivityProperties
        """
        empty_layer_obj = layer_name.create_network_layer([])
        return empty_layer_obj.allowed_connections_optimized(peer_container)


class NetworkLayer:
    """
    NetworkLayer can be one of the layers: K8s_Calico, Istio, Ingress
    It contains the layer name and a sorted list of its relevant policies
    """

    def __init__(self, policies_list):
        """
        :param list[NetworkPolicy.NetworkPolicy] policies_list: the sorted list of policies in the layer
        """
        self.policies_list = policies_list  # sorted list of policies for this layer

    def add_policy(self, policy):
        """
        Adds a policy to the layer.
        :param NetworkPolicy.NetworkPolicy policy: the policy to add
        """
        insort(self.policies_list, policy)

    def allowed_connections(self, from_peer, to_peer):
        """
        Compute per network layer the allowed connections between from_peer and to_peer, considering
        all layer's policies (and defaults)
        :param Peer.Peer from_peer: The source peer
        :param Peer.Peer to_peer: The target peer
        :return: a 4-tuple with:
          - allowed_conns: all allowed connections (captured/non-captured)
          - captured_flag: flag to indicate if any of the policies captured one of the peers (src/dst)
          - allowed_captured_conns: allowed captured connections (can be used only if the captured flag is True)
          - denied_conns: connections denied by the policies (captured)
        :rtype: ConnectionSet, bool, ConnectionSet, ConnectionSet
        """
        if isinstance(to_peer, IpBlock):
            ingress_conns = PolicyConnections(captured=False, all_allowed_conns=ConnectionSet(True))
        else:
            ingress_conns = self._allowed_xgress_conns(from_peer, to_peer, True)

        if isinstance(from_peer, IpBlock):
            egress_conns = PolicyConnections(captured=False, all_allowed_conns=ConnectionSet(True))
        else:
            egress_conns = self._allowed_xgress_conns(from_peer, to_peer, False)

        captured_flag = ingress_conns.captured or egress_conns.captured
        denied_conns = ingress_conns.denied_conns | egress_conns.denied_conns
        allowed_conns = ingress_conns.all_allowed_conns & egress_conns.all_allowed_conns
        # captured connections are where at least one of ingress / egress is captured
        allowed_captured_conns = (ingress_conns.allowed_conns & egress_conns.all_allowed_conns) | \
                                 (egress_conns.allowed_conns & ingress_conns.all_allowed_conns)

        return allowed_conns, captured_flag, allowed_captured_conns, denied_conns

    def allowed_connections_optimized(self, peer_container):
        """
        Compute per network layer the allowed connections between any relevant peers,
        considering all layer's policies (and defaults)
        :param PeerContainer peer_container: the peer container holding the peers
        :return: all allowed, denied and captured connections
        :rtype: OptimizedPolicyConnections
        """
        res_conns = OptimizedPolicyConnections()
        ingress_conns = self._allowed_xgress_conns_optimized(True, peer_container)
        egress_conns = self._allowed_xgress_conns_optimized(False, peer_container)
        all_pods_peer_set = peer_container.get_all_peers_group()
        all_ips_peer_set = IpBlock.get_all_ips_block_peer_set()
        # for ingress, all possible connections to IpBlocks are allowed
        conn_cube = ConnectivityCube.make_from_dict({"src_peers": all_pods_peer_set, "dst_peers": all_ips_peer_set})
        ingress_conns.all_allowed_conns |= ConnectivityProperties.make_conn_props(conn_cube)
        # for egress, all possible connections from IpBlocks are allowed
        conn_cube.update({"src_peers": all_ips_peer_set, "dst_peers": all_pods_peer_set})
        egress_conns.all_allowed_conns |= ConnectivityProperties.make_conn_props(conn_cube)
        res_conns.captured = ingress_conns.captured | egress_conns.captured
        res_conns.denied_conns = ingress_conns.denied_conns | egress_conns.denied_conns
        res_conns.all_allowed_conns = ingress_conns.all_allowed_conns & egress_conns.all_allowed_conns
        res_conns.allowed_conns = (ingress_conns.allowed_conns & egress_conns.all_allowed_conns) | \
                                  (egress_conns.allowed_conns & ingress_conns.all_allowed_conns)
        # exclude IpBlock->IpBlock connections
        conn_cube.update({"src_peers": all_ips_peer_set, "dst_peers": all_ips_peer_set})
        ip_to_ip_conns = ConnectivityProperties.make_conn_props(conn_cube)
        res_conns.allowed_conns -= ip_to_ip_conns
        res_conns.all_allowed_conns -= ip_to_ip_conns
        return res_conns

    def _allowed_xgress_conns(self, from_peer, to_peer, is_ingress):
        """
        Implemented by derived classes to get allowed and denied ingress/egress connections between from_peer and to_pee
        """
        return NotImplemented

    def _allowed_xgress_conns_optimized(self, is_ingress, peer_container):
        """
        Implemented by derived classes to get ingress/egress connections between any relevant peers
        """
        return NotImplemented

    def collect_policies_conns(self, from_peer, to_peer, is_ingress,
                               captured_func=lambda policy: True):
        """
        Collect allowed/denied/pass connections between two peers, considering all layer's policies that capture the
        relevant peers.
        :param Peer.Peer from_peer:  the source peer
        :param Peer.Peer to_peer: the dest peer
        :param bool is_ingress: indicates whether to return ingress connections or egress connections
        :param captured_func: callable that returns True if the policy satisfies additional conditions required for
        considering the target pod as captured and not applying the default connections to it.
        :return: (allowed_conns, denied_conns, pass_conns, captured_res)
        :rtype: (ConnectionSet, ConnectionSet, ConnectionSet, bool)
        """
        allowed_conns = ConnectionSet()
        denied_conns = ConnectionSet()
        pass_conns = ConnectionSet()
        captured_res = False
        for policy in self.policies_list:
            policy_conns = policy.allowed_connections(from_peer, to_peer, is_ingress)
            if policy_conns.captured:
                captured_res |= captured_func(policy)
                policy_conns.denied_conns -= allowed_conns
                policy_conns.denied_conns -= pass_conns
                policy_conns.allowed_conns -= denied_conns
                policy_conns.allowed_conns -= pass_conns
                policy_conns.pass_conns -= denied_conns
                policy_conns.pass_conns -= allowed_conns
                denied_conns |= policy_conns.denied_conns
                allowed_conns |= policy_conns.allowed_conns
                pass_conns |= policy_conns.pass_conns
        return allowed_conns, denied_conns, pass_conns, captured_res

    def collect_policies_conns_optimized(self, is_ingress, captured_func=lambda policy: True):
        """
        Collect all connections (between all relevant peers), considering all layer's policies that capture the
        relevant peers.
        :param bool is_ingress: indicates whether to return ingress connections or egress connections
        :param captured_func: callable that returns True if the policy satisfies additional conditions required for
         considering captured pods instead of applying the default connections.
        :return: allowed_conns, denied_conns and set of peers to be added to captured peers
        :rtype: tuple (ConnectivityProperties, ConnectivityProperties, PeerSet)
        """
        res_conns = OptimizedPolicyConnections()
        for policy in self.policies_list:
<<<<<<< HEAD
            # Track the peers that were affected by this policy
            for peer in policy.selected_peers:
                src_peers, _ = ExplTracker().extract_peers(policy.optimized_ingress_props)
                _, dst_peers = ExplTracker().extract_peers(policy.optimized_egress_props)
                ExplTracker().add_peer_policy(peer.full_name(),
                                              policy.name,
                                              dst_peers,
                                              src_peers,
                                              )
            policy_allowed_conns, policy_denied_conns, policy_captured = \
                policy.allowed_connections_optimized(is_ingress)
            if policy_captured:  # not empty
                policy_denied_conns -= allowed_conns
                # policy_denied_conns -= pass_conns  # Preparation for handling of pass
                policy_allowed_conns -= denied_conns
                # policy_allowed_conns -= pass_conns  # Preparation for handling of pass
                # policy_pass_conns -= denied_conns
                # policy_pass_conns -= allowed_conns
                # pass_conns |= policy_pass_conns
                allowed_conns |= policy_allowed_conns
                denied_conns |= policy_denied_conns
=======
            policy_conns = policy.allowed_connections_optimized(is_ingress)
            if policy_conns.captured:  # not empty
>>>>>>> 10bceb8c
                if captured_func(policy):
                    res_conns.captured |= policy_conns.captured
                policy_conns.denied_conns -= res_conns.allowed_conns
                policy_conns.denied_conns -= res_conns.pass_conns
                policy_conns.allowed_conns -= res_conns.denied_conns
                policy_conns.allowed_conns -= res_conns.pass_conns
                policy_conns.pass_conns -= res_conns.denied_conns
                policy_conns.pass_conns -= res_conns.allowed_conns
                res_conns.allowed_conns |= policy_conns.allowed_conns
                res_conns.denied_conns |= policy_conns.denied_conns
                res_conns.pass_conns |= policy_conns.pass_conns

        return res_conns


class K8sCalicoNetworkLayer(NetworkLayer):

    def _allowed_xgress_conns(self, from_peer, to_peer, is_ingress):
        allowed_conns, denied_conns, pass_conns, captured_res = self.collect_policies_conns(from_peer, to_peer,
                                                                                            is_ingress)

        allowed_non_captured_conns = ConnectionSet()
        captured_peer_is_host_endpoint = (is_ingress and isinstance(to_peer, HostEP)) or \
                                         (not is_ingress and isinstance(from_peer, HostEP))
        if not captured_res and not captured_peer_is_host_endpoint:
            # default Allow-all in k8s / calico
            # (assuming only calico's default profiles for pods with connectivity rules exist)
            # assuming host endpoints have no profiles
            allowed_non_captured_conns = ConnectionSet(True)
        elif pass_conns and not captured_peer_is_host_endpoint:
            # assuming only default profiles generated by calico exist, which allow all for pods
            allowed_conns |= pass_conns
        return PolicyConnections(captured_res, allowed_conns, denied_conns,
                                 all_allowed_conns=allowed_conns | allowed_non_captured_conns)

    def _allowed_xgress_conns_optimized(self, is_ingress, peer_container):
        res_conns = self.collect_policies_conns_optimized(is_ingress)
        # Note: The below computation of non-captured conns cannot be done during the parse stage,
        # since before computing non-captured conns we should collect all policies conns
        # compute non-captured connections
        all_peers_and_ips = peer_container.get_all_peers_group(True)
        all_peers_no_ips = peer_container.get_all_peers_group()
        base_peer_set_no_hep = PeerSet(set([peer for peer in all_peers_no_ips if not isinstance(peer, HostEP)]))
        not_captured_not_hep = base_peer_set_no_hep - res_conns.captured
        if not_captured_not_hep:
            # default Allow-all in k8s / calico
            # (assuming only calico's default profiles for pods with connectivity rules exist)
            # assuming host endpoints have no profiles
            conn_cube = ConnectivityCube()
            if is_ingress:
                conn_cube.update({"src_peers": all_peers_and_ips, "dst_peers": not_captured_not_hep})
            else:
<<<<<<< HEAD
                conn_cube.update({"src_peers": non_captured, "dst_peers": base_peer_set_with_ip})
            non_captured_conns = ConnectivityProperties.make_conn_props(conn_cube)
            src_peers, dst_peers = ExplTracker().extract_peers(non_captured_conns)
            ExplTracker().add_default_policy(src_peers,
                                             dst_peers,
                                             is_ingress
                                             )
            allowed_conn |= non_captured_conns
        return allowed_conn, denied_conns
=======
                conn_cube.update({"src_peers": not_captured_not_hep, "dst_peers": all_peers_and_ips})
            not_captured_not_hep_conns = ConnectivityProperties.make_conn_props(conn_cube)
            res_conns.all_allowed_conns |= not_captured_not_hep_conns

        captured_not_hep = base_peer_set_no_hep & res_conns.captured
        if captured_not_hep and res_conns.pass_conns:
            # assuming only default profiles generated by calico exist, which allow all for pods
            conn_cube = ConnectivityCube()
            if is_ingress:
                conn_cube.update({"src_peers": all_peers_and_ips, "dst_peers": captured_not_hep})
            else:
                conn_cube.update({"src_peers": captured_not_hep, "dst_peers": all_peers_and_ips})
            captured_not_hep_conns = ConnectivityProperties.make_conn_props(conn_cube)
            res_conns.allowed_conns |= res_conns.pass_conns & captured_not_hep_conns

        res_conns.all_allowed_conns |= res_conns.allowed_conns
        return res_conns
>>>>>>> 10bceb8c


class IstioNetworkLayer(NetworkLayer):
    @staticmethod
    def captured_cond_func(policy):
        if policy.policy_kind == NetworkPolicy.PolicyType.IstioAuthorizationPolicy:
            return policy.action == IstioNetworkPolicy.ActionType.Allow
        return True  # only for Istio AuthorizationPolicy the captured condition is more refined with 'Allow' policies

    def _allowed_xgress_conns(self, from_peer, to_peer, is_ingress):
        # in istio applying default-allow if there is no capturing policy with action allow

        allowed_conns, denied_conns, _, captured_res = self.collect_policies_conns(from_peer, to_peer, is_ingress,
                                                                                   IstioNetworkLayer.captured_cond_func)
        # for istio initialize non-captured conns with non-TCP connections
        allowed_non_captured_conns = ConnectionSet.get_non_tcp_connections()
        if not captured_res:  # no allow policies for target
            # add connections allowed by default that are not captured
            allowed_non_captured_conns |= (ConnectionSet(True) - denied_conns)
        return PolicyConnections(captured_res, allowed_conns, denied_conns,
                                 all_allowed_conns=allowed_conns | allowed_non_captured_conns)

    def _allowed_xgress_conns_optimized(self, is_ingress, peer_container):
        res_conns = self.collect_policies_conns_optimized(is_ingress, IstioNetworkLayer.captured_cond_func)
        all_peers_and_ips = peer_container.get_all_peers_group(True)
        # for istio initialize non-captured conns with non-TCP connections
        conn_cube = ConnectivityCube.make_from_dict({"src_peers": all_peers_and_ips, "dst_peers": all_peers_and_ips,
                                                     "protocols": ProtocolSet.get_non_tcp_protocols()})
        res_conns.all_allowed_conns |= res_conns.allowed_conns | ConnectivityProperties.make_conn_props(conn_cube)
        non_captured_peers = all_peers_and_ips - res_conns.captured
        if non_captured_peers:
            conn_cube = ConnectivityCube()
            if is_ingress:
                conn_cube.update({"src_peers": all_peers_and_ips, "dst_peers": non_captured_peers})
            else:
                conn_cube.update({"src_peers": non_captured_peers, "dst_peers": all_peers_and_ips})
            non_captured_conns = ConnectivityProperties.make_conn_props(conn_cube)
<<<<<<< HEAD
            allowed_conn |= (non_captured_conns - denied_conns)
            src_peers, dst_peers = ExplTracker().extract_peers(non_captured_conns)
            ExplTracker().add_default_policy(src_peers,
                                             dst_peers,
                                             is_ingress
                                             )
        conn_cube.update({"src_peers": base_peer_set_with_ip, "dst_peers": base_peer_set_with_ip,
                          "protocols": ProtocolSet.get_non_tcp_protocols()})
        allowed_conn |= ConnectivityProperties.make_conn_props(conn_cube)
        return allowed_conn, denied_conns
=======
            res_conns.all_allowed_conns |= (non_captured_conns - res_conns.denied_conns)
        return res_conns
>>>>>>> 10bceb8c


class IngressNetworkLayer(NetworkLayer):

    def _allowed_xgress_conns(self, from_peer, to_peer, is_ingress):
        allowed_conns = ConnectionSet()
        all_allowed_conns = ConnectionSet(True)
        captured_res = False
        if not is_ingress:
            allowed_conns, _, _, captured_res = self.collect_policies_conns(from_peer, to_peer, is_ingress)
            if captured_res:
                all_allowed_conns = allowed_conns
        return PolicyConnections(captured=captured_res, allowed_conns=allowed_conns, denied_conns=ConnectionSet(),
                                 all_allowed_conns=all_allowed_conns)

    def _allowed_xgress_conns_optimized(self, is_ingress, peer_container):
        res_conns = OptimizedPolicyConnections()
        all_peers_and_ips = peer_container.get_all_peers_group(True)
        conn_cube = ConnectivityCube()
        if is_ingress:
            # everything is allowed and non captured
            conn_cube.update({"src_peers": all_peers_and_ips, "dst_peers": all_peers_and_ips})
            non_captured_conns = ConnectivityProperties.make_conn_props(conn_cube)
            res_conns.all_allowed_conns = non_captured_conns
        else:
            res_conns = self.collect_policies_conns_optimized(is_ingress)
            non_captured_peers = all_peers_and_ips - res_conns.captured
            if non_captured_peers:
                conn_cube.update({"src_peers": non_captured_peers, "dst_peers": all_peers_and_ips})
                non_captured_conns = ConnectivityProperties.make_conn_props(conn_cube)
<<<<<<< HEAD
                allowed_conn |= non_captured_conns
        if non_captured_conns:
            src_peers, dst_peers = ExplTracker().extract_peers(non_captured_conns)
            ExplTracker().add_default_policy(src_peers,
                                             dst_peers,
                                             is_ingress
                                             )
        return allowed_conn, denied_conns
=======
                res_conns.all_allowed_conns = res_conns.allowed_conns | non_captured_conns
        return res_conns
>>>>>>> 10bceb8c
<|MERGE_RESOLUTION|>--- conflicted
+++ resolved
@@ -10,13 +10,9 @@
 from nca.CoreDS.ConnectivityProperties import ConnectivityProperties, ConnectivityCube
 from nca.CoreDS.ProtocolSet import ProtocolSet
 from nca.Resources.IstioNetworkPolicy import IstioNetworkPolicy
-<<<<<<< HEAD
-from nca.Resources.NetworkPolicy import PolicyConnections, NetworkPolicy
+from nca.Resources.NetworkPolicy import PolicyConnections, OptimizedPolicyConnections, NetworkPolicy
 from nca.Utils.ExplTracker import ExplTracker
-=======
-from nca.Resources.NetworkPolicy import PolicyConnections, OptimizedPolicyConnections, NetworkPolicy
-
->>>>>>> 10bceb8c
+
 
 # TODO: add a layer for connectivity based on service type (culsterIP / LB / NodePort)? / containers ports?
 
@@ -258,32 +254,17 @@
         """
         res_conns = OptimizedPolicyConnections()
         for policy in self.policies_list:
-<<<<<<< HEAD
             # Track the peers that were affected by this policy
             for peer in policy.selected_peers:
-                src_peers, _ = ExplTracker().extract_peers(policy.optimized_ingress_props)
-                _, dst_peers = ExplTracker().extract_peers(policy.optimized_egress_props)
+                src_peers, _ = ExplTracker().extract_peers(policy.optimized_allow_ingress_props)
+                _, dst_peers = ExplTracker().extract_peers(policy.optimized_allow_egress_props)
                 ExplTracker().add_peer_policy(peer.full_name(),
                                               policy.name,
                                               dst_peers,
                                               src_peers,
                                               )
-            policy_allowed_conns, policy_denied_conns, policy_captured = \
-                policy.allowed_connections_optimized(is_ingress)
-            if policy_captured:  # not empty
-                policy_denied_conns -= allowed_conns
-                # policy_denied_conns -= pass_conns  # Preparation for handling of pass
-                policy_allowed_conns -= denied_conns
-                # policy_allowed_conns -= pass_conns  # Preparation for handling of pass
-                # policy_pass_conns -= denied_conns
-                # policy_pass_conns -= allowed_conns
-                # pass_conns |= policy_pass_conns
-                allowed_conns |= policy_allowed_conns
-                denied_conns |= policy_denied_conns
-=======
             policy_conns = policy.allowed_connections_optimized(is_ingress)
             if policy_conns.captured:  # not empty
->>>>>>> 10bceb8c
                 if captured_func(policy):
                     res_conns.captured |= policy_conns.captured
                 policy_conns.denied_conns -= res_conns.allowed_conns
@@ -336,19 +317,13 @@
             if is_ingress:
                 conn_cube.update({"src_peers": all_peers_and_ips, "dst_peers": not_captured_not_hep})
             else:
-<<<<<<< HEAD
-                conn_cube.update({"src_peers": non_captured, "dst_peers": base_peer_set_with_ip})
-            non_captured_conns = ConnectivityProperties.make_conn_props(conn_cube)
-            src_peers, dst_peers = ExplTracker().extract_peers(non_captured_conns)
+                conn_cube.update({"src_peers": not_captured_not_hep, "dst_peers": all_peers_and_ips})
+            not_captured_not_hep_conns = ConnectivityProperties.make_conn_props(conn_cube)
+            src_peers, dst_peers = ExplTracker().extract_peers(not_captured_not_hep_conns)
             ExplTracker().add_default_policy(src_peers,
                                              dst_peers,
                                              is_ingress
                                              )
-            allowed_conn |= non_captured_conns
-        return allowed_conn, denied_conns
-=======
-                conn_cube.update({"src_peers": not_captured_not_hep, "dst_peers": all_peers_and_ips})
-            not_captured_not_hep_conns = ConnectivityProperties.make_conn_props(conn_cube)
             res_conns.all_allowed_conns |= not_captured_not_hep_conns
 
         captured_not_hep = base_peer_set_no_hep & res_conns.captured
@@ -364,7 +339,6 @@
 
         res_conns.all_allowed_conns |= res_conns.allowed_conns
         return res_conns
->>>>>>> 10bceb8c
 
 
 class IstioNetworkLayer(NetworkLayer):
@@ -402,21 +376,13 @@
             else:
                 conn_cube.update({"src_peers": non_captured_peers, "dst_peers": all_peers_and_ips})
             non_captured_conns = ConnectivityProperties.make_conn_props(conn_cube)
-<<<<<<< HEAD
-            allowed_conn |= (non_captured_conns - denied_conns)
             src_peers, dst_peers = ExplTracker().extract_peers(non_captured_conns)
             ExplTracker().add_default_policy(src_peers,
                                              dst_peers,
                                              is_ingress
                                              )
-        conn_cube.update({"src_peers": base_peer_set_with_ip, "dst_peers": base_peer_set_with_ip,
-                          "protocols": ProtocolSet.get_non_tcp_protocols()})
-        allowed_conn |= ConnectivityProperties.make_conn_props(conn_cube)
-        return allowed_conn, denied_conns
-=======
             res_conns.all_allowed_conns |= (non_captured_conns - res_conns.denied_conns)
         return res_conns
->>>>>>> 10bceb8c
 
 
 class IngressNetworkLayer(NetworkLayer):
@@ -436,6 +402,7 @@
         res_conns = OptimizedPolicyConnections()
         all_peers_and_ips = peer_container.get_all_peers_group(True)
         conn_cube = ConnectivityCube()
+        non_captured_conns = None
         if is_ingress:
             # everything is allowed and non captured
             conn_cube.update({"src_peers": all_peers_and_ips, "dst_peers": all_peers_and_ips})
@@ -447,16 +414,11 @@
             if non_captured_peers:
                 conn_cube.update({"src_peers": non_captured_peers, "dst_peers": all_peers_and_ips})
                 non_captured_conns = ConnectivityProperties.make_conn_props(conn_cube)
-<<<<<<< HEAD
-                allowed_conn |= non_captured_conns
+                res_conns.all_allowed_conns = res_conns.allowed_conns | non_captured_conns
         if non_captured_conns:
             src_peers, dst_peers = ExplTracker().extract_peers(non_captured_conns)
             ExplTracker().add_default_policy(src_peers,
                                              dst_peers,
                                              is_ingress
                                              )
-        return allowed_conn, denied_conns
-=======
-                res_conns.all_allowed_conns = res_conns.allowed_conns | non_captured_conns
-        return res_conns
->>>>>>> 10bceb8c
+        return res_conns