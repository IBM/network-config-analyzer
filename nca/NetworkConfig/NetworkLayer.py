#
# Copyright 2020- IBM Inc. All rights reserved
# SPDX-License-Identifier: Apache2.0
#
from bisect import insort
from enum import Enum

from nca.CoreDS.ConnectionSet import ConnectionSet
from nca.CoreDS.Peer import IpBlock, HostEP, PeerSet, DNSEntry
from nca.CoreDS.ConnectivityCube import ConnectivityCube
from nca.CoreDS.ConnectivityProperties import ConnectivityProperties
from nca.CoreDS.ProtocolSet import ProtocolSet
<<<<<<< HEAD
from nca.Resources.IstioNetworkPolicy import IstioNetworkPolicy
from nca.Resources.NetworkPolicy import PolicyConnections, OptimizedPolicyConnections, NetworkPolicy, PolicyConnectionsFilter
=======
from nca.Resources.PolicyResources.IstioNetworkPolicy import IstioNetworkPolicy
from nca.Resources.PolicyResources.GatewayPolicy import GatewayPolicy
from nca.Resources.PolicyResources.NetworkPolicy import PolicyConnections, OptimizedPolicyConnections, NetworkPolicy, \
    PolicyConnectionsFilter
>>>>>>> b14ec36e
from nca.Utils.ExplTracker import ExplTracker


# TODO: add a layer for connectivity based on service type (culsterIP / LB / NodePort)? / containers ports?


class NetworkLayerName(Enum):
    K8s_Calico = 0
    Istio = 1
    K8sGateway = 2
    IstioGateway = 3

    def create_network_layer(self, policies):
        if self == NetworkLayerName.K8s_Calico:
            return K8sCalicoNetworkLayer(policies)
        if self == NetworkLayerName.Istio:
            return IstioNetworkLayer(policies)
        if self == NetworkLayerName.K8sGateway:
            return K8sGatewayLayer(policies)
        if self == NetworkLayerName.IstioGateway:
            return IstioGatewayLayer(policies)
        return None

    @staticmethod
    def policy_type_to_layer(policy_type):
        if policy_type in {NetworkPolicy.PolicyType.K8sNetworkPolicy, NetworkPolicy.PolicyType.CalicoNetworkPolicy,
                           NetworkPolicy.PolicyType.CalicoGlobalNetworkPolicy, NetworkPolicy.PolicyType.CalicoProfile}:
            return NetworkLayerName.K8s_Calico
        elif policy_type in {NetworkPolicy.PolicyType.IstioAuthorizationPolicy, NetworkPolicy.PolicyType.IstioSidecar}:
            return NetworkLayerName.Istio
        elif policy_type in {NetworkPolicy.PolicyType.Ingress}:
            return NetworkLayerName.K8sGateway
        elif policy_type in {NetworkPolicy.PolicyType.GatewayPolicy}:
            return NetworkLayerName.IstioGateway
        return None


class NetworkLayersContainer(dict):
    """
    NetworkLayersContainer contains all relevant network layers with their associated policies.
    It is a map from NetworkLayerName to NetworkLayer object.
    The following assumptions should always hold:
    (1) If none of the layers have policies, the map should have the default layer (calico_k8s), without policies, only.
    (2) If a layer has no policies, it should not be in the map (except for the case of the default layer if required)
    """
    default_layer = NetworkLayerName.K8s_Calico

    def __init__(self):
        initial_layers_dict = {NetworkLayersContainer.default_layer: K8sCalicoNetworkLayer([])}
        super().__init__(initial_layers_dict)

    def __getattr__(self, name):
        return super().__getitem__(name)

    def add_policy(self, policy, layer_name):
        """
        Adds a policy to the given layer.
        :param NetworkPolicy.NetworkPolicy policy: the policy to add
        :param NetworkLayerName layer_name: the relevant layer to add the policy to
        :return: None
        """
        if not isinstance(layer_name, NetworkLayerName):
            return
        if layer_name not in self:
            self[layer_name] = layer_name.create_network_layer([policy])
        else:
            self[layer_name].add_policy(policy)
        if self.default_layer in self and not self[self.default_layer].policies_list:
            del self[self.default_layer]

    def does_contain_only_gateway_layers(self):
        """
        Checks if the map contains only gateway layers.
        :return: True if the map contains only gateway layers, False otherwise
        """
        return bool(self) and set(self.keys()).issubset({NetworkLayerName.K8sGateway, NetworkLayerName.IstioGateway})

    def does_contain_istio_layers(self):
        """
        Checks if any of Istio layers is in the map.
        :return: True if any of Istio layers is in the map, False otherwise
        """
        return bool({NetworkLayerName.Istio, NetworkLayerName.IstioGateway} & set(self.keys()))

    @staticmethod
    def empty_layer_allowed_connections(layer_name, from_peer, to_peer):
        """
        Get allowed connections between two peers for an empty layer (no policies).
        :param NetworkLayerName layer_name: The empty layer name
        :param Peer.Peer from_peer: the source peer
        :param Peer.Peer to_peer: the target peer
        :rtype: ConnectionSet, bool, ConnectionSet, ConnectionSet
        """
        empty_layer_obj = layer_name.create_network_layer([])
        return empty_layer_obj.allowed_connections(from_peer, to_peer)

    @staticmethod
    def empty_layer_allowed_connections_optimized(peer_container, layer_name,
                                                  res_conns_filter=PolicyConnectionsFilter()):
        """
        Get allowed connections between for all relevant peers for an empty layer (no policies).
        :param PeerContainer peer_container: holds all the peers
        :param NetworkLayerName layer_name: The empty layer name
        :param PolicyConnectionsFilter res_conns_filter: filter of the required resulting connections
        (connections with None value will not be calculated)
        :rtype: OptimizedPolicyConnections
        """
        empty_layer_obj = layer_name.create_network_layer([])
        return empty_layer_obj.allowed_connections_optimized(peer_container, res_conns_filter)


class NetworkLayer:
    """
    NetworkLayer can be one of the layers: K8s_Calico, Istio, Ingress
    It contains the layer name and a sorted list of its relevant policies
    """

    def __init__(self, policies_list):
        """
        :param list[NetworkPolicy.NetworkPolicy] policies_list: the sorted list of policies in the layer
        """
        self.policies_list = policies_list  # sorted list of policies for this layer

    def add_policy(self, policy):
        """
        Adds a policy to the layer.
        :param NetworkPolicy.NetworkPolicy policy: the policy to add
        """
        insort(self.policies_list, policy)

    def allowed_connections(self, from_peer, to_peer):
        """
        Compute per network layer the allowed connections between from_peer and to_peer, considering
        all layer's policies (and defaults)
        :param Peer.Peer from_peer: The source peer
        :param Peer.Peer to_peer: The target peer
        :return: a 4-tuple with:
          - allowed_conns: all allowed connections (captured/non-captured)
          - captured_flag: flag to indicate if any of the policies captured one of the peers (src/dst)
          - allowed_captured_conns: allowed captured connections (can be used only if the captured flag is True)
          - denied_conns: connections denied by the policies (captured)
        :rtype: ConnectionSet, bool, ConnectionSet, ConnectionSet
        """
        if isinstance(to_peer, IpBlock):
            ingress_conns = PolicyConnections(captured=False, all_allowed_conns=ConnectionSet(True))
        else:
            ingress_conns = self._allowed_xgress_conns(from_peer, to_peer, True)

        if isinstance(from_peer, IpBlock):
            egress_conns = PolicyConnections(captured=False, all_allowed_conns=ConnectionSet(True))
        else:
            egress_conns = self._allowed_xgress_conns(from_peer, to_peer, False)

        captured_flag = ingress_conns.captured or egress_conns.captured
        denied_conns = ingress_conns.denied_conns | egress_conns.denied_conns
        allowed_conns = ingress_conns.all_allowed_conns & egress_conns.all_allowed_conns
        # captured connections are where at least one of ingress / egress is captured
        allowed_captured_conns = (ingress_conns.allowed_conns & egress_conns.all_allowed_conns) | \
                                 (egress_conns.allowed_conns & ingress_conns.all_allowed_conns)

        return allowed_conns, captured_flag, allowed_captured_conns, denied_conns

    def allowed_connections_optimized(self, peer_container, res_conns_filter=PolicyConnectionsFilter()):
        """
        Compute per network layer the allowed connections between any relevant peers,
        considering all layer's policies (and defaults)
        :param PeerContainer peer_container: the peer container holding the peers
        :param PolicyConnectionsFilter res_conns_filter: filter of the required resulting connections
        (connections with None value will not be calculated)
        :return: all allowed, denied and captured connections
        :rtype: OptimizedPolicyConnections
        """
        res_conns = OptimizedPolicyConnections()
        ingress_conns = self._allowed_xgress_conns_optimized(True, peer_container, res_conns_filter)
        egress_conns = self._allowed_xgress_conns_optimized(False, peer_container, res_conns_filter)
        all_pods_peer_set = peer_container.get_all_peers_group()
        all_ips_peer_set = IpBlock.get_all_ips_block_peer_set()
        if res_conns_filter.calc_all_allowed:
            # for ingress, all possible connections to IpBlocks are allowed
            ingress_conns.all_allowed_conns |= \
                ConnectivityProperties.make_conn_props_from_dict({"src_peers": all_pods_peer_set,
                                                                  "dst_peers": all_ips_peer_set})
            # for egress, all possible connections from IpBlocks are allowed
            egress_conns.all_allowed_conns |= \
                ConnectivityProperties.make_conn_props_from_dict({"src_peers": all_ips_peer_set,
                                                                  "dst_peers": all_pods_peer_set})
            res_conns.all_allowed_conns = ingress_conns.all_allowed_conns & egress_conns.all_allowed_conns
        res_conns.captured = ingress_conns.captured | egress_conns.captured
        if res_conns_filter.calc_denied:
            res_conns.denied_conns = ingress_conns.denied_conns | egress_conns.denied_conns
        if res_conns_filter.calc_allowed:
            res_conns.allowed_conns = (ingress_conns.allowed_conns & egress_conns.all_allowed_conns) | \
                                      (egress_conns.allowed_conns & ingress_conns.all_allowed_conns)
        return res_conns

    def _allowed_xgress_conns(self, from_peer, to_peer, is_ingress):
        """
        Implemented by derived classes to get allowed and denied ingress/egress connections between from_peer and to_pee
        """
        return NotImplemented

    def _allowed_xgress_conns_optimized(self, is_ingress, peer_container, res_conns_filter=PolicyConnectionsFilter()):
        """
        Implemented by derived classes to get ingress/egress connections between any relevant peers
        :rtype: OptimizedPolicyConnections
        """
        return NotImplemented

    def collect_policies_conns(self, from_peer, to_peer, is_ingress,
                               captured_func=lambda policy: True):
        """
        Collect allowed/denied/pass connections between two peers, considering all layer's policies that capture the
        relevant peers.
        :param Peer.Peer from_peer:  the source peer
        :param Peer.Peer to_peer: the dest peer
        :param bool is_ingress: indicates whether to return ingress connections or egress connections
        :param captured_func: callable that returns True if the policy satisfies additional conditions required for
        considering the target pod as captured and not applying the default connections to it.
        :return: (allowed_conns, denied_conns, pass_conns, captured_res)
        :rtype: (ConnectionSet, ConnectionSet, ConnectionSet, bool)
        """
        allowed_conns = ConnectionSet()
        denied_conns = ConnectionSet()
        pass_conns = ConnectionSet()
        captured_res = False
        for policy in self.policies_list:
            policy_conns = policy.allowed_connections(from_peer, to_peer, is_ingress)
            if policy_conns.captured:
                captured_res |= captured_func(policy)
                policy_conns.denied_conns -= allowed_conns
                policy_conns.denied_conns -= pass_conns
                policy_conns.allowed_conns -= denied_conns
                policy_conns.allowed_conns -= pass_conns
                policy_conns.pass_conns -= denied_conns
                policy_conns.pass_conns -= allowed_conns
                denied_conns |= policy_conns.denied_conns
                allowed_conns |= policy_conns.allowed_conns
                pass_conns |= policy_conns.pass_conns
        return allowed_conns, denied_conns, pass_conns, captured_res

    def collect_policies_conns_optimized(self, is_ingress, captured_func=lambda policy: True):
        """
        Collect all connections (between all relevant peers), considering all layer's policies that capture the
        relevant peers.
        :param bool is_ingress: indicates whether to return ingress connections or egress connections
        :param captured_func: callable that returns True if the policy satisfies additional conditions required for
         considering captured pods instead of applying the default connections.
        :return: allowed_conns, denied_conns and set of peers to be added to captured peers
        :rtype: OptimizedPolicyConnections
        """
        res_conns = OptimizedPolicyConnections()
        for policy in self.policies_list:
            policy_conns = policy.allowed_connections_optimized(is_ingress)
            if policy_conns.captured:  # not empty
                if captured_func(policy):
                    res_conns.captured |= policy_conns.captured
                policy_conns.denied_conns -= res_conns.allowed_conns
                policy_conns.denied_conns -= res_conns.pass_conns
                policy_conns.allowed_conns -= res_conns.denied_conns
                policy_conns.allowed_conns -= res_conns.pass_conns
                policy_conns.pass_conns -= res_conns.denied_conns
                policy_conns.pass_conns -= res_conns.allowed_conns
                res_conns.allowed_conns |= policy_conns.allowed_conns
                res_conns.denied_conns |= policy_conns.denied_conns
                res_conns.pass_conns |= policy_conns.pass_conns

        return res_conns


class K8sCalicoNetworkLayer(NetworkLayer):

    def _allowed_xgress_conns(self, from_peer, to_peer, is_ingress):
        allowed_conns, denied_conns, pass_conns, captured_res = self.collect_policies_conns(from_peer, to_peer,
                                                                                            is_ingress)

        allowed_non_captured_conns = ConnectionSet()
        captured_peer_is_host_endpoint = (is_ingress and isinstance(to_peer, HostEP)) or \
                                         (not is_ingress and isinstance(from_peer, HostEP))
        if not captured_res and not captured_peer_is_host_endpoint:
            # default Allow-all in k8s / calico
            # (assuming only calico's default profiles for pods with connectivity rules exist)
            # assuming host endpoints have no profiles
            allowed_non_captured_conns = ConnectionSet(True)
        elif pass_conns and not captured_peer_is_host_endpoint:
            # assuming only default profiles generated by calico exist, which allow all for pods
            allowed_conns |= pass_conns
        return PolicyConnections(captured_res, allowed_conns, denied_conns,
                                 all_allowed_conns=allowed_conns | allowed_non_captured_conns)

    def _allowed_xgress_conns_optimized(self, is_ingress, peer_container, res_conns_filter=PolicyConnectionsFilter()):
        res_conns = self.collect_policies_conns_optimized(is_ingress)
        # Note: The below computation of non-captured conns cannot be done during the parse stage,
        # since before computing non-captured conns we should collect all policies conns

        # compute non-captured connections
        all_peers_and_ips = peer_container.get_all_peers_group(add_external_ips=True, include_dns_entries=True)
        all_peers_no_ips = peer_container.get_all_peers_group(add_external_ips=False, include_dns_entries=True)
        base_peer_set_no_hep = PeerSet(set([peer for peer in all_peers_no_ips if not isinstance(peer, HostEP)]))
        not_captured_not_hep = base_peer_set_no_hep - res_conns.captured
        if not_captured_not_hep and res_conns_filter.calc_all_allowed:
            # default Allow-all in k8s / calico
            # (assuming only calico's default profiles for pods with connectivity rules exist)
            # assuming host endpoints have no profiles
            conn_cube = ConnectivityCube()
            if is_ingress:
                conn_cube.update({"src_peers": all_peers_and_ips, "dst_peers": not_captured_not_hep})
            else:
                conn_cube.update({"src_peers": not_captured_not_hep, "dst_peers": all_peers_and_ips})
            not_captured_not_hep_conns = ConnectivityProperties.make_conn_props(conn_cube)
            if ExplTracker().is_active():
                src_peers, dst_peers = ExplTracker().extract_peers(not_captured_not_hep_conns)
                ExplTracker().add_default_policy(src_peers,
                                                 dst_peers,
                                                 is_ingress
                                                 )
            res_conns.all_allowed_conns |= not_captured_not_hep_conns

        captured_not_hep = base_peer_set_no_hep & res_conns.captured
        if captured_not_hep and res_conns.pass_conns:
            # assuming only default profiles generated by calico exist, which allow all for pods
            conn_cube = ConnectivityCube()
            if is_ingress:
                conn_cube.update({"src_peers": all_peers_and_ips, "dst_peers": captured_not_hep})
            else:
                conn_cube.update({"src_peers": captured_not_hep, "dst_peers": all_peers_and_ips})
            captured_not_hep_conns = ConnectivityProperties.make_conn_props(conn_cube)
            res_conns.allowed_conns |= res_conns.pass_conns & captured_not_hep_conns
        if res_conns_filter.calc_all_allowed:
            res_conns.all_allowed_conns |= res_conns.allowed_conns

        return res_conns


class IstioNetworkLayer(NetworkLayer):
    @staticmethod
    def captured_cond_func(policy):
        if policy.policy_kind == NetworkPolicy.PolicyType.IstioAuthorizationPolicy:
            return policy.action == IstioNetworkPolicy.ActionType.Allow
        if policy.policy_kind == NetworkPolicy.PolicyType.GatewayPolicy:
            return policy.action == GatewayPolicy.ActionType.Allow
        return True  # only for Istio AuthorizationPolicy the captured condition is more refined with 'Allow' policies

    def _allowed_xgress_conns(self, from_peer, to_peer, is_ingress):
        # in istio applying default-allow if there is no capturing policy with action allow

        allowed_conns, denied_conns, _, captured_res = self.collect_policies_conns(from_peer, to_peer, is_ingress,
                                                                                   IstioNetworkLayer.captured_cond_func)
        # for istio initialize non-captured conns with non-TCP connections
        allowed_non_captured_conns = ConnectionSet.get_non_tcp_connections()
        if not captured_res:  # no allow policies for target
            # add connections allowed by default that are not captured
            allowed_non_captured_conns |= (ConnectionSet(True) - denied_conns)
            # exception: update allowed non-captured conns to DNSEntry dst with TCP only
            if isinstance(to_peer, DNSEntry):
                allowed_non_captured_conns = ConnectionSet.get_all_tcp_connections() - denied_conns
        return PolicyConnections(captured_res, allowed_conns, denied_conns,
                                 all_allowed_conns=allowed_conns | allowed_non_captured_conns)

    def _allowed_xgress_conns_optimized(self, is_ingress, peer_container, res_conns_filter=PolicyConnectionsFilter()):
        res_conns = self.collect_policies_conns_optimized(is_ingress, IstioNetworkLayer.captured_cond_func)
        if not res_conns_filter.calc_all_allowed:
            return res_conns
<<<<<<< HEAD

        # all the calculations below update res_conns.all_allowed_conns
        all_peers_and_ips = peer_container.get_all_peers_group(True)
        all_peers_no_ips = peer_container.get_all_peers_group()
=======
        # all the calculations below update res_conns.all_allowed_conns
        all_peers_and_ips = peer_container.get_all_peers_group(add_external_ips=True)
        all_peers_no_ips = peer_container.get_all_peers_group(add_external_ips=False)
>>>>>>> b14ec36e
        dns_entries = peer_container.get_all_dns_entries()
        # for istio initialize non-captured conns with all possible non-TCP connections
        # This is a compact way to represent all peers connections, but it is an over-approximation also containing
        # IpBlock->IpBlock connections. Those redundant connections will be eventually filtered out.
        all_all_conns = \
            ConnectivityProperties.make_conn_props_from_dict({"src_peers": all_peers_and_ips,
                                                              "dst_peers": all_peers_and_ips,
                                                              "protocols": ProtocolSet.get_non_tcp_protocols()})
        res_conns.all_allowed_conns |= res_conns.allowed_conns | all_all_conns
        non_captured_peers = all_peers_no_ips - res_conns.captured
        if non_captured_peers:
            tcp_protocol = ProtocolSet.get_protocol_set_with_single_protocol('TCP')
            if is_ingress:
                all_nc_conns = ConnectivityProperties.make_conn_props_from_dict({"src_peers": all_peers_and_ips,
                                                                                 "dst_peers": non_captured_peers})
                non_captured_dns_entries = dns_entries - res_conns.captured
                non_captured_conns = all_nc_conns - res_conns.denied_conns
                if non_captured_dns_entries:
                    # update allowed non-captured conns to DNSEntry dst with TCP only
                    all_nc_dns_conns = \
                        ConnectivityProperties.make_conn_props_from_dict({"src_peers": all_peers_and_ips,
                                                                          "dst_peers": non_captured_dns_entries,
                                                                          "protocols": tcp_protocol})
                    non_captured_conns |= (all_nc_dns_conns - res_conns.denied_conns)
            else:
                nc_all_conns = ConnectivityProperties.make_conn_props_from_dict({"src_peers": non_captured_peers,
                                                                                 "dst_peers": all_peers_and_ips})
                # update allowed non-captured conns to DNSEntry dst with TCP only
                nc_dns_conns = ConnectivityProperties.make_conn_props_from_dict({"src_peers": non_captured_peers,
                                                                                 "dst_peers": dns_entries,
                                                                                 "protocols": tcp_protocol})
                non_captured_conns = (nc_all_conns | nc_dns_conns) - res_conns.denied_conns
            res_conns.all_allowed_conns |= non_captured_conns
            if ExplTracker().is_active():
                src_peers, dst_peers = ExplTracker().extract_peers(non_captured_conns)
                ExplTracker().add_default_policy(src_peers,
                                                 dst_peers,
                                                 is_ingress
                                                 )
        return res_conns


class K8sGatewayLayer(K8sCalicoNetworkLayer):
    pass

<<<<<<< HEAD
    def _allowed_xgress_conns(self, from_peer, to_peer, is_ingress):
        allowed_conns = ConnectionSet()
        all_allowed_conns = ConnectionSet(True)
        captured_res = False
        if not is_ingress:
            allowed_conns, _, _, captured_res = self.collect_policies_conns(from_peer, to_peer, is_ingress)
            if captured_res:
                all_allowed_conns = allowed_conns
        return PolicyConnections(captured=captured_res, allowed_conns=allowed_conns, denied_conns=ConnectionSet(),
                                 all_allowed_conns=all_allowed_conns)

    def _allowed_xgress_conns_optimized(self, is_ingress, peer_container, res_conns_filter=PolicyConnectionsFilter()):
        res_conns = OptimizedPolicyConnections()
        all_peers_and_ips = peer_container.get_all_peers_group(True)
        all_peers_no_ips = peer_container.get_all_peers_group()
        non_captured_conns = None
        if is_ingress:
            if res_conns_filter.calc_all_allowed:
                # everything is allowed and non captured
                non_captured_conns = ConnectivityProperties.make_conn_props_from_dict({"src_peers": all_peers_and_ips,
                                                                                       "dst_peers": all_peers_no_ips})
                res_conns.all_allowed_conns = non_captured_conns
        else:
            res_conns = self.collect_policies_conns_optimized(is_ingress)
            non_captured_peers = all_peers_no_ips - res_conns.captured
            if res_conns_filter.calc_all_allowed:
                res_conns.all_allowed_conns = res_conns.allowed_conns
                if non_captured_peers:
                    non_captured_conns = ConnectivityProperties.make_conn_props_from_dict({"src_peers": non_captured_peers,
                                                                                           "dst_peers": all_peers_and_ips})
                    res_conns.all_allowed_conns |= non_captured_conns
        if non_captured_conns and ExplTracker().is_active():
            src_peers, dst_peers = ExplTracker().extract_peers(non_captured_conns)
            ExplTracker().add_default_policy(src_peers,
                                             dst_peers,
                                             is_ingress
                                             )
        return res_conns
=======

class IstioGatewayLayer(IstioNetworkLayer):
    pass
>>>>>>> b14ec36e
<|MERGE_RESOLUTION|>--- conflicted
+++ resolved
@@ -10,15 +10,10 @@
 from nca.CoreDS.ConnectivityCube import ConnectivityCube
 from nca.CoreDS.ConnectivityProperties import ConnectivityProperties
 from nca.CoreDS.ProtocolSet import ProtocolSet
-<<<<<<< HEAD
-from nca.Resources.IstioNetworkPolicy import IstioNetworkPolicy
-from nca.Resources.NetworkPolicy import PolicyConnections, OptimizedPolicyConnections, NetworkPolicy, PolicyConnectionsFilter
-=======
 from nca.Resources.PolicyResources.IstioNetworkPolicy import IstioNetworkPolicy
 from nca.Resources.PolicyResources.GatewayPolicy import GatewayPolicy
 from nca.Resources.PolicyResources.NetworkPolicy import PolicyConnections, OptimizedPolicyConnections, NetworkPolicy, \
     PolicyConnectionsFilter
->>>>>>> b14ec36e
 from nca.Utils.ExplTracker import ExplTracker
 
 
@@ -381,16 +376,9 @@
         res_conns = self.collect_policies_conns_optimized(is_ingress, IstioNetworkLayer.captured_cond_func)
         if not res_conns_filter.calc_all_allowed:
             return res_conns
-<<<<<<< HEAD
-
-        # all the calculations below update res_conns.all_allowed_conns
-        all_peers_and_ips = peer_container.get_all_peers_group(True)
-        all_peers_no_ips = peer_container.get_all_peers_group()
-=======
         # all the calculations below update res_conns.all_allowed_conns
         all_peers_and_ips = peer_container.get_all_peers_group(add_external_ips=True)
         all_peers_no_ips = peer_container.get_all_peers_group(add_external_ips=False)
->>>>>>> b14ec36e
         dns_entries = peer_container.get_all_dns_entries()
         # for istio initialize non-captured conns with all possible non-TCP connections
         # This is a compact way to represent all peers connections, but it is an over-approximation also containing
@@ -436,47 +424,6 @@
 class K8sGatewayLayer(K8sCalicoNetworkLayer):
     pass
 
-<<<<<<< HEAD
-    def _allowed_xgress_conns(self, from_peer, to_peer, is_ingress):
-        allowed_conns = ConnectionSet()
-        all_allowed_conns = ConnectionSet(True)
-        captured_res = False
-        if not is_ingress:
-            allowed_conns, _, _, captured_res = self.collect_policies_conns(from_peer, to_peer, is_ingress)
-            if captured_res:
-                all_allowed_conns = allowed_conns
-        return PolicyConnections(captured=captured_res, allowed_conns=allowed_conns, denied_conns=ConnectionSet(),
-                                 all_allowed_conns=all_allowed_conns)
-
-    def _allowed_xgress_conns_optimized(self, is_ingress, peer_container, res_conns_filter=PolicyConnectionsFilter()):
-        res_conns = OptimizedPolicyConnections()
-        all_peers_and_ips = peer_container.get_all_peers_group(True)
-        all_peers_no_ips = peer_container.get_all_peers_group()
-        non_captured_conns = None
-        if is_ingress:
-            if res_conns_filter.calc_all_allowed:
-                # everything is allowed and non captured
-                non_captured_conns = ConnectivityProperties.make_conn_props_from_dict({"src_peers": all_peers_and_ips,
-                                                                                       "dst_peers": all_peers_no_ips})
-                res_conns.all_allowed_conns = non_captured_conns
-        else:
-            res_conns = self.collect_policies_conns_optimized(is_ingress)
-            non_captured_peers = all_peers_no_ips - res_conns.captured
-            if res_conns_filter.calc_all_allowed:
-                res_conns.all_allowed_conns = res_conns.allowed_conns
-                if non_captured_peers:
-                    non_captured_conns = ConnectivityProperties.make_conn_props_from_dict({"src_peers": non_captured_peers,
-                                                                                           "dst_peers": all_peers_and_ips})
-                    res_conns.all_allowed_conns |= non_captured_conns
-        if non_captured_conns and ExplTracker().is_active():
-            src_peers, dst_peers = ExplTracker().extract_peers(non_captured_conns)
-            ExplTracker().add_default_policy(src_peers,
-                                             dst_peers,
-                                             is_ingress
-                                             )
-        return res_conns
-=======
 
 class IstioGatewayLayer(IstioNetworkLayer):
-    pass
->>>>>>> b14ec36e
+    pass