--- conflicted
+++ resolved
@@ -269,6 +269,7 @@
                 denied_conns |= policy_denied_conns
                 if captured_func(policy):
                     captured |= policy_captured
+
         return allowed_conns, denied_conns, captured
 
 
@@ -306,20 +307,12 @@
             if is_ingress:
                 conn_cube.update({"src_peers": base_peer_set_with_ip, "dst_peers": non_captured})
             else:
-<<<<<<< HEAD
-                non_captured_conns = \
-                    TcpLikeProperties.make_tcp_like_properties(peer_container,
-                                                               src_peers=non_captured,
-                                                               dst_peers=base_peer_set_with_ip)
-
+                conn_cube.update({"src_peers": non_captured, "dst_peers": base_peer_set_with_ip})
+            non_captured_conns = ConnectivityProperties.make_conn_props(conn_cube)
             ExplTracker().add_default_policy(non_captured_conns.project_on_one_dimension('dst_peers'),
                                              non_captured_conns.project_on_one_dimension('src_peers'),
                                              is_ingress
                                              )
-=======
-                conn_cube.update({"src_peers": non_captured, "dst_peers": base_peer_set_with_ip})
-            non_captured_conns = ConnectivityProperties.make_conn_props(conn_cube)
->>>>>>> 4119c29a
             allowed_conn |= non_captured_conns
         return allowed_conn, denied_conns
 
