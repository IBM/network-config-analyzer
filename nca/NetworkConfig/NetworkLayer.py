--- conflicted
+++ resolved
@@ -6,13 +6,9 @@
 from enum import Enum
 
 from nca.CoreDS.ConnectionSet import ConnectionSet
-<<<<<<< HEAD
-from nca.CoreDS.Peer import IpBlock, HostEP, PeerSet
+from nca.CoreDS.Peer import IpBlock, HostEP, PeerSet, DNSEntry
 from nca.CoreDS.ConnectivityProperties import ConnectivityProperties, ConnectivityCube
 from nca.CoreDS.ProtocolSet import ProtocolSet
-=======
-from nca.CoreDS.Peer import IpBlock, HostEP, DNSEntry
->>>>>>> dc0b37ab
 from nca.Resources.IstioNetworkPolicy import IstioNetworkPolicy
 from nca.Resources.NetworkPolicy import PolicyConnections, OptimizedPolicyConnections, NetworkPolicy
 
@@ -196,6 +192,7 @@
                                   (egress_conns.allowed_conns & ingress_conns.all_allowed_conns)
         # exclude IpBlock->IpBlock connections
         conn_cube.update({"src_peers": all_ips_peer_set, "dst_peers": all_ips_peer_set})
+        # TODO - update according to ConnectivityMapQuery.determine_whether_to_compute_allowed_conns_for_peer_types
         ip_to_ip_conns = ConnectivityProperties.make_conn_props(conn_cube)
         res_conns.allowed_conns -= ip_to_ip_conns
         res_conns.all_allowed_conns -= ip_to_ip_conns
