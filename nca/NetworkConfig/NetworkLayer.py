#
# Copyright 2020- IBM Inc. All rights reserved
# SPDX-License-Identifier: Apache2.0
#
from bisect import insort
from enum import Enum

from nca.CoreDS.ConnectionSet import ConnectionSet
from nca.CoreDS.Peer import IpBlock, HostEP, PeerSet, DNSEntry
from nca.CoreDS.ConnectivityCube import ConnectivityCube
from nca.CoreDS.ConnectivityProperties import ConnectivityProperties
from nca.CoreDS.ProtocolSet import ProtocolSet
from nca.Resources.IstioNetworkPolicy import IstioNetworkPolicy
from nca.Resources.IstioGatewayPolicy import IstioGatewayPolicy
from nca.Resources.NetworkPolicy import PolicyConnections, OptimizedPolicyConnections, NetworkPolicy, PolicyConnectionsFilter
from nca.Utils.ExplTracker import ExplTracker


# TODO: add a layer for connectivity based on service type (culsterIP / LB / NodePort)? / containers ports?


class NetworkLayerName(Enum):
    K8s_Calico = 0
    Istio = 1
<<<<<<< HEAD
    IngressEgressGateway = 2
=======
    Gateway = 2
>>>>>>> dac08247

    def create_network_layer(self, policies):
        if self == NetworkLayerName.K8s_Calico:
            return K8sCalicoNetworkLayer(policies)
        if self == NetworkLayerName.Istio:
            return IstioNetworkLayer(policies)
<<<<<<< HEAD
        if self == NetworkLayerName.IngressEgressGateway:
            return GatewayLayer(policies)
=======
        if self == NetworkLayerName.Gateway:
            return IngressNetworkLayer(policies)
>>>>>>> dac08247
        return None

    @staticmethod
    def policy_type_to_layer(policy_type):
        if policy_type in {NetworkPolicy.PolicyType.K8sNetworkPolicy, NetworkPolicy.PolicyType.CalicoNetworkPolicy,
                           NetworkPolicy.PolicyType.CalicoGlobalNetworkPolicy, NetworkPolicy.PolicyType.CalicoProfile}:
            return NetworkLayerName.K8s_Calico
        elif policy_type in {NetworkPolicy.PolicyType.IstioAuthorizationPolicy, NetworkPolicy.PolicyType.IstioSidecar}:
            return NetworkLayerName.Istio
<<<<<<< HEAD
        elif policy_type in {NetworkPolicy.PolicyType.Ingress, NetworkPolicy.PolicyType.IstioGatewayPolicy}:
            return NetworkLayerName.IngressEgressGateway
=======
        elif policy_type == NetworkPolicy.PolicyType.Ingress:
            return NetworkLayerName.Gateway
>>>>>>> dac08247
        return None


class NetworkLayersContainer(dict):
    """
    NetworkLayersContainer contains all relevant network layers with their associated policies.
    It is a map from NetworkLayerName to NetworkLayer object.
    The following assumptions should always hold:
    (1) If none of the layers have policies, the map should have the default layer (calico_k8s), without policies, only.
    (2) If a layer has no policies, it should not be in the map (except for the case of the default layer if required)
    """
    default_layer = NetworkLayerName.K8s_Calico

    def __init__(self):
        initial_layers_dict = {NetworkLayersContainer.default_layer: K8sCalicoNetworkLayer([])}
        super().__init__(initial_layers_dict)

    def __getattr__(self, name):
        return super().__getitem__(name)

    def add_policy(self, policy, layer_name):
        """
        Adds a policy to the given layer.
        :param NetworkPolicy.NetworkPolicy policy: the policy to add
        :param NetworkLayerName layer_name: the relevant layer to add the policy to
        :return: None
        """
        if not isinstance(layer_name, NetworkLayerName):
            return
        if layer_name not in self:
            self[layer_name] = layer_name.create_network_layer([policy])
        else:
            self[layer_name].add_policy(policy)
        if self.default_layer in self and not self[self.default_layer].policies_list:
            del self[self.default_layer]

    def does_contain_single_layer(self, layer_name):
        """
        Checks if the given layer is the only layer in the map.
        :param NetworkLayerName layer_name: the layer to check
        :return: True if the layer is the only layer in the map, False otherwise
        """
        return len(self) == 1 and list(self.keys())[0] == layer_name

    def does_contain_layer(self, layer_name):
        """
        Checks if the given layer is in the map.
        :param NetworkLayerName layer_name: the layer to check
        :return: True if the layer is in the map
        """
        return layer_name in self

    @staticmethod
    def empty_layer_allowed_connections(layer_name, from_peer, to_peer):
        """
        Get allowed connections between two peers for an empty layer (no policies).
        :param NetworkLayerName layer_name: The empty layer name
        :param Peer.Peer from_peer: the source peer
        :param Peer.Peer to_peer: the target peer
        :rtype: ConnectionSet, bool, ConnectionSet, ConnectionSet
        """
        empty_layer_obj = layer_name.create_network_layer([])
        return empty_layer_obj.allowed_connections(from_peer, to_peer)

    @staticmethod
    def empty_layer_allowed_connections_optimized(peer_container, layer_name,
                                                  res_conns_filter=PolicyConnectionsFilter()):
        """
        Get allowed connections between for all relevant peers for an empty layer (no policies).
        :param PeerContainer peer_container: holds all the peers
        :param NetworkLayerName layer_name: The empty layer name
        :param PolicyConnectionsFilter res_conns_filter: filter of the required resulting connections
        (connections with None value will not be calculated)
        :rtype: OptimizedPolicyConnections
        """
        empty_layer_obj = layer_name.create_network_layer([])
        return empty_layer_obj.allowed_connections_optimized(peer_container, res_conns_filter)


class NetworkLayer:
    """
    NetworkLayer can be one of the layers: K8s_Calico, Istio, Ingress
    It contains the layer name and a sorted list of its relevant policies
    """

    def __init__(self, policies_list):
        """
        :param list[NetworkPolicy.NetworkPolicy] policies_list: the sorted list of policies in the layer
        """
        self.policies_list = policies_list  # sorted list of policies for this layer

    def add_policy(self, policy):
        """
        Adds a policy to the layer.
        :param NetworkPolicy.NetworkPolicy policy: the policy to add
        """
        insort(self.policies_list, policy)

    def allowed_connections(self, from_peer, to_peer):
        """
        Compute per network layer the allowed connections between from_peer and to_peer, considering
        all layer's policies (and defaults)
        :param Peer.Peer from_peer: The source peer
        :param Peer.Peer to_peer: The target peer
        :return: a 4-tuple with:
          - allowed_conns: all allowed connections (captured/non-captured)
          - captured_flag: flag to indicate if any of the policies captured one of the peers (src/dst)
          - allowed_captured_conns: allowed captured connections (can be used only if the captured flag is True)
          - denied_conns: connections denied by the policies (captured)
        :rtype: ConnectionSet, bool, ConnectionSet, ConnectionSet
        """
        if isinstance(to_peer, IpBlock):
            ingress_conns = PolicyConnections(captured=False, all_allowed_conns=ConnectionSet(True))
        else:
            ingress_conns = self._allowed_xgress_conns(from_peer, to_peer, True)

        if isinstance(from_peer, IpBlock):
            egress_conns = PolicyConnections(captured=False, all_allowed_conns=ConnectionSet(True))
        else:
            egress_conns = self._allowed_xgress_conns(from_peer, to_peer, False)

        captured_flag = ingress_conns.captured or egress_conns.captured
        denied_conns = ingress_conns.denied_conns | egress_conns.denied_conns
        allowed_conns = ingress_conns.all_allowed_conns & egress_conns.all_allowed_conns
        # captured connections are where at least one of ingress / egress is captured
        allowed_captured_conns = (ingress_conns.allowed_conns & egress_conns.all_allowed_conns) | \
                                 (egress_conns.allowed_conns & ingress_conns.all_allowed_conns)

        return allowed_conns, captured_flag, allowed_captured_conns, denied_conns

    def allowed_connections_optimized(self, peer_container, res_conns_filter=PolicyConnectionsFilter()):
        """
        Compute per network layer the allowed connections between any relevant peers,
        considering all layer's policies (and defaults)
        :param PeerContainer peer_container: the peer container holding the peers
        :param PolicyConnectionsFilter res_conns_filter: filter of the required resulting connections
        (connections with None value will not be calculated)
        :return: all allowed, denied and captured connections
        :rtype: OptimizedPolicyConnections
        """
        res_conns = OptimizedPolicyConnections()
        ingress_conns = self._allowed_xgress_conns_optimized(True, peer_container, res_conns_filter)
        egress_conns = self._allowed_xgress_conns_optimized(False, peer_container, res_conns_filter)
        all_pods_peer_set = peer_container.get_all_peers_group()
        all_ips_peer_set = IpBlock.get_all_ips_block_peer_set()
        if res_conns_filter.calc_all_allowed:
            # for ingress, all possible connections to IpBlocks are allowed
            ingress_conns.all_allowed_conns |= \
                ConnectivityProperties.make_conn_props_from_dict({"src_peers": all_pods_peer_set,
                                                                  "dst_peers": all_ips_peer_set})
            # for egress, all possible connections from IpBlocks are allowed
            egress_conns.all_allowed_conns |= \
                ConnectivityProperties.make_conn_props_from_dict({"src_peers": all_ips_peer_set,
                                                                  "dst_peers": all_pods_peer_set})
            res_conns.all_allowed_conns = ingress_conns.all_allowed_conns & egress_conns.all_allowed_conns
        res_conns.captured = ingress_conns.captured | egress_conns.captured
        if res_conns_filter.calc_denied:
            res_conns.denied_conns = ingress_conns.denied_conns | egress_conns.denied_conns
        if res_conns_filter.calc_allowed:
            res_conns.allowed_conns = (ingress_conns.allowed_conns & egress_conns.all_allowed_conns) | \
                                      (egress_conns.allowed_conns & ingress_conns.all_allowed_conns)
        return res_conns

    def _allowed_xgress_conns(self, from_peer, to_peer, is_ingress):
        """
        Implemented by derived classes to get allowed and denied ingress/egress connections between from_peer and to_pee
        """
        return NotImplemented

    def _allowed_xgress_conns_optimized(self, is_ingress, peer_container, res_conns_filter=PolicyConnectionsFilter()):
        """
        Implemented by derived classes to get ingress/egress connections between any relevant peers
        :rtype: OptimizedPolicyConnections
        """
        return NotImplemented

    def collect_policies_conns(self, from_peer, to_peer, is_ingress,
                               captured_func=lambda policy: True):
        """
        Collect allowed/denied/pass connections between two peers, considering all layer's policies that capture the
        relevant peers.
        :param Peer.Peer from_peer:  the source peer
        :param Peer.Peer to_peer: the dest peer
        :param bool is_ingress: indicates whether to return ingress connections or egress connections
        :param captured_func: callable that returns True if the policy satisfies additional conditions required for
        considering the target pod as captured and not applying the default connections to it.
        :return: (allowed_conns, denied_conns, pass_conns, captured_res)
        :rtype: (ConnectionSet, ConnectionSet, ConnectionSet, bool)
        """
        allowed_conns = ConnectionSet()
        denied_conns = ConnectionSet()
        pass_conns = ConnectionSet()
        captured_res = False
        for policy in self.policies_list:
            policy_conns = policy.allowed_connections(from_peer, to_peer, is_ingress)
            if policy_conns.captured:
                captured_res |= captured_func(policy)
                policy_conns.denied_conns -= allowed_conns
                policy_conns.denied_conns -= pass_conns
                policy_conns.allowed_conns -= denied_conns
                policy_conns.allowed_conns -= pass_conns
                policy_conns.pass_conns -= denied_conns
                policy_conns.pass_conns -= allowed_conns
                denied_conns |= policy_conns.denied_conns
                allowed_conns |= policy_conns.allowed_conns
                pass_conns |= policy_conns.pass_conns
        return allowed_conns, denied_conns, pass_conns, captured_res

    def collect_policies_conns_optimized(self, is_ingress, captured_func=lambda policy: True):
        """
        Collect all connections (between all relevant peers), considering all layer's policies that capture the
        relevant peers.
        :param bool is_ingress: indicates whether to return ingress connections or egress connections
        :param captured_func: callable that returns True if the policy satisfies additional conditions required for
         considering captured pods instead of applying the default connections.
        :return: allowed_conns, denied_conns and set of peers to be added to captured peers
        :rtype: OptimizedPolicyConnections
        """
        res_conns = OptimizedPolicyConnections()
        for policy in self.policies_list:
            policy_conns = policy.allowed_connections_optimized(is_ingress)
            if policy_conns.captured:  # not empty
                if captured_func(policy):
                    res_conns.captured |= policy_conns.captured
                policy_conns.denied_conns -= res_conns.allowed_conns
                policy_conns.denied_conns -= res_conns.pass_conns
                policy_conns.allowed_conns -= res_conns.denied_conns
                policy_conns.allowed_conns -= res_conns.pass_conns
                policy_conns.pass_conns -= res_conns.denied_conns
                policy_conns.pass_conns -= res_conns.allowed_conns
                res_conns.allowed_conns |= policy_conns.allowed_conns
                res_conns.denied_conns |= policy_conns.denied_conns
                res_conns.pass_conns |= policy_conns.pass_conns

        return res_conns


class K8sCalicoNetworkLayer(NetworkLayer):

    def _allowed_xgress_conns(self, from_peer, to_peer, is_ingress):
        allowed_conns, denied_conns, pass_conns, captured_res = self.collect_policies_conns(from_peer, to_peer,
                                                                                            is_ingress)

        allowed_non_captured_conns = ConnectionSet()
        captured_peer_is_host_endpoint = (is_ingress and isinstance(to_peer, HostEP)) or \
                                         (not is_ingress and isinstance(from_peer, HostEP))
        if not captured_res and not captured_peer_is_host_endpoint:
            # default Allow-all in k8s / calico
            # (assuming only calico's default profiles for pods with connectivity rules exist)
            # assuming host endpoints have no profiles
            allowed_non_captured_conns = ConnectionSet(True)
        elif pass_conns and not captured_peer_is_host_endpoint:
            # assuming only default profiles generated by calico exist, which allow all for pods
            allowed_conns |= pass_conns
        return PolicyConnections(captured_res, allowed_conns, denied_conns,
                                 all_allowed_conns=allowed_conns | allowed_non_captured_conns)

    def _allowed_xgress_conns_optimized(self, is_ingress, peer_container, res_conns_filter=PolicyConnectionsFilter()):
        res_conns = self.collect_policies_conns_optimized(is_ingress)
        # Note: The below computation of non-captured conns cannot be done during the parse stage,
        # since before computing non-captured conns we should collect all policies conns

        # compute non-captured connections
        all_peers_and_ips = peer_container.get_all_peers_group(add_external_ips=True, include_dns_entries=True)
        all_peers_no_ips = peer_container.get_all_peers_group(add_external_ips=False, include_dns_entries=True)
        base_peer_set_no_hep = PeerSet(set([peer for peer in all_peers_no_ips if not isinstance(peer, HostEP)]))
        not_captured_not_hep = base_peer_set_no_hep - res_conns.captured
        if not_captured_not_hep and res_conns_filter.calc_all_allowed:
            # default Allow-all in k8s / calico
            # (assuming only calico's default profiles for pods with connectivity rules exist)
            # assuming host endpoints have no profiles
            conn_cube = ConnectivityCube()
            if is_ingress:
                conn_cube.update({"src_peers": all_peers_and_ips, "dst_peers": not_captured_not_hep})
            else:
                conn_cube.update({"src_peers": not_captured_not_hep, "dst_peers": all_peers_and_ips})
            not_captured_not_hep_conns = ConnectivityProperties.make_conn_props(conn_cube)
            if ExplTracker().is_active():
                src_peers, dst_peers = ExplTracker().extract_peers(not_captured_not_hep_conns)
                ExplTracker().add_default_policy(src_peers,
                                                 dst_peers,
                                                 is_ingress
                                                 )
            res_conns.all_allowed_conns |= not_captured_not_hep_conns

        captured_not_hep = base_peer_set_no_hep & res_conns.captured
        if captured_not_hep and res_conns.pass_conns:
            # assuming only default profiles generated by calico exist, which allow all for pods
            conn_cube = ConnectivityCube()
            if is_ingress:
                conn_cube.update({"src_peers": all_peers_and_ips, "dst_peers": captured_not_hep})
            else:
                conn_cube.update({"src_peers": captured_not_hep, "dst_peers": all_peers_and_ips})
            captured_not_hep_conns = ConnectivityProperties.make_conn_props(conn_cube)
            res_conns.allowed_conns |= res_conns.pass_conns & captured_not_hep_conns
        if res_conns_filter.calc_all_allowed:
            res_conns.all_allowed_conns |= res_conns.allowed_conns

        return res_conns


class IstioNetworkLayer(NetworkLayer):
    @staticmethod
    def captured_cond_func(policy):
        if policy.policy_kind == NetworkPolicy.PolicyType.IstioAuthorizationPolicy:
            return policy.action == IstioNetworkPolicy.ActionType.Allow
        return True  # only for Istio AuthorizationPolicy the captured condition is more refined with 'Allow' policies

    def _allowed_xgress_conns(self, from_peer, to_peer, is_ingress):
        # in istio applying default-allow if there is no capturing policy with action allow

        allowed_conns, denied_conns, _, captured_res = self.collect_policies_conns(from_peer, to_peer, is_ingress,
                                                                                   IstioNetworkLayer.captured_cond_func)
        # for istio initialize non-captured conns with non-TCP connections
        allowed_non_captured_conns = ConnectionSet.get_non_tcp_connections()
        if not captured_res:  # no allow policies for target
            # add connections allowed by default that are not captured
            allowed_non_captured_conns |= (ConnectionSet(True) - denied_conns)
            # exception: update allowed non-captured conns to DNSEntry dst with TCP only
            if isinstance(to_peer, DNSEntry):
                allowed_non_captured_conns = ConnectionSet.get_all_tcp_connections()
        return PolicyConnections(captured_res, allowed_conns, denied_conns,
                                 all_allowed_conns=allowed_conns | allowed_non_captured_conns)

    def _allowed_xgress_conns_optimized(self, is_ingress, peer_container, res_conns_filter=PolicyConnectionsFilter()):
        res_conns = self.collect_policies_conns_optimized(is_ingress, IstioNetworkLayer.captured_cond_func)
        if not res_conns_filter.calc_all_allowed:
            return res_conns
        # all the calculations below update res_conns.all_allowed_conns
        all_peers_and_ips = peer_container.get_all_peers_group(add_external_ips=True)
        all_peers_no_ips = peer_container.get_all_peers_group(add_external_ips=False)
        dns_entries = peer_container.get_all_dns_entries()
        # for istio initialize non-captured conns with all possible non-TCP connections
        # This is a compact way to represent all peers connections, but it is an over-approximation also containing
        # IpBlock->IpBlock connections. Those redundant connections will be eventually filtered out.
        all_all_conns = \
            ConnectivityProperties.make_conn_props_from_dict({"src_peers": all_peers_and_ips,
                                                              "dst_peers": all_peers_and_ips,
                                                              "protocols": ProtocolSet.get_non_tcp_protocols()})
        res_conns.all_allowed_conns |= res_conns.allowed_conns | all_all_conns
        non_captured_peers = all_peers_no_ips - res_conns.captured
        if non_captured_peers:
            tcp_protocol = ProtocolSet.get_protocol_set_with_single_protocol('TCP')
            if is_ingress:
                all_nc_conns = ConnectivityProperties.make_conn_props_from_dict({"src_peers": all_peers_and_ips,
                                                                                 "dst_peers": non_captured_peers})
                res_conns.all_allowed_conns |= all_nc_conns - res_conns.denied_conns
                non_captured_dns_entries = dns_entries - res_conns.captured
                non_captured_conns = all_nc_conns - res_conns.denied_conns
                if non_captured_dns_entries:
                    # update allowed non-captured conns to DNSEntry dst with TCP only
                    all_nc_dns_conns = \
                        ConnectivityProperties.make_conn_props_from_dict({"src_peers": all_peers_and_ips,
                                                                          "dst_peers": non_captured_dns_entries,
                                                                          "protocols": tcp_protocol})
                    non_captured_conns |= all_nc_dns_conns
                    res_conns.all_allowed_conns |= all_nc_dns_conns
            else:
                nc_all_conns = ConnectivityProperties.make_conn_props_from_dict({"src_peers": non_captured_peers,
                                                                                 "dst_peers": all_peers_and_ips})
                res_conns.all_allowed_conns |= nc_all_conns - res_conns.denied_conns
                # update allowed non-captured conns to DNSEntry dst with TCP only
                nc_dns_conns = ConnectivityProperties.make_conn_props_from_dict({"src_peers": non_captured_peers,
                                                                                 "dst_peers": dns_entries,
                                                                                 "protocols": tcp_protocol})
                non_captured_conns = nc_all_conns - res_conns.denied_conns
                non_captured_conns |= nc_dns_conns
                res_conns.all_allowed_conns |= nc_dns_conns
            if ExplTracker().is_active():
                src_peers, dst_peers = ExplTracker().extract_peers(non_captured_conns)
                ExplTracker().add_default_policy(src_peers,
                                                 dst_peers,
                                                 is_ingress
                                                 )
        return res_conns


class GatewayLayer(NetworkLayer):
    @staticmethod
    def captured_cond_func(policy):
        return policy.action == IstioGatewayPolicy.ActionType.Allow

    def _allowed_xgress_conns(self, from_peer, to_peer, is_ingress):
<<<<<<< HEAD
        allowed_conns, denied_conns, _, captured_res = self.collect_policies_conns(from_peer, to_peer, is_ingress,
                                                                                   GatewayLayer.captured_cond_func)
        all_allowed_conns = allowed_conns
        if not captured_res:
            all_allowed_conns |= (ConnectionSet(True) - denied_conns)
=======
        all_allowed_conns = ConnectionSet(True)
        allowed_conns, _, _, captured_res = self.collect_policies_conns(from_peer, to_peer, is_ingress)
        if captured_res:
            all_allowed_conns = allowed_conns
>>>>>>> dac08247
        return PolicyConnections(captured=captured_res, allowed_conns=allowed_conns, denied_conns=ConnectionSet(),
                                 all_allowed_conns=all_allowed_conns)

    def _allowed_xgress_conns_optimized(self, is_ingress, peer_container, res_conns_filter=PolicyConnectionsFilter()):
        all_peers_and_ips = peer_container.get_all_peers_group(add_external_ips=True, include_dns_entries=True)
        all_peers_no_ips = peer_container.get_all_peers_group(add_external_ips=False, include_dns_entries=True)
        non_captured_conns = None
<<<<<<< HEAD
        res_conns = self.collect_policies_conns_optimized(is_ingress, GatewayLayer.captured_cond_func)
=======
        res_conns = self.collect_policies_conns_optimized(is_ingress)
>>>>>>> dac08247
        if res_conns_filter.calc_all_allowed:
            res_conns.all_allowed_conns = res_conns.allowed_conns
            non_captured_peers = all_peers_no_ips - res_conns.captured
            if non_captured_peers:
                if is_ingress:
                    non_captured_conns = ConnectivityProperties.make_conn_props_from_dict({"src_peers": all_peers_and_ips,
                                                                                           "dst_peers": non_captured_peers})
                else:
                    non_captured_conns = ConnectivityProperties.make_conn_props_from_dict({"src_peers": non_captured_peers,
                                                                                           "dst_peers": all_peers_and_ips})
<<<<<<< HEAD
                non_captured_conns -= res_conns.denied_conns
=======
>>>>>>> dac08247
                res_conns.all_allowed_conns |= non_captured_conns
        if non_captured_conns and ExplTracker().is_active():
            src_peers, dst_peers = ExplTracker().extract_peers(non_captured_conns)
            ExplTracker().add_default_policy(src_peers,
                                             dst_peers,
                                             is_ingress
                                             )
        return res_conns<|MERGE_RESOLUTION|>--- conflicted
+++ resolved
@@ -11,7 +11,7 @@
 from nca.CoreDS.ConnectivityProperties import ConnectivityProperties
 from nca.CoreDS.ProtocolSet import ProtocolSet
 from nca.Resources.IstioNetworkPolicy import IstioNetworkPolicy
-from nca.Resources.IstioGatewayPolicy import IstioGatewayPolicy
+from nca.Resources.GatewayPolicy import GatewayPolicy
 from nca.Resources.NetworkPolicy import PolicyConnections, OptimizedPolicyConnections, NetworkPolicy, PolicyConnectionsFilter
 from nca.Utils.ExplTracker import ExplTracker
 
@@ -22,24 +22,15 @@
 class NetworkLayerName(Enum):
     K8s_Calico = 0
     Istio = 1
-<<<<<<< HEAD
-    IngressEgressGateway = 2
-=======
     Gateway = 2
->>>>>>> dac08247
 
     def create_network_layer(self, policies):
         if self == NetworkLayerName.K8s_Calico:
             return K8sCalicoNetworkLayer(policies)
         if self == NetworkLayerName.Istio:
             return IstioNetworkLayer(policies)
-<<<<<<< HEAD
-        if self == NetworkLayerName.IngressEgressGateway:
+        if self == NetworkLayerName.Gateway:
             return GatewayLayer(policies)
-=======
-        if self == NetworkLayerName.Gateway:
-            return IngressNetworkLayer(policies)
->>>>>>> dac08247
         return None
 
     @staticmethod
@@ -49,13 +40,8 @@
             return NetworkLayerName.K8s_Calico
         elif policy_type in {NetworkPolicy.PolicyType.IstioAuthorizationPolicy, NetworkPolicy.PolicyType.IstioSidecar}:
             return NetworkLayerName.Istio
-<<<<<<< HEAD
-        elif policy_type in {NetworkPolicy.PolicyType.Ingress, NetworkPolicy.PolicyType.IstioGatewayPolicy}:
-            return NetworkLayerName.IngressEgressGateway
-=======
-        elif policy_type == NetworkPolicy.PolicyType.Ingress:
+        elif policy_type in {NetworkPolicy.PolicyType.Ingress, NetworkPolicy.PolicyType.GatewayPolicy}:
             return NetworkLayerName.Gateway
->>>>>>> dac08247
         return None
 
 
@@ -436,21 +422,14 @@
 class GatewayLayer(NetworkLayer):
     @staticmethod
     def captured_cond_func(policy):
-        return policy.action == IstioGatewayPolicy.ActionType.Allow
+        return policy.action == GatewayPolicy.ActionType.Allow
 
     def _allowed_xgress_conns(self, from_peer, to_peer, is_ingress):
-<<<<<<< HEAD
         allowed_conns, denied_conns, _, captured_res = self.collect_policies_conns(from_peer, to_peer, is_ingress,
                                                                                    GatewayLayer.captured_cond_func)
         all_allowed_conns = allowed_conns
         if not captured_res:
             all_allowed_conns |= (ConnectionSet(True) - denied_conns)
-=======
-        all_allowed_conns = ConnectionSet(True)
-        allowed_conns, _, _, captured_res = self.collect_policies_conns(from_peer, to_peer, is_ingress)
-        if captured_res:
-            all_allowed_conns = allowed_conns
->>>>>>> dac08247
         return PolicyConnections(captured=captured_res, allowed_conns=allowed_conns, denied_conns=ConnectionSet(),
                                  all_allowed_conns=all_allowed_conns)
 
@@ -458,11 +437,7 @@
         all_peers_and_ips = peer_container.get_all_peers_group(add_external_ips=True, include_dns_entries=True)
         all_peers_no_ips = peer_container.get_all_peers_group(add_external_ips=False, include_dns_entries=True)
         non_captured_conns = None
-<<<<<<< HEAD
         res_conns = self.collect_policies_conns_optimized(is_ingress, GatewayLayer.captured_cond_func)
-=======
-        res_conns = self.collect_policies_conns_optimized(is_ingress)
->>>>>>> dac08247
         if res_conns_filter.calc_all_allowed:
             res_conns.all_allowed_conns = res_conns.allowed_conns
             non_captured_peers = all_peers_no_ips - res_conns.captured
@@ -473,10 +448,7 @@
                 else:
                     non_captured_conns = ConnectivityProperties.make_conn_props_from_dict({"src_peers": non_captured_peers,
                                                                                            "dst_peers": all_peers_and_ips})
-<<<<<<< HEAD
                 non_captured_conns -= res_conns.denied_conns
-=======
->>>>>>> dac08247
                 res_conns.all_allowed_conns |= non_captured_conns
         if non_captured_conns and ExplTracker().is_active():
             src_peers, dst_peers = ExplTracker().extract_peers(non_captured_conns)
