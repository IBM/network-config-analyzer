--- conflicted
+++ resolved
@@ -384,34 +384,32 @@
                                                                                  "dst_peers": non_captured_peers})
                 res_conns.all_allowed_conns |= all_nc_conns - res_conns.denied_conns
                 non_captured_dns_entries = dns_entries - res_conns.captured
+                non_captured_conns = all_nc_conns - res_conns.denied_conns
                 if non_captured_dns_entries:
                     # update allowed non-captured conns to DNSEntry dst with TCP only
                     all_nc_dns_conns = \
                         ConnectivityProperties.make_conn_props_from_dict({"src_peers": all_peers_and_ips,
                                                                           "dst_peers": non_captured_dns_entries,
                                                                           "protocols": tcp_protocol})
+                    non_captured_conns = all_nc_dns_conns
                     res_conns.all_allowed_conns |= all_nc_dns_conns
             else:
                 nc_all_conns = ConnectivityProperties.make_conn_props_from_dict({"src_peers": non_captured_peers,
                                                                                  "dst_peers": all_peers_and_ips})
                 res_conns.all_allowed_conns |= nc_all_conns - res_conns.denied_conns
                 # update allowed non-captured conns to DNSEntry dst with TCP only
-<<<<<<< HEAD
-                conn_cube = ConnectivityCube.make_from_dict({"src_peers": non_captured_peers, "dst_peers": dns_entries,
-                                                             "protocols": protocols})
-                res_conns.all_allowed_conns |= ConnectivityProperties.make_conn_props(conn_cube)
-            non_captured_conns = ConnectivityProperties.make_conn_props(conn_cube)
-            src_peers, dst_peers = ExplTracker().extract_peers(non_captured_conns)
-            ExplTracker().add_default_policy(src_peers,
-                                             dst_peers,
-                                             is_ingress
-                                             )
-=======
                 nc_dns_conns = ConnectivityProperties.make_conn_props_from_dict({"src_peers": non_captured_peers,
                                                                                  "dst_peers": dns_entries,
                                                                                  "protocols": tcp_protocol})
+                non_captured_conns = nc_dns_conns
                 res_conns.all_allowed_conns |= nc_dns_conns
->>>>>>> f3eeeba4
+            if non_captured_conns:
+                # non_captured_conns = ConnectivityProperties.make_conn_props(nc_dns_conns)
+                src_peers, dst_peers = ExplTracker().extract_peers(non_captured_conns)
+                ExplTracker().add_default_policy(src_peers,
+                                                 dst_peers,
+                                                 is_ingress
+                                                 )
         return res_conns
 
 
@@ -431,12 +429,8 @@
     def _allowed_xgress_conns_optimized(self, is_ingress, peer_container):
         res_conns = OptimizedPolicyConnections()
         all_peers_and_ips = peer_container.get_all_peers_group(True)
-<<<<<<< HEAD
-        conn_cube = ConnectivityCube()
+        all_peers_no_ips = peer_container.get_all_peers_group()
         non_captured_conns = None
-=======
-        all_peers_no_ips = peer_container.get_all_peers_group()
->>>>>>> f3eeeba4
         if is_ingress:
             # everything is allowed and non captured
             non_captured_conns = ConnectivityProperties.make_conn_props_from_dict({"src_peers": all_peers_and_ips,
