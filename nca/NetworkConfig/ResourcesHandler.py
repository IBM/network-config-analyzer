#
# Copyright 2020- IBM Inc. All rights reserved
# SPDX-License-Identifier: Apache2.0
#
import copy
import os
from enum import Enum
from sys import stderr
from ruamel.yaml import error
from nca.FileScanners.GenericTreeScanner import TreeScannerFactory
from nca.Utils.CmdlineRunner import CmdlineRunner
from .NetworkConfig import NetworkConfig
from .PoliciesFinder import PoliciesFinder
from .TopologyObjectsFinder import PodsFinder, NamespacesFinder, ServicesFinder
from .PeerContainer import PeerContainer
from nca.Utils.NcaLogger import NcaLogger


class ResourceType(Enum):
    Unknown = 0
    Pods = 1
    Namespaces = 2
    Policies = 3


class LiveSimPaths:
    """
    Hold the location of the LiveSim yaml files.
    Contains potential common resources that may be missing from the input config.
    While parsing a config, attempt to resolve relevant missing resources from these yaml files.
    """
    DnsCfgPath = 'LiveSim/dns/'  # kube-dns pod
    IngressControllerCfgPath = 'LiveSim/ingress_controller/'  # ingress controller pod
    IstioGwCfgPath = 'LiveSim/istio_gateway/'  # istio gateway pod


class ResourcesHandler:
    """
    This class is responsible to build the network config based on input resources from nca cmd line/ scheme runner.
    In case of scheme file with global resources, it is responsible to build and handle it too
    """

    def __init__(self):
        self.global_peer_container = None
        self.global_pods_finder = None
        self.global_ns_finder = None

    def set_global_peer_container(self, global_ns_list, global_pod_list, global_resource_list, optimized_run='false'):
        """
        builds the global peer container based on global input resources,
        it also saves the global pods and namespaces finder, to use in case specific configs missing one of them.
        Note: if there are no input resources at all, loads them from k8s live cluster
        :param Union[list[str], None] global_ns_list: global namespaces entries
        :param Union[list[str], None] global_pod_list: global pods entries
        :param Union[list[str], None] global_resource_list: list of global entries of namespaces/pods to handle
        in case specific list is None
        """
        global_resources_parser = ResourcesParser(optimized_run)
        self._set_config_peer_container(global_ns_list, global_pod_list, global_resource_list,
                                        'global', True, global_resources_parser)

<<<<<<< HEAD
    def get_network_config(self, np_list, ns_list, pod_list, resource_list, config_name='global', save_flag=False,
                           optimized_run='false'):
=======
    @staticmethod
    def livesim_information_message(elements_type):
        message = f'Found missing elements - adding complementary {elements_type} elements'
        NcaLogger().log_message(message, level='I')

    @staticmethod
    def get_full_livesim_resource_path(livesim_resource_path):
        current_path = os.path.dirname(__file__)
        return os.path.join(current_path, livesim_resource_path)

    @staticmethod
    def get_relevant_livesim_resources_paths_by_labels_matching(livesim_resource_path, missing_resource_labels_dict):
>>>>>>> dbce448e
        """
        check by labels matching if one of the livesim resources has matching labels for a resource referenced by one
        of the parsed policies. If yes, return its path to be added to the configuration, to enable the analysis.
        :param str livesim_resource_path: a path to the relevant livesim dir to check for resources
        :param dict missing_resource_labels_dict: the labels from parsed policy in the config for
                                                  which a matching peer was missing
        :return: list of paths for relevant livesim resources to add
        :rtype list[str]
        """
        res = []
        resource_full_path = ResourcesHandler.get_full_livesim_resource_path(livesim_resource_path)
        livesim_resource_labels = ResourcesParser.parse_livesim_yamls(resource_full_path)
        for key in missing_resource_labels_dict.keys():
            for yaml_path, labels in livesim_resource_labels.items():
                if missing_resource_labels_dict.get(key) == labels.get(key):
                    res.append(yaml_path)
        return res

    @staticmethod
    def analyze_livesim(policy_finder):
        """
        Analyze the parsing of the input config resources, and finds if some livesim resources
        may need to be added, to resolve issues of common resources missing from the config.

        :param PolicyFinder policy_finder: Contains the policies found in pre-parsing, and relevant info
        about missing resources
        :return: list[str] configuration_addons: the paths of the relevant livesim yamls to be added.
        """
        livesim_configuration_addons = []

        # find kube-dns reference
        dns_added_resources = ResourcesHandler.get_relevant_livesim_resources_paths_by_labels_matching(
            LiveSimPaths.DnsCfgPath, policy_finder.missing_dns_pods_with_labels)
        if dns_added_resources:
            livesim_configuration_addons += dns_added_resources
            ResourcesHandler.livesim_information_message('kube-dns')

        # find ingress controller pods
        if policy_finder.missing_k8s_ingress_peers:
            resource_full_path = ResourcesHandler.get_full_livesim_resource_path(LiveSimPaths.IngressControllerCfgPath)
            livesim_configuration_addons.append(resource_full_path)
            ResourcesHandler.livesim_information_message('ingress-controller')

        # find Istio ingress gateway
        istio_gateway_added_resources = ResourcesHandler.get_relevant_livesim_resources_paths_by_labels_matching(
            LiveSimPaths.IstioGwCfgPath, policy_finder.missing_istio_gw_pods_with_labels)
        if istio_gateway_added_resources:
            livesim_configuration_addons += istio_gateway_added_resources
            ResourcesHandler.livesim_information_message('Istio-ingress-gateway')

        return livesim_configuration_addons

    def parse_elements(self, ns_list, pod_list, resource_list, config_name, save_flag, np_list):
        """
        Parse the elements and build peer container.
        :param Union[list[str], None] ns_list: namespaces entries
        :param Union[list[str], None] pod_list: pods and services entries
        :param Union[list[str], None] resource_list: entries to read pods/namespaces/policies from
        if the specific list is None
        :param str config_name: name of the config
        :param bool save_flag: used in cmdline queries with two configs, if save flag is True
         will save the peer container as global to use it for base config's peer resources in case are missing
        :param Union[list[str], None] np_list: networkPolicies entries
        :return:  PeerContainer, ResourcesParser, str
        """
        resources_parser = ResourcesParser(optimized_run)
        # build peer container
        peer_container = \
            self._set_config_peer_container(ns_list, pod_list, resource_list, config_name, save_flag, resources_parser)

        # parse for policies
        cfg = resources_parser.parse_lists_for_policies(np_list, resource_list, peer_container)

        return peer_container, resources_parser, cfg

    def get_network_config(self, np_list, ns_list, pod_list, resource_list, config_name='global', save_flag=False):
        """
        First tries to build a peer_container using the input resources (NetworkConfigs's resources)
        If fails, it uses the global peer container.
        Then parse the input resources for policies and builds the network config accordingly.
        :param Union[list[str], None] np_list: networkPolicies entries
        :param Union[list[str], None] ns_list: namespaces entries
        :param Union[list[str], None] pod_list: pods and services entries
        :param Union[list[str], None] resource_list: entries to read pods/namespaces/policies from
        if the specific list is None
        :param str config_name: name of the config
        :param bool save_flag: used in cmdline queries with two configs, if save flag is True
         will save the peer container as global to use it for base config's peer resources in case are missing
        :rtype NetworkConfig
        """
        NcaLogger().mute()
        peer_container, resources_parser, cfg = self.parse_elements(ns_list,
                                                                    pod_list,
                                                                    resource_list,
                                                                    config_name,
                                                                    save_flag,
                                                                    np_list
                                                                    )
        NcaLogger().unmute()
        # check if LiveSim can add anything.
        livesim_addons = self.analyze_livesim(resources_parser.policies_finder)
        if livesim_addons:
            NcaLogger().flush_messages(silent=True)
            if ns_list:
                ns_list += livesim_addons

            if pod_list:
                pod_list += livesim_addons

            if resource_list:
                resource_list += livesim_addons

            # second attempt of parsing: input config + added livesim resources
            peer_container, resources_parser, cfg = self.parse_elements(ns_list,
                                                                        pod_list,
                                                                        resource_list,
                                                                        config_name,
                                                                        save_flag,
                                                                        np_list
                                                                        )
        else:
            # no relevant livesim resources to add
            NcaLogger().flush_messages()

        if cfg and config_name == 'global':
            config_name = cfg

        # build and return the networkConfig
        return NetworkConfig(name=config_name, peer_container=peer_container,
                             policies_container=resources_parser.policies_finder.policies_container,
                             optimized_run=optimized_run)

    def _set_config_peer_container(self, ns_list, pod_list, resource_list, config_name, save_flag, resources_parser):
        success, res_type = resources_parser.parse_lists_for_topology(ns_list, pod_list, resource_list)
        if success or res_type:
            if res_type:
                self._fill_empty_finder(res_type, resources_parser)
            peer_container = resources_parser.build_peer_container(config_name)
        elif self.global_peer_container:  # no specific peer container, use the global one if exists
            # deepcopy is required since PoliciesFinder may change peer_container
            peer_container = copy.deepcopy(self.global_peer_container)
        else:  # the specific networkConfig has no topology input resources (not private, neither global)
            # this case is reachable when:
            # 1. no input paths are provided at all, then try to load from live cluster silently
            # if communication fails then build an empty peer container
            # 2. paths are provided only using resourceList flag, but no topology objects found;
            # in this case we will not load topology from live cluster - keeping peer container empty
            if resource_list is None:  # getting here means ns_list and pod_list are None too
                resources_parser.try_to_load_topology_from_live_cluster([ResourceType.Namespaces, ResourceType.Pods],
                                                                        config_name)
            peer_container = resources_parser.build_peer_container(config_name)
        if save_flag:  # if called from scheme with global topology or cmdline with 2 configs query
            self.global_peer_container = peer_container
            self.global_ns_finder = resources_parser.ns_finder
            self.global_pods_finder = resources_parser.pods_finder

        return peer_container

    def _fill_empty_finder(self, res_type, resources_parser):
        """
        :param ResourceType res_type: the topology resource type that was found from input resources
        :param ResourcesParser resources_parser: the current resources_parser object
        This function is called when one topology resource type is missing (the one different from input res_type).
        It updates resources_parser with relevant topology finder, from the global peer container:

        If res_type is ResourceType.Pods , then resources parser found only pods in the specific config,
        use the global namespaces for its namespace list
        If res_type is ResourceType.Namespaces, then resources parser found only namespaces in the specific config,
        use the global pods to fill its peer set
        """
        global_ns_exist = True if self.global_ns_finder else False
        global_pod_exist = True if self.global_pods_finder else False
        if res_type == ResourceType.Pods and global_ns_exist:
            resources_parser.ns_finder = self.global_ns_finder
        elif res_type == ResourceType.Namespaces and global_pod_exist:
            resources_parser.pods_finder = self.global_pods_finder


class ResourcesParser:
    """
    This class parses the input resources for topology (pods, namespaces, services) and policies.
    """
<<<<<<< HEAD
    def __init__(self, optimized_run='false'):
        self.policies_finder = PoliciesFinder(optimized_run)
=======

    def __init__(self):
        self.policies_finder = PoliciesFinder()
>>>>>>> dbce448e
        self.pods_finder = PodsFinder()
        self.ns_finder = NamespacesFinder()
        self.services_finder = ServicesFinder()

    @staticmethod
    def _determine_topology_resource(topology_list, resource_list, res_type):
        specific_resource_flag = True
        res_name = 'namespaces' if res_type == ResourceType.Namespaces else 'pods and services'
        if topology_list:
            topology_resource = topology_list
            if resource_list:
                print(f'Warning: {res_name} provided with resource list key will be ignored, since its specific key '
                      f'overrides resource_list')
        else:
            topology_resource = resource_list
            specific_resource_flag = False

        return topology_resource, specific_resource_flag

    def parse_lists_for_topology(self, ns_list, pod_list, resource_list):
        """
        Chooses to parse the namespaces from the ns_list if exists in the input resources.
        the pods and services: from pod_list if exist in the input resources
        if the specified lists do not exist, try to parse from the resources list (if exists)
        :param Union[list[str], None] ns_list: namespaces entry
        :param Union[list[str], None] pod_list: pods entry
        :param Union[list[str], None] resource_list: resources entry
        :rtype (bool, ResourceType)
        returns if succeeds or fails to find any topology objects as following:
        True, 0 : if succeeds to find both namespaces and peers
        False, ResourceType.Pods: if succeeds to find only pods
        False, ResourceType.Namespaces: if succeeds to find only namespaces
        False, 0: if fails to find both namespaces and pods
        """
        ns_resource, specific_ns = self._determine_topology_resource(ns_list, resource_list, ResourceType.Namespaces)
        pod_resource, specific_pods = self._determine_topology_resource(pod_list, resource_list, ResourceType.Pods)

        if pod_resource is None and ns_resource is None:  # no resources to parse
            return False, 0

        if pod_resource == resource_list and ns_resource == resource_list:  # both may exist in resourceList
            self._parse_resources_path(resource_list,
                                       [ResourceType.Namespaces, ResourceType.Pods])
        else:  # we always want to parse for namespaces first (if exists)
            if ns_resource:
                self._parse_resources_path(ns_resource, [ResourceType.Namespaces])
            if pod_resource:
                self._parse_resources_path(pod_resource, [ResourceType.Pods])

        # calculating the return value:
        if (self.pods_finder.peer_set and self.ns_finder.namespaces) or \
                (specific_pods and specific_ns):
            # input resources include both pods and namespaces or include only pods - so their namespaces are taken
            # or both pods and namespaces from specific switches (a specific switch may point to an empty file)
            return True, 0
        if specific_pods and self.ns_finder.namespaces:
            # pod_list point to empty file, namespaces found in the input resources
            return True, 0
        if not self.pods_finder.peer_set and self.ns_finder.namespaces:
            # no specific pod_list and resource_list doesn't include pods -> get pods from global
            return False, ResourceType.Namespaces
        if not self.ns_finder.namespaces and specific_pods:
            # there is a pod_list (empty from pods) but no namespaces in the resources-> get namespaces from global
            return False, ResourceType.Pods
        return False, 0

    def parse_lists_for_policies(self, np_list, resource_list, peer_container):
        """
        parses policies from np_list resource if exists,
        otherwise parses the resource_list for policies,
        Note: if both np_list and resource_list does not exist loads policies from k8s live cluster
        :param np_list: list of entries of networkPolicies
        :param resource_list: list of entries
        :param peer_container: the existing PeerContainer
        :rtype str
        returns the config name - 'k8s' if policies are loaded from live cluster,
        otherwise the name of the first policy in the input list
        """
        config_name = None
        self.policies_finder.set_peer_container(peer_container)
        if np_list is not None:
            self._parse_resources_path(np_list, [ResourceType.Policies])
            if np_list:
                config_name = np_list[0]
            if resource_list:
                print('Warning: policies will be taken from the provided networkPolicy list key. '
                      'input resources provided with resource list key will be ignored when finding network policies')
        elif resource_list:
            self._parse_resources_path(resource_list, [ResourceType.Policies])
            config_name = resource_list[0]
        else:  # running without any input flags - try to load from k8s live cluster silently
            self.try_to_load_topology_from_live_cluster([ResourceType.Policies])

        return config_name

    @staticmethod
    def parse_livesim_yamls(path):
        """
        get livesim resources relevant info of labels
        :param str path: a path to a livesim yaml file
        :return: a map from yaml path to a dict of labels (key-value map) in those resources
        :rtype: dict
        """
        resource_scanner = TreeScannerFactory.get_scanner(path)
        yaml_files = resource_scanner.get_yamls()

        results = {}
        for yaml_file in yaml_files:
            pods_finder = PodsFinder()
            ns_finder = NamespacesFinder()
            labels_found = {}
            try:
                for res_code in yaml_file.data:
                    ns_finder.parse_yaml_code_for_ns(res_code)
                    pods_finder.namespaces_finder = ns_finder
                    pods_finder.add_eps_from_yaml(res_code)
                for item in ns_finder.namespaces.values():
                    labels_found.update(item.labels)
                for item in pods_finder.peer_set:
                    labels_found.update(item.labels)
                results.update({yaml_file.path: labels_found})

            except error.MarkedYAMLError as prs_err:
                print(
                    f'{prs_err.problem_mark.name}:{prs_err.problem_mark.line}:{prs_err.problem_mark.column}:',
                    'Parse Error:', prs_err.problem, file=stderr)
            except UnicodeDecodeError as decode_err:
                print(f'Parse Error: Failed to decode {yaml_file.path}. error:\n{decode_err.reason}')

        return results

    def _parse_resources_path(self, resource_list, resource_flags):
        """
        parsing the resources paths / live cluster using the Finder classes
        :param list resource_list: list of input resources paths
        :param list resource_flags: resource types to search in the given resource_list
        list possibilities are: [ResourceType.Policies], [ResourceType.Namespaces], [ResourceType.Pods] and
        [ResourceType.Namespaces, ResourceType.Pods]
        """
        for resource_item in resource_list:
            if resource_item == 'k8s':
                self.load_resources_from_k8s_live_cluster(resource_flags)
            elif resource_item == 'calico':
                self._handle_calico_inputs(resource_flags)
            elif resource_item == 'istio':
                self._handle_istio_inputs(resource_flags)
            else:
                rt_load = True if ResourceType.Policies in resource_flags else False
                resource_scanner = TreeScannerFactory.get_scanner(resource_item, rt_load=rt_load)
                if resource_scanner is None:
                    continue
                yaml_files = resource_scanner.get_yamls()
                if not yaml_files:
                    continue
                for yaml_file in yaml_files:
                    try:
                        for res_code in yaml_file.data:
                            if ResourceType.Namespaces in resource_flags:
                                self.ns_finder.parse_yaml_code_for_ns(res_code)
                            if ResourceType.Pods in resource_flags:
                                self.pods_finder.namespaces_finder = self.ns_finder
                                self.pods_finder.add_eps_from_yaml(res_code)
                                self.services_finder.namespaces_finder = self.ns_finder
                                self.services_finder.parse_yaml_code_for_service(res_code, yaml_file)
                            if ResourceType.Policies in resource_flags:
                                self.policies_finder.parse_yaml_code_for_policy(res_code, yaml_file.path)

                    except error.MarkedYAMLError as prs_err:
                        print(
                            f'{prs_err.problem_mark.name}:{prs_err.problem_mark.line}:{prs_err.problem_mark.column}:',
                            'Parse Error:', prs_err.problem, file=stderr)
                    except UnicodeDecodeError as decode_err:
                        print(f'Parse Error: Failed to decode {yaml_file.path}. error:\n{decode_err.reason}')

        self.policies_finder.parse_policies_in_parse_queue()

    def load_resources_from_k8s_live_cluster(self, resource_flags, run_silently=False):
        """
        attempt to load the resources in resource_flags from k8s live cluster
        :param list resource_flags: resource types to load from k8s live cluster
        :param bool run_silently: indicates if this attempt should run silently, i.e. ignore errors if fails to
        communicate.
        """
        # Setting a flag in the CmdlineRunner to indicate if we are trying to load resources silently
        # from the live cluster (e.g. global resources are missing)
        CmdlineRunner.ignore_live_cluster_err = run_silently

        if ResourceType.Namespaces in resource_flags:
            self.ns_finder.load_ns_from_live_cluster()
        if ResourceType.Pods in resource_flags:
            self.pods_finder.namespaces_finder = self.ns_finder
            self.pods_finder.load_peer_from_k8s_live_cluster()
            self.services_finder.namespaces_finder = self.ns_finder
            self.services_finder.load_services_from_live_cluster()
        if ResourceType.Policies in resource_flags:
            self.policies_finder.load_policies_from_k8s_cluster()

    def try_to_load_topology_from_live_cluster(self, resources_flags, config_name='global'):
        """
        an attempt to load resources from k8s live cluster silently.
        in this case, communication with a k8s live cluster is not a must.
        so the attempt occurs silently, if succeed to connect and load resources then a relevant message will be printed
        otherwise, a warning message of not found resources will be printed
        :param  list resources_flags: resource types to load from k8s live cluster
        :param str config_name: configuration name
        """
        try:
            self.load_resources_from_k8s_live_cluster(resources_flags, run_silently=True)
            if ResourceType.Policies in resources_flags:
                success = self.policies_finder.policies_container.policies
            else:
                success = self.ns_finder.namespaces or self.pods_finder.peer_set
        except FileNotFoundError:  # in case that kube-config file is not found
            success = False  # ignore the exception since this is a silent try

        resource_names = ' and '.join(str(resource).split('.')[1].lower() for resource in resources_flags)
        if success:  # we got resources from live cluster
            print(f'{config_name}: loading {resource_names} from k8s live cluster')
        else:
            print(f'Warning: {config_name} - {resource_names} were not found')

    def _handle_calico_inputs(self, resource_flags):
        if ResourceType.Namespaces in resource_flags:
            self.ns_finder.load_ns_from_live_cluster()
        if ResourceType.Pods in resource_flags:
            self.pods_finder.namespaces_finder = self.ns_finder
            self.pods_finder.load_peer_from_calico_resource()
        if ResourceType.Policies in resource_flags:
            self.policies_finder.load_policies_from_calico_cluster()

    def _handle_istio_inputs(self, resource_flags):
        if ResourceType.Pods in resource_flags or ResourceType.Namespaces in resource_flags:
            self.load_resources_from_k8s_live_cluster(resource_flags)
        if ResourceType.Policies in resource_flags:
            self.policies_finder.load_istio_policies_from_k8s_cluster()

    def build_peer_container(self, config_name='global'):
        NcaLogger().log_message(f'{config_name}: cluster has {len(self.pods_finder.peer_set)} unique endpoints, '
                                f'{len(self.ns_finder.namespaces)} namespaces')

        return PeerContainer(self.pods_finder.peer_set, self.ns_finder.namespaces, self.services_finder.services_list,
                             self.pods_finder.representative_peers)<|MERGE_RESOLUTION|>--- conflicted
+++ resolved
@@ -59,10 +59,6 @@
         self._set_config_peer_container(global_ns_list, global_pod_list, global_resource_list,
                                         'global', True, global_resources_parser)
 
-<<<<<<< HEAD
-    def get_network_config(self, np_list, ns_list, pod_list, resource_list, config_name='global', save_flag=False,
-                           optimized_run='false'):
-=======
     @staticmethod
     def livesim_information_message(elements_type):
         message = f'Found missing elements - adding complementary {elements_type} elements'
@@ -75,7 +71,6 @@
 
     @staticmethod
     def get_relevant_livesim_resources_paths_by_labels_matching(livesim_resource_path, missing_resource_labels_dict):
->>>>>>> dbce448e
         """
         check by labels matching if one of the livesim resources has matching labels for a resource referenced by one
         of the parsed policies. If yes, return its path to be added to the configuration, to enable the analysis.
@@ -128,7 +123,7 @@
 
         return livesim_configuration_addons
 
-    def parse_elements(self, ns_list, pod_list, resource_list, config_name, save_flag, np_list):
+    def parse_elements(self, ns_list, pod_list, resource_list, config_name, save_flag, np_list, optimized_run):
         """
         Parse the elements and build peer container.
         :param Union[list[str], None] ns_list: namespaces entries
@@ -151,7 +146,8 @@
 
         return peer_container, resources_parser, cfg
 
-    def get_network_config(self, np_list, ns_list, pod_list, resource_list, config_name='global', save_flag=False):
+    def get_network_config(self, np_list, ns_list, pod_list, resource_list, config_name='global', save_flag=False,
+                           optimized_run='false'):
         """
         First tries to build a peer_container using the input resources (NetworkConfigs's resources)
         If fails, it uses the global peer container.
@@ -172,8 +168,8 @@
                                                                     resource_list,
                                                                     config_name,
                                                                     save_flag,
-                                                                    np_list
-                                                                    )
+                                                                    np_list,
+                                                                    optimized_run)
         NcaLogger().unmute()
         # check if LiveSim can add anything.
         livesim_addons = self.analyze_livesim(resources_parser.policies_finder)
@@ -194,8 +190,8 @@
                                                                         resource_list,
                                                                         config_name,
                                                                         save_flag,
-                                                                        np_list
-                                                                        )
+                                                                        np_list,
+                                                                        optimized_run)
         else:
             # no relevant livesim resources to add
             NcaLogger().flush_messages()
@@ -258,14 +254,8 @@
     """
     This class parses the input resources for topology (pods, namespaces, services) and policies.
     """
-<<<<<<< HEAD
     def __init__(self, optimized_run='false'):
         self.policies_finder = PoliciesFinder(optimized_run)
-=======
-
-    def __init__(self):
-        self.policies_finder = PoliciesFinder()
->>>>>>> dbce448e
         self.pods_finder = PodsFinder()
         self.ns_finder = NamespacesFinder()
         self.services_finder = ServicesFinder()
