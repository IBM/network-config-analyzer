#
# Copyright 2020- IBM Inc. All rights reserved
# SPDX-License-Identifier: Apache2.0
#
import copy
import os
from enum import Enum
from nca.FileScanners.GenericTreeScanner import TreeScannerFactory
from nca.Utils.CmdlineRunner import CmdlineRunner
from nca.Utils.NcaLogger import NcaLogger
from .NetworkConfig import NetworkConfig
from .PoliciesFinder import PoliciesFinder
from .TopologyObjectsFinder import PodsFinder, NamespacesFinder, ServicesFinder
from .PeerContainer import PeerContainer


class ResourceType(Enum):
    Unknown = 0
    Pods = 1
    Namespaces = 2
    Policies = 3


class LiveSimPaths:
    """
    Hold the location of the LiveSim yaml files.
    Contains potential common resources that may be missing from the input config.
    While parsing a config, attempt to resolve relevant missing resources from these yaml files.
    """
    DnsCfgPath = 'LiveSim/dns/'  # kube-dns pod
    IngressControllerCfgPath = 'LiveSim/ingress_controller/'  # ingress controller pod
    IstioGwCfgPath = 'LiveSim/istio_gateway/'  # istio gateway pod


class ResourcesHandler:
    """
    This class is responsible to build the network config based on input resources from nca cmd line/ scheme runner.
    In case of scheme file with global resources, it is responsible to build and handle it too
    """

    def __init__(self):
        self.global_peer_container = None
        self.global_pods_finder = None
        self.global_ns_finder = None

    def set_global_peer_container(self, global_ns_list, global_pod_list, global_resource_list):
        """
        builds the global peer container based on global input resources,
        it also saves the global pods and namespaces finder, to use in case specific configs missing one of them.
        Note: if there are no input resources at all, loads them from k8s live cluster
        :param Union[list[str], None] global_ns_list: global namespaces entries
        :param Union[list[str], None] global_pod_list: global pods entries
        :param Union[list[str], None] global_resource_list: list of global entries of namespaces/pods to handle
        in case specific list is None
        """
        global_resources_parser = ResourcesParser()
        self._set_config_peer_container(global_ns_list, global_pod_list, global_resource_list,
                                        'global', True, global_resources_parser)

    @staticmethod
    def livesim_information_message(elements_type):
        message = f'Found missing elements - adding complementary {elements_type} elements'
        NcaLogger().log_message(message, level='I')

    @staticmethod
    def get_full_livesim_resource_path(livesim_resource_path):
        current_path = os.path.dirname(__file__)
        return os.path.join(current_path, livesim_resource_path)

    @staticmethod
    def get_relevant_livesim_resources_paths_by_labels_matching(livesim_resource_path, missing_resource_labels_dict):
        """
        check by labels matching if one of the livesim resources has matching labels for a resource referenced by one
        of the parsed policies. If yes, return its path to be added to the configuration, to enable the analysis.
        :param str livesim_resource_path: a path to the relevant livesim dir to check for resources
        :param dict missing_resource_labels_dict: the labels from parsed policy in the config for
                                                  which a matching peer was missing
        :return: list of paths for relevant livesim resources to add
        :rtype list[str]
        """
        res = []
        resource_full_path = ResourcesHandler.get_full_livesim_resource_path(livesim_resource_path)
        livesim_resource_labels = ResourcesParser.parse_livesim_yamls(resource_full_path)
        for key in missing_resource_labels_dict.keys():
            for yaml_path, labels in livesim_resource_labels.items():
                if missing_resource_labels_dict.get(key) == labels.get(key):
                    res.append(yaml_path)
        return res

    @staticmethod
    def analyze_livesim(policy_finder):
        """
        Analyze the parsing of the input config resources, and finds if some livesim resources
        may need to be added, to resolve issues of common resources missing from the config.

        :param PolicyFinder policy_finder: Contains the policies found in pre-parsing, and relevant info
        about missing resources
        :return: list[str] configuration_addons: the paths of the relevant livesim yamls to be added.
        """
        livesim_configuration_addons = []

        # stop collecting messages when pre-processing and analyzing livesim yaml files.
        NcaLogger().dont_collect_msgs()

        # find kube-dns reference
        dns_added_resources = ResourcesHandler.get_relevant_livesim_resources_paths_by_labels_matching(
            LiveSimPaths.DnsCfgPath, policy_finder.missing_dns_pods_with_labels)
        if dns_added_resources:
            livesim_configuration_addons += dns_added_resources
            ResourcesHandler.livesim_information_message('kube-dns')

        # find ingress controller pods
        if policy_finder.missing_k8s_ingress_peers:
            resource_full_path = ResourcesHandler.get_full_livesim_resource_path(LiveSimPaths.IngressControllerCfgPath)
            livesim_configuration_addons.append(resource_full_path)
            ResourcesHandler.livesim_information_message('ingress-controller')

        # find Istio ingress gateway
        istio_gateway_added_resources = ResourcesHandler.get_relevant_livesim_resources_paths_by_labels_matching(
            LiveSimPaths.IstioGwCfgPath, policy_finder.missing_istio_gw_pods_with_labels)
        if istio_gateway_added_resources:
            livesim_configuration_addons += istio_gateway_added_resources
            ResourcesHandler.livesim_information_message('Istio-ingress-gateway')

        NcaLogger().collect_msgs()
        return livesim_configuration_addons

    def parse_elements(self, ns_list, pod_list, resource_list, config_name, save_flag, np_list):
        """
        Parse the elements and build peer container.
        :param Union[list[str], None] ns_list: namespaces entries
        :param Union[list[str], None] pod_list: pods and services entries
        :param Union[list[str], None] resource_list: entries to read pods/namespaces/policies from
        if the specific list is None
        :param str config_name: name of the config
        :param bool save_flag: used in cmdline queries with two configs, if save flag is True
         will save the peer container as global to use it for base config's peer resources in case are missing
        :param Union[list[str], None] np_list: networkPolicies entries
        :return:  PeerContainer, ResourcesParser, str
        """
        resources_parser = ResourcesParser()
        # build peer container
        peer_container = \
            self._set_config_peer_container(ns_list, pod_list, resource_list, config_name, save_flag, resources_parser)

        # parse for policies
        cfg = resources_parser.parse_lists_for_policies(np_list, resource_list, peer_container)

        return peer_container, resources_parser, cfg

    def get_network_config(self, np_list, ns_list, pod_list, resource_list, config_name='global', save_flag=False):
        """
        First tries to build a peer_container using the input resources (NetworkConfigs's resources)
        If fails, it uses the global peer container.
        Then parse the input resources for policies and builds the network config accordingly.
        :param Union[list[str], None] np_list: networkPolicies entries
        :param Union[list[str], None] ns_list: namespaces entries
        :param Union[list[str], None] pod_list: pods and services entries
        :param Union[list[str], None] resource_list: entries to read pods/namespaces/policies from
        if the specific list is None
        :param str config_name: name of the config
        :param bool save_flag: used in cmdline queries with two configs, if save flag is True
         will save the peer container as global to use it for base config's peer resources in case are missing
        :rtype NetworkConfig
        """
        NcaLogger().mute()
        peer_container, resources_parser, cfg = self.parse_elements(ns_list,
                                                                    pod_list,
                                                                    resource_list,
                                                                    config_name,
                                                                    save_flag,
                                                                    np_list
                                                                    )
        # check if LiveSim can add anything.
        livesim_addons = self.analyze_livesim(resources_parser.policies_finder)
        NcaLogger().unmute()
        if livesim_addons:
            NcaLogger().flush_messages(silent=True)
            if ns_list:
                ns_list += livesim_addons

            if pod_list:
                pod_list += livesim_addons

            if resource_list:
                resource_list += livesim_addons

            # second attempt of parsing: input config + added livesim resources
            peer_container, resources_parser, cfg = self.parse_elements(ns_list,
                                                                        pod_list,
                                                                        resource_list,
                                                                        config_name,
                                                                        save_flag,
                                                                        np_list
                                                                        )
        else:
            # no relevant livesim resources to add
            NcaLogger().flush_messages()

        if cfg and config_name == 'global':
            config_name = cfg

        # build and return the networkConfig
        return NetworkConfig(name=config_name, peer_container=peer_container,
                             policies_container=resources_parser.policies_finder.policies_container)

    def _set_config_peer_container(self, ns_list, pod_list, resource_list, config_name, save_flag, resources_parser):
        success, res_type = resources_parser.parse_lists_for_topology(ns_list, pod_list, resource_list)
        if success or res_type:
            if res_type:
                self._fill_empty_finder(res_type, resources_parser)
            peer_container = resources_parser.build_peer_container(config_name)
        elif self.global_peer_container:  # no specific peer container, use the global one if exists
            # deepcopy is required since PoliciesFinder may change peer_container
            peer_container = copy.deepcopy(self.global_peer_container)
        else:  # the specific networkConfig has no topology input resources (not private, neither global)
            # this case is reachable when:
            # 1. no input paths are provided at all, then try to load from live cluster silently
            # if communication fails then build an empty peer container
            # 2. paths are provided only using resourceList flag, but no topology objects found;
            # in this case we will not load topology from live cluster - keeping peer container empty
            if resource_list is None:  # getting here means ns_list and pod_list are None too
                resources_parser.try_to_load_topology_from_live_cluster([ResourceType.Namespaces, ResourceType.Pods],
                                                                        config_name)
            peer_container = resources_parser.build_peer_container(config_name)
        if save_flag:  # if called from scheme with global topology or cmdline with 2 configs query
            self.global_peer_container = peer_container
            self.global_ns_finder = resources_parser.ns_finder
            self.global_pods_finder = resources_parser.pods_finder

        return peer_container

    def _fill_empty_finder(self, res_type, resources_parser):
        """
        :param ResourceType res_type: the topology resource type that was found from input resources
        :param ResourcesParser resources_parser: the current resources_parser object
        This function is called when one topology resource type is missing (the one different from input res_type).
        It updates resources_parser with relevant topology finder, from the global peer container:

        If res_type is ResourceType.Pods , then resources parser found only pods in the specific config,
        use the global namespaces for its namespace list
        If res_type is ResourceType.Namespaces, then resources parser found only namespaces in the specific config,
        use the global pods to fill its peer set
        """
        global_ns_exist = True if self.global_ns_finder else False
        global_pod_exist = True if self.global_pods_finder else False
        if res_type == ResourceType.Pods and global_ns_exist:
            resources_parser.ns_finder = self.global_ns_finder
        elif res_type == ResourceType.Namespaces and global_pod_exist:
            resources_parser.pods_finder = self.global_pods_finder


class ResourcesParser:
    """
    This class parses the input resources for topology (pods, namespaces, services) and policies.
    """

    def __init__(self):
        self.policies_finder = PoliciesFinder()
        self.pods_finder = PodsFinder()
        self.ns_finder = NamespacesFinder()
        self.services_finder = ServicesFinder()

    @staticmethod
    def _determine_topology_resource(topology_list, resource_list, res_type):
        specific_resource_flag = True
        res_name = 'namespaces' if res_type == ResourceType.Namespaces else 'pods and services'
        if topology_list:
            topology_resource = topology_list
            if resource_list:
                print(f'Warning: {res_name} provided with resource list key will be ignored, since its specific key '
                      f'overrides resource_list')
        else:
            topology_resource = resource_list
            specific_resource_flag = False

        return topology_resource, specific_resource_flag

    def parse_lists_for_topology(self, ns_list, pod_list, resource_list):
        """
        Chooses to parse the namespaces from the ns_list if exists in the input resources.
        the pods and services: from pod_list if exist in the input resources
        if the specified lists do not exist, try to parse from the resources list (if exists)
        :param Union[list[str], None] ns_list: namespaces entry
        :param Union[list[str], None] pod_list: pods entry
        :param Union[list[str], None] resource_list: resources entry
        :rtype (bool, ResourceType)
        returns if succeeds or fails to find any topology objects as following:
        True, 0 : if succeeds to find both namespaces and peers
        False, ResourceType.Pods: if succeeds to find only pods
        False, ResourceType.Namespaces: if succeeds to find only namespaces
        False, 0: if fails to find both namespaces and pods
        """
        ns_resource, specific_ns = self._determine_topology_resource(ns_list, resource_list, ResourceType.Namespaces)
        pod_resource, specific_pods = self._determine_topology_resource(pod_list, resource_list, ResourceType.Pods)

        if pod_resource is None and ns_resource is None:  # no resources to parse
            return False, 0

        if pod_resource == resource_list and ns_resource == resource_list:  # both may exist in resourceList
            self._parse_resources_path(resource_list,
                                       [ResourceType.Namespaces, ResourceType.Pods])
        else:  # we always want to parse for namespaces first (if exists)
            if ns_resource:
                self._parse_resources_path(ns_resource, [ResourceType.Namespaces])
            if pod_resource:
                self._parse_resources_path(pod_resource, [ResourceType.Pods])

        # calculating the return value:
        if (self.pods_finder.peer_set and self.ns_finder.namespaces) or \
                (specific_pods and specific_ns):
            # input resources include both pods and namespaces or include only pods - so their namespaces are taken
            # or both pods and namespaces from specific switches (a specific switch may point to an empty file)
            return True, 0
        if specific_pods and self.ns_finder.namespaces:
            # pod_list point to empty file, namespaces found in the input resources
            return True, 0
        if not self.pods_finder.peer_set and self.ns_finder.namespaces:
            # no specific pod_list and resource_list doesn't include pods -> get pods from global
            return False, ResourceType.Namespaces
        if not self.ns_finder.namespaces and specific_pods:
            # there is a pod_list (empty from pods) but no namespaces in the resources-> get namespaces from global
            return False, ResourceType.Pods
        return False, 0

    def parse_lists_for_policies(self, np_list, resource_list, peer_container):
        """
        parses policies from np_list resource if exists,
        otherwise parses the resource_list for policies,
        Note: if both np_list and resource_list does not exist loads policies from k8s live cluster
        :param np_list: list of entries of networkPolicies
        :param resource_list: list of entries
        :param peer_container: the existing PeerContainer
        :rtype str
        returns the config name - 'k8s' if policies are loaded from live cluster,
        otherwise the name of the first policy in the input list
        """
        config_name = None
        self.policies_finder.set_peer_container(peer_container)
        if np_list is not None:
            self._parse_resources_path(np_list, [ResourceType.Policies])
            if np_list:
                config_name = np_list[0]
            if resource_list:
                print('Warning: policies will be taken from the provided networkPolicy list key. '
                      'input resources provided with resource list key will be ignored when finding network policies')
        elif resource_list:
            self._parse_resources_path(resource_list, [ResourceType.Policies])
            config_name = resource_list[0]
        else:  # running without any input flags - try to load from k8s live cluster silently
            self.try_to_load_topology_from_live_cluster([ResourceType.Policies])

        return config_name

    @staticmethod
    def parse_livesim_yamls(path):
        """
        get livesim resources relevant info of labels
        :param str path: a path to a livesim yaml file
        :return: a map from yaml path to a dict of labels (key-value map) in those resources
        :rtype: dict
        """
        resource_scanner = TreeScannerFactory.get_scanner(path)
        yaml_files = resource_scanner.get_yamls()

        results = {}
        for yaml_file in yaml_files:
            pods_finder = PodsFinder()
            ns_finder = NamespacesFinder()
            labels_found = {}
            for res_code in yaml_file.data:
                ns_finder.parse_yaml_code_for_ns(res_code)
                pods_finder.namespaces_finder = ns_finder
                pods_finder.add_eps_from_yaml(res_code)
            for item in ns_finder.namespaces.values():
                labels_found.update(item.labels)
            for item in pods_finder.peer_set:
                labels_found.update(item.labels)
            results.update({yaml_file.path: labels_found})

        return results

    def _parse_resources_path(self, resource_list, resource_flags):
        """
        parsing the resources paths / live cluster using the Finder classes
        :param list resource_list: list of input resources paths
        :param list resource_flags: resource types to search in the given resource_list
        list possibilities are: [ResourceType.Policies], [ResourceType.Namespaces], [ResourceType.Pods] and
        [ResourceType.Namespaces, ResourceType.Pods]
        """
        for resource_item in resource_list:
            if resource_item == 'k8s':
                self.load_resources_from_k8s_live_cluster(resource_flags)
            elif resource_item == 'calico':
                self._handle_calico_inputs(resource_flags)
            elif resource_item == 'istio':
                self._handle_istio_inputs(resource_flags)
            else:
                fast_load = ResourceType.Policies not in resource_flags
                resource_scanner = TreeScannerFactory.get_scanner(resource_item, fast_load=fast_load)
                if resource_scanner is None:
                    continue
                yaml_files = resource_scanner.get_yamls()
                if not yaml_files:
                    continue
                for yaml_file in yaml_files:
<<<<<<< HEAD
                    try:
                        for res_code in yaml_file.data:
                            if ResourceType.Namespaces in resource_flags:
                                self.ns_finder.parse_yaml_code_for_ns(res_code)
                            if ResourceType.Pods in resource_flags:
                                self.pods_finder.namespaces_finder = self.ns_finder
                                self.pods_finder.add_eps_from_yaml(res_code)
                                self.services_finder.namespaces_finder = self.ns_finder
                                self.services_finder.pods_finder = self.pods_finder
                                self.services_finder.parse_yaml_code_for_service(res_code, yaml_file)
                            if ResourceType.Policies in resource_flags:
                                self.policies_finder.parse_yaml_code_for_policy(res_code, yaml_file.path)

                    except error.MarkedYAMLError as prs_err:
                        print(
                            f'{prs_err.problem_mark.name}:{prs_err.problem_mark.line}:{prs_err.problem_mark.column}:',
                            'Parse Error:', prs_err.problem, file=stderr)
                    except UnicodeDecodeError as decode_err:
                        print(f'Parse Error: Failed to decode {yaml_file.path}. error:\n{decode_err.reason}')
=======
                    for res_code in yaml_file.data:
                        if ResourceType.Namespaces in resource_flags:
                            self.ns_finder.parse_yaml_code_for_ns(res_code)
                        if ResourceType.Pods in resource_flags:
                            self.pods_finder.namespaces_finder = self.ns_finder
                            self.pods_finder.add_eps_from_yaml(res_code)
                            self.services_finder.namespaces_finder = self.ns_finder
                            self.services_finder.parse_yaml_code_for_service(res_code, yaml_file)
                        if ResourceType.Policies in resource_flags:
                            self.policies_finder.parse_yaml_code_for_policy(res_code, yaml_file.path)
>>>>>>> c694fead

        self.policies_finder.parse_policies_in_parse_queue()

    def load_resources_from_k8s_live_cluster(self, resource_flags, run_silently=False):
        """
        attempt to load the resources in resource_flags from k8s live cluster
        :param list resource_flags: resource types to load from k8s live cluster
        :param bool run_silently: indicates if this attempt should run silently, i.e. ignore errors if fails to
        communicate.
        """
        # Setting a flag in the CmdlineRunner to indicate if we are trying to load resources silently
        # from the live cluster (e.g. global resources are missing)
        CmdlineRunner.ignore_live_cluster_err = run_silently

        if ResourceType.Namespaces in resource_flags:
            self.ns_finder.load_ns_from_live_cluster()
        if ResourceType.Pods in resource_flags:
            self.pods_finder.namespaces_finder = self.ns_finder
            self.pods_finder.load_peer_from_k8s_live_cluster()
            self.services_finder.namespaces_finder = self.ns_finder
            self.services_finder.pods_finder = self.pods_finder
            self.services_finder.load_services_from_live_cluster()
        if ResourceType.Policies in resource_flags:
            self.policies_finder.load_policies_from_k8s_cluster()

    def try_to_load_topology_from_live_cluster(self, resources_flags, config_name='global'):
        """
        an attempt to load resources from k8s live cluster silently.
        in this case, communication with a k8s live cluster is not a must.
        so the attempt occurs silently, if succeed to connect and load resources then a relevant message will be printed
        otherwise, a warning message of not found resources will be printed
        :param  list resources_flags: resource types to load from k8s live cluster
        :param str config_name: configuration name
        """
        try:
            self.load_resources_from_k8s_live_cluster(resources_flags, run_silently=True)
            if ResourceType.Policies in resources_flags:
                success = self.policies_finder.policies_container.policies
            else:
                success = self.ns_finder.namespaces or self.pods_finder.peer_set
        except FileNotFoundError:  # in case that kube-config file is not found
            success = False  # ignore the exception since this is a silent try

        resource_names = ' and '.join(str(resource).split('.')[1].lower() for resource in resources_flags)
        if success:  # we got resources from live cluster
            print(f'{config_name}: loading {resource_names} from k8s live cluster')
        else:
            print(f'Warning: {config_name} - {resource_names} were not found')

    def _handle_calico_inputs(self, resource_flags):
        if ResourceType.Namespaces in resource_flags:
            self.ns_finder.load_ns_from_live_cluster()
        if ResourceType.Pods in resource_flags:
            self.pods_finder.namespaces_finder = self.ns_finder
            self.pods_finder.load_peer_from_calico_resource()
        if ResourceType.Policies in resource_flags:
            self.policies_finder.load_policies_from_calico_cluster()

    def _handle_istio_inputs(self, resource_flags):
        if ResourceType.Pods in resource_flags or ResourceType.Namespaces in resource_flags:
            self.load_resources_from_k8s_live_cluster(resource_flags)
        if ResourceType.Policies in resource_flags:
            self.policies_finder.load_istio_policies_from_k8s_cluster()

    def build_peer_container(self, config_name='global'):
        NcaLogger().log_message(f'{config_name}: cluster has {len(self.pods_finder.peer_set)} unique endpoints, '
                                f'{len(self.ns_finder.namespaces)} namespaces')

        return PeerContainer(self.pods_finder.peer_set, self.ns_finder.namespaces, self.services_finder.services_list,
                             self.pods_finder.representative_peers)<|MERGE_RESOLUTION|>--- conflicted
+++ resolved
@@ -404,27 +404,6 @@
                 if not yaml_files:
                     continue
                 for yaml_file in yaml_files:
-<<<<<<< HEAD
-                    try:
-                        for res_code in yaml_file.data:
-                            if ResourceType.Namespaces in resource_flags:
-                                self.ns_finder.parse_yaml_code_for_ns(res_code)
-                            if ResourceType.Pods in resource_flags:
-                                self.pods_finder.namespaces_finder = self.ns_finder
-                                self.pods_finder.add_eps_from_yaml(res_code)
-                                self.services_finder.namespaces_finder = self.ns_finder
-                                self.services_finder.pods_finder = self.pods_finder
-                                self.services_finder.parse_yaml_code_for_service(res_code, yaml_file)
-                            if ResourceType.Policies in resource_flags:
-                                self.policies_finder.parse_yaml_code_for_policy(res_code, yaml_file.path)
-
-                    except error.MarkedYAMLError as prs_err:
-                        print(
-                            f'{prs_err.problem_mark.name}:{prs_err.problem_mark.line}:{prs_err.problem_mark.column}:',
-                            'Parse Error:', prs_err.problem, file=stderr)
-                    except UnicodeDecodeError as decode_err:
-                        print(f'Parse Error: Failed to decode {yaml_file.path}. error:\n{decode_err.reason}')
-=======
                     for res_code in yaml_file.data:
                         if ResourceType.Namespaces in resource_flags:
                             self.ns_finder.parse_yaml_code_for_ns(res_code)
@@ -432,10 +411,10 @@
                             self.pods_finder.namespaces_finder = self.ns_finder
                             self.pods_finder.add_eps_from_yaml(res_code)
                             self.services_finder.namespaces_finder = self.ns_finder
+                            self.services_finder.pods_finder = self.pods_finder
                             self.services_finder.parse_yaml_code_for_service(res_code, yaml_file)
                         if ResourceType.Policies in resource_flags:
                             self.policies_finder.parse_yaml_code_for_policy(res_code, yaml_file.path)
->>>>>>> c694fead
 
         self.policies_finder.parse_policies_in_parse_queue()
 
