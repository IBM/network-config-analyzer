#
# Copyright 2020- IBM Inc. All rights reserved
# SPDX-License-Identifier: Apache2.0
#
import itertools
import os
import time
from abc import abstractmethod
from collections import defaultdict
from enum import Enum

from nca.CoreDS.ConnectionSet import ConnectionSet
from nca.CoreDS.Peer import PeerSet, IpBlock, Pod, Peer
from nca.CoreDS.TcpLikeProperties import TcpLikeProperties
from .NetworkConfig import NetworkConfig
from nca.FWRules.ConnectivityGraph import ConnectivityGraph
from nca.FWRules.MinimizeFWRules import MinimizeFWRules
from nca.FWRules.ClusterInfo import ClusterInfo
from nca.Resources.CalicoNetworkPolicy import CalicoNetworkPolicy
from nca.Resources.IngressPolicy import IngressPolicy
from nca.Utils.OutputConfiguration import OutputConfiguration
from .QueryOutputHandler import QueryAnswer, DictOutputHandler, StringOutputHandler, \
    PoliciesAndRulesExplanations, PodsListsExplanations, ConnectionsDiffExplanation, IntersectPodsExplanation, \
    PoliciesWithCommonPods, PeersAndConnections, ComputedExplanation
from .NetworkLayer import NetworkLayerName


class QueryType(Enum):
    SingleConfigQuery = 0
    ComparisonToBaseConfigQuery = 1
    PairComparisonQuery = 2
    PairwiseComparisonQuery = 3


class BaseNetworkQuery:
    """
    A base class for NetworkConfigQuery and TwoNetworkConfigsQuery, with common output configuration logic:
    Per query in a scheme file, the field outputConfiguration is optional, and if exists should contain a dict
    with relevant fields and values
    Thus, every network query has a corresponding  output_config object of type OutputConfiguration
    """

    def __init__(self, output_config_obj):
        self.output_config = output_config_obj if output_config_obj is not None else OutputConfiguration()

    @staticmethod
    def get_supported_output_formats():
        return {'txt', 'yaml', 'json'}

    @staticmethod
    def policy_title(policy):
        """
        Return the title of the given policy, including the type name and the policy name
        :param policy: the given policy
        :return: the title of the policy
        """
        return f'{policy.policy_type_str()} {policy.full_name()}'

    def execute_and_compute_output_in_required_format(self, cmd_line_flag=False):
        """
        calls the exec def of the running query, computes its output to fit the required format and returns query results
        and output
        :param cmd_line_flag: indicates if the query is running from a cmd-line, since it affects computing the
        numerical result of some of TwoNetworkConfigsQuery queries
        :return: the numerical result of the query,
        the query output in form to be written in required format if supported (otherwise empty string),
        and bool indicator if the query was not executed
        :rtype: int, Union[dict, str], bool
        """
        for config in self.get_configs():
            if not config.peer_container.get_num_peers():
                error_msg = f'Error: Network configuration \'{config.name}\' does not have any peers. Can not run Query'
                query_answer = QueryAnswer(output_result=error_msg, query_not_executed=True)
                return query_answer.numerical_result, self._handle_output(query_answer), query_answer.query_not_executed
        query_answer = self.execute(cmd_line_flag)
        if self.output_config.outputFormat not in self.get_supported_output_formats():
            return query_answer.numerical_result, '', query_answer.query_not_executed

        return query_answer.numerical_result, self._handle_output(query_answer), query_answer.query_not_executed

    def _handle_output(self, query_answer):
        """
        handles returning the output of the running query in a form that matches writing required format
        Using the relevant OutputHandler class
        :param QueryAnswer query_answer: the query result of running its exec def
        :return: the output in required format
        :rtype: Union[str, dict] - dict when required format is json/ yaml, otherwise str
        """
        query_name = self.output_config.queryName or type(self).__name__
        configs = self.get_configs_names()
        if self.output_config.outputFormat in ['yaml', 'json']:
            return DictOutputHandler(configs, query_name).compute_query_output(query_answer)
        return StringOutputHandler(self.output_config.outputFormat == 'txt').compute_query_output(query_answer)

    @abstractmethod
    def execute(self, cmd_line_flag):
        """
        this method is a wrapper method for calling exec def, since exec does not need
        the cmd_line_flag param for classes derived from NetworkConfigQuery
        :rtype: QueryAnswer
        """
        raise NotImplementedError

    @abstractmethod
    def get_configs_names(self):
        raise NotImplementedError

    @abstractmethod
    def get_configs(self):
        raise NotImplementedError


class NetworkConfigQuery(BaseNetworkQuery):
    """
    A base class for queries that inspect only a single network config
    """

    def __init__(self, config, output_config_obj=None):
        """
        :param NetworkConfig config: The config to query
        """
        super().__init__(output_config_obj)
        self.config = config

    def get_configs_names(self):
        """
        returns the config name of the query's config
        :rtype: list[str]
        """
        return [self.config.name]

    def get_configs(self):
        """
        returns the config
        :rtype: list[NetworksConfig]
        """
        return [self.config]

    @staticmethod
    def get_query_type():
        return QueryType.SingleConfigQuery

    def execute(self, cmd_line_flag):
        return self.exec()

    @abstractmethod
    def exec(self):
        raise NotImplementedError


class DisjointnessQuery(NetworkConfigQuery):
    """
    Check whether no two policy in the config capture the same peer
    """

    def exec(self):
        # collecting non-disjoint policies per network layer
        non_disjoint_explanation_list = []
        for layer_name, layer in self.config.policies_container.layers.items():
            if layer_name == NetworkLayerName.Ingress:  # skip ingress layer
                continue
            policies_list = layer.policies_list
            for policy1 in policies_list:
                if policy1.is_policy_empty():
                    continue
                for policy2 in policies_list:
                    if policy1 == policy2:
                        break
                    intersection = policy1.selected_peers & policy2.selected_peers
                    if intersection:
                        common_pods = sorted([str(e) for e in intersection]) if self.output_config.fullExplanation \
                            else [intersection.rep()]
                        non_disjoint_explanation_list.append(PoliciesWithCommonPods(policy1.policy_type_str(),
                                                                                    policy1.full_name(),
                                                                                    policy2.policy_type_str(),
                                                                                    policy2.full_name(),
                                                                                    common_pods))

        if not non_disjoint_explanation_list:
            return QueryAnswer(True, output_result='All policies are disjoint in ' + self.config.name,
                               numerical_result=0)

        final_explanation = IntersectPodsExplanation(explanation_description='policies with overlapping captured pods',
                                                     policies_pods=sorted(non_disjoint_explanation_list))
        return QueryAnswer(False, output_result='There are policies capturing the same pods in ' + self.config.name,
                           output_explanation=[final_explanation], numerical_result=len(non_disjoint_explanation_list))


class EmptinessQuery(NetworkConfigQuery):
    """
    Check if any policy or one of its rules captures an empty set of peers
    """

    def exec(self):
        self.output_config.fullExplanation = True  # assign true for this query - it is always ok to compare its results
        all_policies_list = []
        for layer_name, layer in self.config.policies_container.layers.items():
            all_policies_list += layer.policies_list

        res = 0
        empty_policies = []
        empty_ingress_rules = {}
        empty_egress_rules = {}
        for policy in sorted(all_policies_list):
            cnt = 0
            if policy.is_policy_empty():
                cnt += 1
                empty_policies.append(self.policy_title(policy))
            _, ingress_rules, egress_rules = policy.has_empty_rules(self.config.name)
            if ingress_rules:
                cnt += len(ingress_rules)
                empty_ingress_rules.update({self.policy_title(policy): sorted(ingress_rules)})
            if egress_rules:
                cnt += len(egress_rules)
                empty_egress_rules.update({self.policy_title(policy): sorted(egress_rules)})
            if cnt:
                res += cnt
        if not res:
            return QueryAnswer(False, 'No empty NetworkPolicies and no empty rules in ' + self.config.name,
                               numerical_result=res)

        final_explanation = PoliciesAndRulesExplanations(explanation_description=' that does not select any pods',
                                                         policies_list=empty_policies,
                                                         policies_to_ingress_rules_dict=empty_ingress_rules,
                                                         policies_to_egress_rules_dict=empty_egress_rules)
        return QueryAnswer(res > 0,
                           'There are empty NetworkPolicies and/or empty ingress/egress rules in ' + self.config.name,
                           output_explanation=[final_explanation], numerical_result=res)


class VacuityQuery(NetworkConfigQuery):
    """
    Check if the set of policies changes the cluster's default behavior
    """

    def exec(self):
        # TODO: should handle 'ingress' layer or not? (ingress controller pod is not expected to have egress
        #  traffic without any Ingress resource)
        #  currently ignoring ingres layer, removing it from configs on this query
        self.output_config.fullExplanation = True  # assign true for this query - it is ok to compare its results
        vacuous_config = self.config.clone_without_policies('vacuousConfig')
        self_config = TwoNetworkConfigsQuery.clone_without_ingress(self.config)
        vacuous_res = EquivalenceQuery(self_config, vacuous_config).exec()
        if not vacuous_res.bool_result:
            return QueryAnswer(vacuous_res.bool_result,
                               output_result=f'Network configuration {self.config.name} is not vacuous',
                               numerical_result=vacuous_res.bool_result)

        output_result = f'Network configuration {self.config.name} is vacuous - it allows all default connections'
        return QueryAnswer(bool_result=vacuous_res.bool_result, output_result=output_result,
                           numerical_result=vacuous_res.bool_result)


class RedundancyQuery(NetworkConfigQuery):
    """
    Check if any of the policies can be removed without changing cluster connectivity. Same for each rule in each policy
    """

    def redundant_policies(self, policies_list, layer_name):
        """
        Assuming that the input policies list is within a single layer.
        Check if any of the policies in the given list can be removed without changing cluster connectivity.
        :param list[NetworkPolicy.NetworkPolicy] policies_list: the list of policies to check
        :param NetworkLayerName layer_name: the name of the layer the policies are in
        :return: set of redundant policy names
        :rtype: set[str]
        """
        res = 0
        redundant_policies = set()
        # Checking for redundant policies
        # TODO: should a config with 1 policy that is vacuous be considered redundant?
        if len(policies_list) > 1:
            for policy in policies_list:
                config_without_policy = self.config.clone_without_policy(policy)
                # limit the equivalence per relevant layer: one layer's policy should not be considered redundant
                # if its connectivity is contained in a different policy from another layer
                if EquivalenceQuery(self.config, config_without_policy).exec(layer_name=layer_name).bool_result:
                    res += 1
                    redundant_policies.add(policy.full_name())
        return redundant_policies

    def find_redundant_rules(self, policy, layer_name):
        """
        Find redundant rules in the given policy.
        Consider redundancy only with respect to connectivity of the given layer of the policy.
        :param NetworkPolicy.NetworkPolicy policy: the policy to check
        :param NetworkLayerName layer_name: the name of the layer the policies are in
        :return: A tuple of :
                (1) list of redundant ingress rules indexes
                (2) list of redundant egress rules indexes
        :rtype: (list[int], list[int])
        """
        # Checking for redundant ingress/egress rules
        redundant_ingress_rules = []
        redundant_egress_rules = []
        for rule_index, ingress_rule in enumerate(policy.ingress_rules, start=1):
            modified_policy = policy.clone_without_rule(ingress_rule, True)
            if len(modified_policy.ingress_rules) < len(policy.ingress_rules) - 1:
                redundant_ingress_rules.append(rule_index)
                continue
            config_with_modified_policy = self.config.clone_without_policy(policy)
            config_with_modified_policy.append_policy_to_config(modified_policy)
            equiv_result = EquivalenceQuery(self.config, config_with_modified_policy).exec(layer_name=layer_name)
            if equiv_result.bool_result:
                redundant_ingress_rules.append(rule_index)
        for rule_index, egress_rule in enumerate(policy.egress_rules, start=1):
            modified_policy = policy.clone_without_rule(egress_rule, False)
            if len(modified_policy.egress_rules) < len(policy.egress_rules) - 1:
                redundant_egress_rules.append(rule_index)
                continue
            config_with_modified_policy = self.config.clone_without_policy(policy)
            config_with_modified_policy.append_policy_to_config(modified_policy)
            if EquivalenceQuery(self.config, config_with_modified_policy).exec(layer_name=layer_name).bool_result:
                redundant_egress_rules.append(rule_index)
        return redundant_ingress_rules, redundant_egress_rules

    def exec(self):
        res = 0
        redundant_policies = []
        redundant_ingress_rules = {}
        redundant_egress_rules = {}
        self.output_config.fullExplanation = True  # assign true for this query - it is ok to compare its results
        for layer_name, layer in self.config.policies_container.layers.items():
            if layer_name == NetworkLayerName.Ingress:
                continue
            policies_list = layer.policies_list
            redundant_policies = sorted(list(self.redundant_policies(policies_list, layer_name)))
            res += len(redundant_policies)

            # Checking for redundant ingress/egress rules
            for policy in sorted(policies_list):
                if policy.full_name() in redundant_policies:  # we skip checking rules if the whole policy is redundant
                    continue
                ingress_rules, egress_rules = self.find_redundant_rules(policy, layer_name)
                if ingress_rules:
                    res += len(ingress_rules)
                    redundant_ingress_rules.update({self.policy_title(policy): sorted(ingress_rules)})
                if egress_rules:
                    res += len(egress_rules)
                    redundant_egress_rules.update({self.policy_title(policy): sorted(egress_rules)})

        if res > 0:
            final_explanation = \
                PoliciesAndRulesExplanations(explanation_description=f' that are redundant in {self.config.name}',
                                             policies_list=redundant_policies,
                                             policies_to_ingress_rules_dict=redundant_ingress_rules,
                                             policies_to_egress_rules_dict=redundant_egress_rules)
            return QueryAnswer(True, output_result='Redundancies found in ' + self.config.name,
                               output_explanation=[final_explanation], numerical_result=res)
        return QueryAnswer(False, 'No redundancy found in ' + self.config.name)


class SanityQuery(NetworkConfigQuery):
    """
    Perform various queries to check the network config sanity. Checks vacuity, redundancy and emptiness
    """

    @staticmethod
    def get_supported_output_formats():
        return {'txt'}

    def has_conflicting_policies_with_same_order(self):
        """
        Check if there are Calico policies with the same order but conflicting rules.
        :return: (bool result, conflict str)
        :rtype: (bool, str)
        """
        if NetworkLayerName.K8s_Calico not in self.config.policies_container.layers:
            return False, ''
        calico_policies = self.config.policies_container.layers[NetworkLayerName.K8s_Calico].policies_list
        calico_policies = [policy for policy in calico_policies if isinstance(policy, CalicoNetworkPolicy)]
        if len(calico_policies) <= 1:
            return False, ''

        curr_set = []
        for policy in calico_policies:
            if curr_set:
                policy_in_curr_set = next(iter(curr_set))
                if policy_in_curr_set < policy:
                    curr_set.clear()
                else:  # policy has same priority as policies in curr_set
                    for other_policy in curr_set:
                        # TODO: add support for finding conflicting policies between k8s and calico?
                        if policy.is_conflicting(other_policy):
                            conflict_str = '{} and {} have same order but conflicting rules. Behavior is ' \
                                           'undefined.'.format(self.policy_title(policy),
                                                               self.policy_title(other_policy))
                            policy.add_finding(conflict_str)
                            other_policy.add_finding(conflict_str)
                            return True, conflict_str
            curr_set.append(policy)
        return False, ''

    def other_policy_containing_allow(self, self_policy, config_with_self_policy, layer_name):
        """
        Search for a policy which contains all allowed connections specified by self_policy
        :param NetworkPolicy self_policy: The policy to check
        :param NetworkConfig config_with_self_policy: A network config with self_policy as its single policy
        :param NetworkLayerName layer_name: The layer name of the policy
        :return: A policy containing self_policy's allowed connections if exist, None otherwise
        :rtype: NetworkPolicy
        """
        policies_list = self.config.policies_container.layers[layer_name].policies_list
        for other_policy in policies_list:
            if other_policy.get_order() and self_policy.get_order() and other_policy.get_order() < self_policy.get_order():
                return None  # All other policies have a lower order and cannot contain self_policy
            if other_policy == self_policy:
                continue
            if not self_policy.selected_peers.issubset(other_policy.selected_peers):
                continue
            config_with_other_policy = self.config.clone_with_just_one_policy(other_policy.full_name())
            if ContainmentQuery(config_with_self_policy, config_with_other_policy).exec(only_captured=True).bool_result:
                return other_policy
        return None

    def other_policy_containing_deny(self, self_policy, config_with_self_policy, layer_name):
        """
        Search for a policy which contains all denied connections specified by self_policy
        :param NetworkPolicy self_policy: The policy to check
        :param NetworkConfig config_with_self_policy: A network config with self_policy as its single policy
        :param NetworkLayerName layer_name: The layer name of the policy
        :return: A policy containing self_policy's denied connections if exist, None otherwise
        :rtype: NetworkPolicy
        """
        policies_list = self.config.policies_container.layers[layer_name].policies_list
        for other_policy in policies_list:
            if other_policy.get_order() and self_policy.get_order() and other_policy.get_order() < self_policy.get_order():
                return None  # not checking lower priority for Calico
            if other_policy == self_policy:
                continue
            if not other_policy.has_deny_rules():
                continue
            config_with_other_policy = self.config.clone_with_just_one_policy(other_policy.full_name())
            pods_to_compare = self.config.peer_container.get_all_peers_group()
            pods_to_compare |= TwoNetworkConfigsQuery(self.config,
                                                      config_with_other_policy).disjoint_referenced_ip_blocks()
            for pod1 in pods_to_compare:
                for pod2 in pods_to_compare:
                    if isinstance(pod1, IpBlock) and isinstance(pod2, IpBlock):
                        continue
                    if pod1 == pod2:
                        continue  # no way to prevent a pod from communicating with itself
                    _, _, _, self_deny_conns = config_with_self_policy.allowed_connections(pod1, pod2, layer_name)
                    _, _, _, other_deny_conns = config_with_other_policy.allowed_connections(pod1, pod2, layer_name)
                    if not self_deny_conns:
                        continue
                    if not self_deny_conns.contained_in(other_deny_conns):
                        return None
            return other_policy
        return None

    def other_rule_containing(self, self_policy, self_rule_index, is_ingress, layer_name):
        """
        Search whether a given policy rule is contained in another policy rule
        :param NetworkPolicy self_policy: The network policy containing the given rule
        :param int self_rule_index: The index of the rule in the policy (1-based)
        :param bool is_ingress: Whether this is an ingress rule or an egress rule
        :param NetworkLayerName layer_name: The layer name of the policy
        :return: If a containing rule is found, return its policy, its index and whether it contradicts the input rule
        :rtype: NetworkPolicy, int, bool
        """
        policies_list = self.config.policies_container.layers[layer_name].policies_list
        for other_policy in policies_list:
            if other_policy.get_order() and self_policy.get_order() and other_policy.get_order() < self_policy.get_order():
                return None, None, None  # All following policies have a lower order - containment is not interesting
            if is_ingress:
                found_index, contradict = other_policy.ingress_rule_containing(self_policy, self_rule_index)
            else:
                found_index, contradict = other_policy.egress_rule_containing(self_policy, self_rule_index)
            if found_index:
                return other_policy, found_index, contradict
        return None, None, None

    def redundant_rule_text(self, policy, rule_index, is_ingress, layer_name):
        """
        Attempts to provide an explanation as to why a policy rule is redundant
        :param NetworkPolicy policy: A redundant policy
        :param int rule_index: The index of the rule in the policy (1-based)
        :param bool is_ingress: Whether this is an ingress rule or an egress rule
        :param NetworkLayerName layer_name: The layer name of the policy
        :return: A text explaining why the policy is redundant
        :rtype: str
        """
        redundant_text = 'In' if is_ingress else 'E'
        redundant_text += f'gress rule no. {rule_index} in {self.policy_title(policy)} ' \
                          f'is redundant in {self.config.name}'
        containing_policy, containing_index, containing_contradict = \
            self.other_rule_containing(policy, rule_index, is_ingress, layer_name)
        if not containing_policy:
            return redundant_text + '\n'
        redundant_text += ' since it is contained in '
        redundant_text += 'in' if is_ingress else 'e'
        redundant_text += f'gress rule no. {containing_index}'
        if containing_policy == policy:
            redundant_text += ' of its NetworkPolicy'
        else:
            redundant_text += f' of {self.policy_title(containing_policy)}'
        if containing_contradict:
            redundant_text += '\n\tNote that the action of the containing rule and the rule are different.'
        return redundant_text + '\n'

    def redundant_policy_text(self, policy, layer_name):
        """
        Attempts to provide an explanation as to why a policy is redundant
        :param NetworkPolicy policy: A redundant policy
        :param NetworkLayerName layer_name: The name of the layer the policy is in
        :return: A text explaining why the policy is redundant
        :rtype: str
        """
        redundant_text = f'{self.policy_title(policy)} is redundant'
        single_policy_config = self.config.clone_with_just_one_policy(policy.full_name())
        if VacuityQuery(single_policy_config).exec().bool_result:
            redundant_text += '. Note that it does not change default connectivity'
            return redundant_text + '\n'

        has_allow_rules = policy.has_allow_rules()
        has_deny_rules = policy.has_deny_rules()
        if not has_deny_rules and not has_allow_rules:  # all rules are empty
            return redundant_text + '. Note that it contains no effective allow/deny rules\n'

        contain_allow_policy, contain_deny_policy = None, None
        if has_allow_rules:
            contain_allow_policy = self.other_policy_containing_allow(policy, single_policy_config, layer_name)
        if has_deny_rules and (not has_allow_rules or contain_allow_policy is not None):
            contain_deny_policy = self.other_policy_containing_deny(policy, single_policy_config, layer_name)
        if (has_allow_rules and contain_allow_policy is None) or (has_deny_rules and contain_deny_policy is None):
            return redundant_text + '\n'
        if not has_deny_rules:
            redundant_text += f': it is contained in {self.policy_title(contain_allow_policy)}\n'
        elif not has_allow_rules:
            redundant_text += f': it is contained in {self.policy_title(contain_deny_policy)}\n'
        else:
            if contain_deny_policy == contain_allow_policy:
                redundant_text += f': it is contained in {self.policy_title(contain_allow_policy)}\n'
            else:
                redundant_text += f': its allow rules are covered by {self.policy_title(contain_allow_policy)}' \
                                  f', its deny rules are covered by {self.policy_title(contain_deny_policy)}\n'
        return redundant_text

    def exec(self):  # noqa: C901
        if not self.config:
            return QueryAnswer(False, f'No NetworkPolicies in {self.config.name}. Nothing to check sanity on.')

        # check for conflicting policies in calico layer
        has_conflicting_policies, conflict_explanation = self.has_conflicting_policies_with_same_order()
        if has_conflicting_policies:
            return QueryAnswer(bool_result=False, output_result=conflict_explanation, numerical_result=1)
        issues_counter = 0
        policies_issue = ''
        rules_issues = ''

        # vacuity check
        is_config_vacuous_res = VacuityQuery(self.config).exec()
        if is_config_vacuous_res.bool_result:
            issues_counter = 1
            policies_issue += is_config_vacuous_res.output_result + '\n'
            if len(self.config.policies_container.policies) == 1:
                policies_issue += '\tNote that it contains a single policy.\n'

        for layer_name, layer in self.config.policies_container.layers.items():
            if layer_name == NetworkLayerName.Ingress:
                continue
            policies_list = layer.policies_list
            # check for redundant policies in this layer
            redundant_policies = RedundancyQuery(self.config).redundant_policies(policies_list, layer_name)

            for policy in policies_list:

                # check for empty policies
                if policy.is_policy_empty():
                    issues_counter += 1
                    empty_issue = f'{self.policy_title(policy)} is empty - it does not select any pods\n'
                    policies_issue += empty_issue
                    policy.add_finding(empty_issue)
                    continue

                empty_rules_explanation, empty_ingress_rules_list, empty_egress_rules_list = policy.has_empty_rules()
                if empty_rules_explanation:
                    issues_counter += len(empty_rules_explanation)
                    rules_issues += '\n'.join(empty_rules_explanation) + '\n'
                    policy.findings += empty_rules_explanation

                if is_config_vacuous_res.bool_result:
                    continue

                if policy.full_name() in redundant_policies:
                    issues_counter += 1
                    redundancy_full_text = self.redundant_policy_text(policy, layer_name)
                    policies_issue += redundancy_full_text
                    policy.add_finding(redundancy_full_text)
                    continue

                redundant_ingress_rules, redundant_egress_rules = \
                    RedundancyQuery(self.config).find_redundant_rules(policy, layer_name)
                for rule_index in range(1, len(policy.ingress_rules) + 1):
                    if rule_index in empty_ingress_rules_list:
                        continue
                    if rule_index in redundant_ingress_rules:
                        issues_counter += 1
                        redundancy_text = self.redundant_rule_text(policy, rule_index, True, layer_name)
                        rules_issues += redundancy_text
                        policy.add_finding(redundancy_text)
                for rule_index in range(1, len(policy.egress_rules) + 1):
                    if rule_index in empty_egress_rules_list:
                        continue
                    if rule_index in redundant_egress_rules:
                        issues_counter += 1
                        redundancy_text = self.redundant_rule_text(policy, rule_index, False, layer_name)
                        rules_issues += redundancy_text
                        policy.add_finding(redundancy_text)

        if issues_counter == 0:
            output_result = f'NetworkConfig {self.config.name} passed sanity check'
        else:
            output_result = f'NetworkConfig {self.config.name} failed sanity check:'

        return QueryAnswer(bool_result=(issues_counter == 0), output_result=output_result,
                           output_explanation=[ComputedExplanation(str_explanation=policies_issue + rules_issues)],
                           numerical_result=issues_counter)


class ConnectivityMapQuery(NetworkConfigQuery):
    """
    Print the connectivity graph in the form of firewall rules
    """

    @staticmethod
    def get_supported_output_formats():
        return {'txt', 'yaml', 'csv', 'md', 'dot', 'json'}

    def is_in_subset(self, peer):
        """
        returns indication if the peer element is in the defined subset
        Please note: Subset is a sort of a filter. It filters out elements which WERE DEFINED and do
        not match the settings.
        Thus, the function returns True if no subset was defined
        since, in this case, the subset is infinite and everything is "in the subset"
        :param peer: peer element to filter (currently supports only Pods)
        :return:
        """
        # if subset restrictions were not defined at all, everything is in the subset
        if not self.output_config.subset:
            return True

        subset = self.output_config.subset
        # filter by namespace
        if isinstance(peer, Peer) and subset.get('namespace_subset') \
                and str(peer.namespace) in str(subset['namespace_subset']).split(','):
            return True

        # filter by deployment
        if isinstance(peer, Pod) and subset.get('deployment_subset') and peer.owner_name:
            dep_names = str(subset.get('deployment_subset')).split(',')
            for dep_name in dep_names:
                if '/' in dep_name:
                    dep_name_for_comp = peer.workload_name
                else:
                    dep_name_for_comp = peer.owner_name
                if dep_name in dep_name_for_comp:
                    return True

        # filter by label
        if isinstance(peer, Peer) and subset.get('label_subset') and peer.labels:
            # go over the labels and see if all of them are defined
            for single_label_subset in list(subset['label_subset']):
                if self.are_labels_all_included(single_label_subset, peer.labels):
                    return True

        return False

    def compute_subset(self, peers):
        """
        Compures all peers that are in the defined subset out of the given peer set
        :param PeerSet peers: the given peer set
        :return: peers in the defined subset
        """
        if not self.output_config.subset:
            return peers
        res = PeerSet()
        for peer in peers:
            if self.is_in_subset(peer):
                res.add(peer)
        return res

    @staticmethod
    def are_labels_all_included(target_labels, pool_labels):
        for key, val in target_labels.items():
            if pool_labels.get(key) != val:
                return False
        return True

    def exec(self):
        self.output_config.fullExplanation = True  # assign true for this query - it is always ok to compare its results
        self.output_config.configName = os.path.basename(self.config.name) if self.config.name.startswith('./') else \
            self.config.name
        connections = defaultdict(list)
<<<<<<< HEAD
        res = QueryAnswer(True)
        if self.config.optimized_run != 'true':
            peers_to_compare = self.config.peer_container.get_all_peers_group()

            ref_ip_blocks = IpBlock.disjoint_ip_blocks(self.config.get_referenced_ip_blocks(),
                                                       IpBlock.get_all_ips_block_peer_set())
            peers_to_compare |= ref_ip_blocks
            peers = PeerSet()
            peers1_start = time.time()
            for peer1_cnt, peer1 in enumerate(peers_to_compare):
                for peer2 in peers_to_compare:
                    if self.is_in_subset(peer1):
                        peers.add(peer1)
                    elif not self.is_in_subset(peer2):
                        continue  # skipping pairs if none of them are in the given subset
                    if isinstance(peer1, IpBlock) and isinstance(peer2, IpBlock):
                        continue  # skipping pairs with ip-blocks for both src and dst
                    if peer1 == peer2:
                        # cannot restrict pod's connection to itself
                        connections[ConnectionSet(True)].append((peer1, peer2))
                    else:
                        conns, _, _, _ = self.config.allowed_connections(peer1, peer2)
                        if conns:
                            # TODO: consider separate connectivity maps for config that involves istio -
                            #  one that handles non-TCP connections, and one for TCP
                            # TODO: consider avoid "hiding" egress allowed connections, even though they are
                            #  not covered by authorization policies
                            if self.config.policies_container.layers.does_contain_single_layer(NetworkLayerName.Istio) and \
                                    self.output_config.connectivityFilterIstioEdges:
                                should_filter, modified_conns = self.filter_istio_edge(peer2, conns)
                                if not should_filter:
                                    connections[modified_conns].append((peer1, peer2))
                                    # collect both peers, even if one of them is not in the subset
                                    peers.add(peer1)
                                    peers.add(peer2)
                            else:
                                connections[conns].append((peer1, peer2))
                                # collect both peers, even if one of them is not in the subset
                                peers.add(peer1)
                                peers.add(peer2)
            peers1_end = time.time()
            print(f'Original loop: time: {(peers1_end - peers1_start):6.2f} seconds')
            if self.output_config.outputFormat == 'dot':
                conn_graph = ConnectivityGraph(peers, self.config.get_allowed_labels(), self.output_config)
                conn_graph.add_edges(connections)
                res.output_explanation = [ComputedExplanation(str_explanation=conn_graph.get_connectivity_dot_format_str())]
            else:
                conn_graph = ConnectivityGraph(peers_to_compare, self.config.get_allowed_labels(), self.output_config)
                conn_graph.add_edges(connections)
                fw_rules = conn_graph.get_minimized_firewall_rules()
                formatted_rules = fw_rules.get_fw_rules_in_required_format()
                if self.output_config.outputFormat in ['json', 'yaml']:
                    res.output_explanation = [ComputedExplanation(dict_explanation=formatted_rules)]
                else:
                    res.output_explanation = [ComputedExplanation(str_explanation=formatted_rules)]

        all_conns_opt = TcpLikeProperties.make_empty_properties()
        opt_start = time.time()
        if self.config.optimized_run != 'false':
            all_conns_opt = self.config.allowed_connections_optimized(self.output_config.connectivityFilterIstioEdges)
        if all_conns_opt:
            opt_peers_to_compare = self.config.peer_container.get_all_peers_group()
            # add all relevant IpBlocks, used in connections
            opt_peers_to_compare |= all_conns_opt.project_on_one_dimension('src_peers') | \
                                    all_conns_opt.project_on_one_dimension('dst_peers')
            subset_peers = self.compute_subset(opt_peers_to_compare)
            src_peers_in_subset_conns = TcpLikeProperties.make_tcp_like_properties(self.config.peer_container,
                                                                                   src_peers=subset_peers)
            dst_peers_in_subset_conns = TcpLikeProperties.make_tcp_like_properties(self.config.peer_container,
                                                                                   dst_peers=subset_peers)
            all_conns_opt &= src_peers_in_subset_conns | dst_peers_in_subset_conns

            if self.output_config.outputFormat == 'dot':
                conn_graph2 = ConnectivityGraph(opt_peers_to_compare, self.config.get_allowed_labels(),
                                                self.output_config)
                for cube in all_conns_opt:
                    conn_graph2.add_edges_from_cube_dict(self.config.peer_container,
                                                         all_conns_opt.get_cube_dict_with_orig_values(cube))
                res.output_explanation = [
                    ComputedExplanation(str_explanation=conn_graph2.get_connectivity_dot_format_str())]
                if self.config.optimized_run == 'debug':
                    orig_conn_graph = ConnectivityGraph(peers, self.config.get_allowed_labels(), self.output_config)
                    orig_conn_graph.add_edges(connections)
                    opt_end = time.time()
                    print(f'Opt time: {(opt_end - opt_start):6.2f} seconds')
                    self.compare_orig_to_opt_conn(orig_conn_graph, all_conns_opt)
            else:
                cluster_info = ClusterInfo(opt_peers_to_compare, self.config.get_allowed_labels())
                fw_rules2_map = ConnectionSet.tcp_properties_to_fw_rules(all_conns_opt, cluster_info,
                                                                         self.config.peer_container)
                fw_rules2 = MinimizeFWRules(fw_rules2_map, cluster_info, self.output_config, {})
                formatted_rules2 = fw_rules2.get_fw_rules_in_required_format()
                if self.output_config.outputFormat in ['json', 'yaml']:
                    res.output_explanation = [ComputedExplanation(dict_explanation=formatted_rules2)]
                else:
                    res.output_explanation = [ComputedExplanation(str_explanation=formatted_rules2)]
                opt_end = time.time()
                print(f'Opt time: {(opt_end - opt_start):6.2f} seconds')
                if self.config.optimized_run == 'debug':
                    self.compare_fw_rules(fw_rules, fw_rules2)
        return res

    def compare_orig_to_opt_conn(self, orig_conn_graph, opt_props):
        print("Converting orig_conn_graph to tcp_like_properties...")
        orig_tcp_props = orig_conn_graph.convert_to_tcp_like_properties(self.config.peer_container)
        assert orig_tcp_props.contained_in(opt_props) and opt_props.contained_in(orig_tcp_props)  # workaround for ==
        # The following assert exposes the bug in HC set
        assert not orig_tcp_props.contained_in(opt_props) or not opt_props.contained_in(orig_tcp_props) or orig_tcp_props == opt_props

    def compare_fw_rules(self, fw_rules1, fw_rules2):
        tcp_props1 = ConnectionSet.fw_rules_to_tcp_properties(fw_rules1, self.config.peer_container)
        tcp_props2 = ConnectionSet.fw_rules_to_tcp_properties(fw_rules2, self.config.peer_container)
        if tcp_props1 == tcp_props2:
            print("Original and optimized fw-rules are semantically equivalent")
        else:
            diff_prop = (tcp_props1 - tcp_props2) | (tcp_props2 - tcp_props1)
            if diff_prop.are_auto_conns():
                print("Original and optimized fw-rules differ only in auto-connections")
            else:
                print("Error: original and optimized fw-rules are different")
                assert False
=======
        peers = PeerSet()
        peers_to_compare |= ref_ip_blocks

        for peer1 in peers_to_compare:
            for peer2 in peers_to_compare:
                if self.is_in_subset(peer1):
                    peers.add(peer1)
                elif not self.is_in_subset(peer2):
                    continue  # skipping pairs if none of them are in the given subset
                if isinstance(peer1, IpBlock) and isinstance(peer2, IpBlock):
                    continue  # skipping pairs with ip-blocks for both src and dst
                if peer1 == peer2:
                    # cannot restrict pod's connection to itself
                    connections[ConnectionSet(True)].append((peer1, peer2))
                else:
                    conns, _, _, _ = self.config.allowed_connections(peer1, peer2)
                    if conns:
                        connections[conns].append((peer1, peer2))
                        # collect both peers, even if one of them is not in the subset
                        peers.add(peer1)
                        peers.add(peer2)

        # if Istio is a layer in the network config - produce 2 maps, for TCP and for non-TCP
        # because Istio policies can only capture TCP connectivity
        if self.config.policies_container.layers.does_contain_layer(NetworkLayerName.Istio):
            output_res = self.get_connectivity_output_split_by_tcp(connections, peers, peers_to_compare)
        else:
            output_res = self.get_connectivity_output_full(connections, peers, peers_to_compare)

        res = QueryAnswer(True)
        if self.output_config.outputFormat in ['json', 'yaml']:
            res.output_explanation = [ComputedExplanation(dict_explanation=output_res)]
        else:
            res.output_explanation = [ComputedExplanation(str_explanation=output_res)]
        return res
>>>>>>> dbce448e

    def get_connectivity_output_full(self, connections, peers, peers_to_compare):
        """
        get the connectivity map output considering all connections in the output
        :param dict connections: the connections' dict (map from connection-set to peer pairs)
        :param PeerSet peers: the peers to consider for dot output
        :param PeerSet peers_to_compare: the peers to consider for fw-rules output
        :rtype Union[str,dict]
        """
        if self.output_config.outputFormat == 'dot':
            dot_full = self.dot_format_from_connections_dict(connections, peers)
            return dot_full
        # handle formats other than dot
        formatted_rules = self.fw_rules_from_connections_dict(connections, peers_to_compare)
        return formatted_rules

    def get_connectivity_output_split_by_tcp(self, connections, peers, peers_to_compare):
        """
        get the connectivity map output as two parts: TCP and non-TCP
        :param dict connections: the connections' dict (map from connection-set to peer pairs)
        :param PeerSet peers: the peers to consider for dot output
        :param PeerSet peers_to_compare: the peers to consider for fw-rules output
        :rtype Union[str,dict]
        """
        connectivity_tcp_str = 'TCP'
        connectivity_non_tcp_str = 'non-TCP'
        connections_tcp, connections_non_tcp = self.convert_connections_to_split_by_tcp(connections)
        if self.output_config.outputFormat == 'dot':
            dot_tcp = self.dot_format_from_connections_dict(connections_tcp, peers, connectivity_tcp_str)
            dot_non_tcp = self.dot_format_from_connections_dict(connections_non_tcp, peers, connectivity_non_tcp_str)
            # concatenate the two graphs into one dot file
            res_str = dot_tcp + dot_non_tcp
            return res_str
        # handle formats other than dot
        formatted_rules_tcp = self.fw_rules_from_connections_dict(connections_tcp, peers_to_compare,
                                                                  connectivity_tcp_str)
        formatted_rules_non_tcp = self.fw_rules_from_connections_dict(connections_non_tcp, peers_to_compare,
                                                                      connectivity_non_tcp_str)
        if self.output_config.outputFormat in ['json', 'yaml']:
            # get a dict object containing the two maps on different keys (TCP_rules and non-TCP_rules)
            rules = formatted_rules_tcp
            rules.update(formatted_rules_non_tcp)
            return rules
        # remaining formats: txt / csv / md : concatenate the two strings of the conn-maps
        if self.output_config.outputFormat == 'txt':
            res_str = f'{formatted_rules_tcp}\n{formatted_rules_non_tcp}'
        else:
            res_str = formatted_rules_tcp + formatted_rules_non_tcp
        return res_str

    def dot_format_from_connections_dict(self, connections, peers, connectivity_restriction=None):
        """
        :param dict connections: the connections' dict (map from connection-set to peer pairs)
        :param PeerSet peers: the peers to consider for dot output
        :param Union[str,None] connectivity_restriction: specify if connectivity is restricted to
               TCP / non-TCP , or not
        :rtype str
        :return the connectivity map in dot-format, considering connectivity_restriction if required
        """
        conn_graph = ConnectivityGraph(peers, self.config.get_allowed_labels(), self.output_config)
        conn_graph.add_edges(connections)
        return conn_graph.get_connectivity_dot_format_str(connectivity_restriction)

    def fw_rules_from_connections_dict(self, connections, peers_to_compare, connectivity_restriction=None):
        """
        :param dict connections: the connections' dict (map from connection-set to peer pairs)
        :param PeerSet peers_to_compare: the peers to consider for fw-rules output
        :param Union[str,None] connectivity_restriction: specify if connectivity is restricted to
               TCP / non-TCP , or not
        :return the connectivity map in fw-rules, considering connectivity_restriction if required
        :rtype: Union[str, dict]
        """
        conn_graph = ConnectivityGraph(peers_to_compare, self.config.get_allowed_labels(), self.output_config)
        conn_graph.add_edges(connections)
        fw_rules = conn_graph.get_minimized_firewall_rules()
        formatted_rules = fw_rules.get_fw_rules_in_required_format(connectivity_restriction=connectivity_restriction)
        return formatted_rules

    def convert_connections_to_split_by_tcp(self, connections):
        """
        given the connections' dict , convert it to two connection maps, one for TCP only, and the other
        for non-TCP only.
        :param dict connections: the connections' dict (map from connection-set to peer pairs)
        :return: a tuple of the two connection maps : first for TCP, second for non-TCP
        :rtype: tuple(dict, dict)
        """
        connections_tcp = defaultdict(list)
        connections_non_tcp = defaultdict(list)
        for conn, peers_list in connections.items():
            tcp_conns, non_tcp_conns = self.split_to_tcp_and_non_tcp_conns(conn)
            connections_tcp[tcp_conns] += peers_list
            connections_non_tcp[non_tcp_conns] += peers_list

        return connections_tcp, connections_non_tcp

    @staticmethod
    def split_to_tcp_and_non_tcp_conns(conns):
        """
        split a ConnectionSet object to two objects: one within TCP only, the other within non-TCP protocols
        :param ConnectionSet conns: a  ConnectionSet object
        :return: a tuple of the two ConnectionSet objects: first for TCP, second for non-TCP
        :rtype: tuple(ConnectionSet, ConnectionSet)
        """
        tcp_conns = conns - ConnectionSet.get_non_tcp_connections()
        non_tcp_conns = conns - tcp_conns
        if non_tcp_conns == ConnectionSet.get_non_tcp_connections():
            non_tcp_conns = ConnectionSet(True)  # all connections in terms of non-TCP
        if tcp_conns == ConnectionSet.get_all_tcp_connections():
            tcp_conns = ConnectionSet(True)  # all connections in terms of TCP

        return tcp_conns, non_tcp_conns


class TwoNetworkConfigsQuery(BaseNetworkQuery):
    """
    A base class for queries that inspect two network configs
    """

    def __init__(self, config1, config2, output_config_obj=None):
        """
        :param NetworkConfig config1: First config to query
        :param NetworkConfig config2: Second config to query
        """
        super().__init__(output_config_obj)
        self.config1 = config1
        self.config2 = config2
        self.name1 = os.path.basename(config1.name) if config1.name.startswith('./') else config1.name
        self.name2 = os.path.basename(config2.name) if config2.name.startswith('./') else config2.name

    def get_configs_names(self):
        """
        returns list of the query's configs names
        :rtype: list[str]
        """
        return [self.name1, self.name2]

    def get_configs(self):
        """
        returns list of the query's configs
        :rtype: list[NetworksConfig]
        """
        return [self.config1, self.config2]

    @staticmethod
    def get_query_type():
        return QueryType.ComparisonToBaseConfigQuery

    def is_identical_topologies(self, check_same_policies=False):
        if not self.config1.peer_container.is_comparable_with_other_container(self.config2.peer_container):
            return QueryAnswer(False, 'The two configurations have different network '
                                      'topologies and thus are not comparable.', query_not_executed=True)
        if check_same_policies and self.config1.policies_container.policies == self.config2.policies_container.policies:
            return QueryAnswer(True, f'{self.name1} and {self.name2} have the same network '
                                     'topology and the same set of policies.')
        return QueryAnswer(True)

    def disjoint_referenced_ip_blocks(self):
        """
        Returns disjoint ip-blocks in the policies of both configs
        :return: A set of disjoint ip-blocks
        :rtype: PeerSet
        """
        return IpBlock.disjoint_ip_blocks(self.config1.get_referenced_ip_blocks(),
                                          self.config2.get_referenced_ip_blocks())

    @staticmethod
    def clone_without_ingress(config):
        """
        Clone config without ingress policies
        :param NetworkConfig config: the config to clone
        :return: resulting config without ingress policies
        :rtype: NetworkConfig
        """
        if NetworkLayerName.Ingress not in config.policies_container.layers or not config.policies_container.layers[
                NetworkLayerName.Ingress].policies_list:
            return config  # no ingress policies in this config
        config_without_ingress = config.clone_without_policies(config.name)
        for policy in config.policies_container.policies.values():
            if not isinstance(policy, IngressPolicy):  # ignoring ingress policies
                config_without_ingress.append_policy_to_config(policy)
        return config_without_ingress

    def execute(self, cmd_line_flag):
        return self.exec(cmd_line_flag)

    @abstractmethod
    def exec(self, cmd_line_flag):
        raise NotImplementedError


class EquivalenceQuery(TwoNetworkConfigsQuery):
    """
    Check whether config1 and config2 allow exactly the same set of connections.
    """

    @staticmethod
    def get_query_type():
        return QueryType.PairComparisonQuery

    def exec(self, cmd_line_flag=False, layer_name=None):
        query_answer = self.is_identical_topologies(True)
        if query_answer.output_result:
            query_answer.numerical_result = not query_answer.bool_result
            return query_answer

        peers_to_compare = self.config1.peer_container.get_all_peers_group()
        peers_to_compare |= self.disjoint_referenced_ip_blocks()
        captured_pods = self.config1.get_captured_pods(layer_name) | self.config2.get_captured_pods(layer_name)
        different_conns_list = []
        for peer1 in peers_to_compare:
            for peer2 in peers_to_compare if peer1 in captured_pods else captured_pods:
                if peer1 == peer2:
                    continue
                conns1, _, _, _ = self.config1.allowed_connections(peer1, peer2, layer_name)
                conns2, _, _, _ = self.config2.allowed_connections(peer1, peer2, layer_name)
                if conns1 != conns2:
                    different_conns_list.append(PeersAndConnections(str(peer1), str(peer2), conns1, conns2))
                    if not self.output_config.fullExplanation:
                        return self._query_answer_with_relevant_explanation(different_conns_list)

        if different_conns_list:
            return self._query_answer_with_relevant_explanation(sorted(different_conns_list))

        return QueryAnswer(True, self.name1 + ' and ' + self.name2 + ' are semantically equivalent.',
                           numerical_result=0)

    def _query_answer_with_relevant_explanation(self, explanation_list):
        output_result = self.name1 + ' and ' + self.name2 + ' are not semantically equivalent.'
        explanation_description = f'Connections allowed in {self.name1} which are different in {self.name2}'
        final_explanation = ConnectionsDiffExplanation(explanation_description=explanation_description,
                                                       peers_diff_connections_list=explanation_list,
                                                       configs=self.get_configs_names(), conns_diff=True)
        return QueryAnswer(False, output_result, output_explanation=[final_explanation], numerical_result=1)


class SemanticDiffQuery(TwoNetworkConfigsQuery):
    """
    Produces a report of changed connections (also for the case of two configurations of different network topologies)
    """

    @staticmethod
    def get_query_type():
        return QueryType.PairComparisonQuery

    @staticmethod
    def get_supported_output_formats():
        return {'txt', 'yaml', 'csv', 'md', 'json'}

    @staticmethod
    def _get_updated_key(key, is_added):
        """
        updates given key if needed, by replacing Changed with Added/ Removed based on the is_added flag value
        :param str key: a key string describing connectivity changes
        :param bool is_added: a bool flag indicating if connections are added or removed
        :return updated key
        :rtype: str
        """
        return key.replace("Changed", "Added") if is_added else key.replace("Changed", "Removed")

    @staticmethod
    def get_explanation_from_conn_graph(conn_graph, is_first_connectivity_result):
        """
        :param conn_graph:  a ConnectivityGraph with added/removed connections
        :param is_first_connectivity_result: bool flag indicating if this is the first connectivity fw-rules computation
               for the current semantic-diff query
        :return: fw-rules summarizing added/removed connections
        :rtype: Union[str, dict] - dict if required format is yaml/json , str otherwise
        """
        fw_rules = conn_graph.get_minimized_firewall_rules()
        # for csv format, adding the csv header only for the first connectivity fw-rules computation
        fw_rules_output = fw_rules.get_fw_rules_in_required_format(False, is_first_connectivity_result)
        return fw_rules_output

    def compute_explanation_for_key(self, key, is_added, conn_graph, is_first_connectivity_result):
        """
        computes the explanation for given key and conn_graph with description and fw-rules results
        prepares the description and explanation
        description text is written for txt, yaml and json formats
        other formats description already included in the conn_graph data
        :param str key: the key describing the changes
        :param bool is_added: a bool flag indicating if connections are added or removed
        :param ConnectivityGraph conn_graph: a ConnectivityGraph with added/removed connections
        :param bool is_first_connectivity_result: flag indicating if this is the first connectivity fw-rules computation
               for the current semantic-diff query
        :return the computedExplanation of the current key and conn_graph considering the outputFormat
        :rtype: ComputedExplanation
        """
        updated_key = self._get_updated_key(key, is_added)
        topology_config_name = self.name2 if is_added else self.name1
        conn_graph_explanation = self.get_explanation_from_conn_graph(conn_graph, is_first_connectivity_result)

        if self.output_config.outputFormat in ['json', 'yaml']:
            explanation_dict = {'description': updated_key}
            explanation_dict.update(conn_graph_explanation)
            key_explanation = ComputedExplanation(dict_explanation=explanation_dict)
        else:
            str_explanation = f'\n{updated_key} (based on topology from config: {topology_config_name}) :\n' \
                if self.output_config.outputFormat == 'txt' else ''
            str_explanation += conn_graph_explanation
            key_explanation = ComputedExplanation(str_explanation=str_explanation)

        return key_explanation

    def get_results_for_computed_fw_rules(self, keys_list, conn_graph_removed_per_key, conn_graph_added_per_key):
        """
        Compute accumulated explanation and res for all keys of changed connections categories
        :param keys_list: the list of keys
        :param conn_graph_removed_per_key: map from key to ConnectivityGraph of removed connections
        :param conn_graph_added_per_key: map from key to ConnectivityGraph of added connections
        :return:
        res (int): number of categories with diffs
        explanation (list): list of ComputedExplanation, the diffs' explanations, one for each category
        :rtype: int, list[ComputedExplanation]
        """
        explanation = []
        add_explanation = self.output_config.outputFormat in SemanticDiffQuery.get_supported_output_formats()
        res = 0
        for key in keys_list:
            conn_graph_added_conns = conn_graph_added_per_key[key]
            conn_graph_removed_conns = conn_graph_removed_per_key[key]
            is_added = conn_graph_added_conns is not None and conn_graph_added_conns.conn_graph_has_fw_rules()
            is_removed = conn_graph_removed_conns is not None and conn_graph_removed_conns.conn_graph_has_fw_rules()
            if is_added:
                if add_explanation:
                    explanation.append(self.compute_explanation_for_key(key, True, conn_graph_added_conns, res == 0))
                res += 1

            if is_removed:
                if add_explanation:
                    explanation.append(self.compute_explanation_for_key(key, False, conn_graph_removed_conns, res == 0))
                res += 1

        return res, explanation

    def get_conn_graph_changed_conns(self, key, ip_blocks, is_added):
        """
        create a ConnectivityGraph for chnged (added/removed) connections per given key
        :param key: the key (category) of changed connections
        :param ip_blocks: a PeerSet of ip-blocks to be added for the topology peers
        :param is_added: a bool flag indicating if connections are added or removed
        :return: a ConnectivityGraph object
        """
        old_peers = self.config1.peer_container.get_all_peers_group()
        new_peers = self.config2.peer_container.get_all_peers_group()
        allowed_labels = (self.config1.get_allowed_labels()).union(self.config2.get_allowed_labels())
        topology_peers = new_peers | ip_blocks if is_added else old_peers | ip_blocks
        # following query_name update is for adding query line descriptions for csv and md formats
        updated_key = self._get_updated_key(key, is_added)
        if self.output_config.queryName:
            query_name = f'semantic_diff, config1: {self.config1.name}, config2: {self.config2.name}, key: {updated_key}'
        else:
            # omit the query name prefix if self.output_config.queryName is empty (single query from command line)
            query_name = updated_key
        output_config = OutputConfiguration(self.output_config, query_name)
        return ConnectivityGraph(topology_peers, allowed_labels, output_config)

    def compute_diff(self):  # noqa: C901
        """
        Compute changed connections as following:

        1.1. lost connections between removed peers
        1.2. lost connections between removed peers and ipBlocks

        2.1. lost connections between removed peers and intersected peers

        3.1. lost/new connections between intersected peers due to changes in policies and labels of pods/namespaces
        3.2. lost/new connections between intersected peers and ipBlocks due to changes in policies and labels

        4.1. new connections between intersected peers and added peers

        5.1. new connections between added peers
        5.2. new connections between added peers and ipBlocks

        Some sections might be empty and can be dropped.

        :return:
        res (int): number of categories with diffs
        explanation (list): list of diff explanations - one for each category
        :rtype: int, list[ComputedExplanation]
        """
        old_peers = self.config1.peer_container.get_all_peers_group()
        new_peers = self.config2.peer_container.get_all_peers_group()
        intersected_peers = old_peers & new_peers
        removed_peers = old_peers - intersected_peers
        added_peers = new_peers - intersected_peers
        captured_pods = (self.config1.get_captured_pods() | self.config2.get_captured_pods()) & intersected_peers
        old_ip_blocks = IpBlock.disjoint_ip_blocks(self.config1.get_referenced_ip_blocks(),
                                                   IpBlock.get_all_ips_block_peer_set())
        new_ip_blocks = IpBlock.disjoint_ip_blocks(self.config2.get_referenced_ip_blocks(),
                                                   IpBlock.get_all_ips_block_peer_set())

        conn_graph_removed_per_key = dict()
        conn_graph_added_per_key = dict()
        keys_list = []

        # 1.1. lost connections between removed peers
        key = 'Lost connections between removed peers'
        keys_list.append(key)
        conn_graph_removed_per_key[key] = self.get_conn_graph_changed_conns(key, PeerSet(), False)
        conn_graph_added_per_key[key] = None
        for pair in itertools.permutations(removed_peers, 2):
            lost_conns, _, _, _ = self.config1.allowed_connections(pair[0], pair[1])
            if lost_conns:
                conn_graph_removed_per_key[key].add_edge(pair[0], pair[1], lost_conns)

        # 1.2. lost connections between removed peers and ipBlocks
        key = 'Lost connections between removed peers and ipBlocks'
        keys_list.append(key)
        conn_graph_removed_per_key[key] = self.get_conn_graph_changed_conns(key, old_ip_blocks, False)
        conn_graph_added_per_key[key] = None
        for pair in itertools.product(removed_peers, old_ip_blocks):
            lost_conns, _, _, _ = self.config1.allowed_connections(pair[0], pair[1])
            if lost_conns:
                conn_graph_removed_per_key[key].add_edge(pair[0], pair[1], lost_conns)

            lost_conns, _, _, _ = self.config1.allowed_connections(pair[1], pair[0])
            if lost_conns:
                conn_graph_removed_per_key[key].add_edge(pair[1], pair[0], lost_conns)

        # 2.1. lost connections between removed peers and intersected peers
        key = 'Lost connections between removed peers and persistent peers'
        keys_list.append(key)
        conn_graph_removed_per_key[key] = self.get_conn_graph_changed_conns(key, PeerSet(), False)
        conn_graph_added_per_key[key] = None
        for pair in itertools.product(removed_peers, intersected_peers):
            lost_conns, _, _, _ = self.config1.allowed_connections(pair[0], pair[1])
            if lost_conns:
                conn_graph_removed_per_key[key].add_edge(pair[0], pair[1], lost_conns)

            lost_conns, _, _, _ = self.config1.allowed_connections(pair[1], pair[0])
            if lost_conns:
                conn_graph_removed_per_key[key].add_edge(pair[1], pair[0], lost_conns)

        # 3.1. lost/new connections between intersected peers due to changes in policies and labels of pods/namespaces
        key = 'Changed connections between persistent peers'
        keys_list.append(key)
        conn_graph_removed_per_key[key] = self.get_conn_graph_changed_conns(key, PeerSet(), False)
        conn_graph_added_per_key[key] = self.get_conn_graph_changed_conns(key, PeerSet(), True)
        for pod1 in intersected_peers:
            for pod2 in intersected_peers if pod1 in captured_pods else captured_pods:
                if pod1 == pod2:
                    continue
                old_conns, _, _, _ = self.config1.allowed_connections(pod1, pod2)
                new_conns, _, _, _ = self.config2.allowed_connections(pod1, pod2)
                if new_conns != old_conns:
                    conn_graph_removed_per_key[key].add_edge(pod1, pod2, old_conns - new_conns)
                    conn_graph_added_per_key[key].add_edge(pod1, pod2, new_conns - old_conns)

        # 3.2. lost/new connections between intersected peers and ipBlocks due to changes in policies and labels
        key = 'Changed connections between persistent peers and ipBlocks'
        disjoint_ip_blocks = IpBlock.disjoint_ip_blocks(old_ip_blocks, new_ip_blocks)
        peers = captured_pods | disjoint_ip_blocks
        keys_list.append(key)
        conn_graph_removed_per_key[key] = self.get_conn_graph_changed_conns(key, disjoint_ip_blocks, False)
        conn_graph_added_per_key[key] = self.get_conn_graph_changed_conns(key, disjoint_ip_blocks, True)
        for pod1 in peers:
            for pod2 in disjoint_ip_blocks if pod1 in captured_pods else captured_pods:
                old_conns, _, _, _ = self.config1.allowed_connections(pod1, pod2)
                new_conns, _, _, _ = self.config2.allowed_connections(pod1, pod2)
                if new_conns != old_conns:
                    conn_graph_removed_per_key[key].add_edge(pod1, pod2, old_conns - new_conns)
                    conn_graph_added_per_key[key].add_edge(pod1, pod2, new_conns - old_conns)

        # 4.1. new connections between intersected peers and added peers
        key = 'New connections between persistent peers and added peers'
        keys_list.append(key)
        conn_graph_removed_per_key[key] = None
        conn_graph_added_per_key[key] = self.get_conn_graph_changed_conns(key, PeerSet(), True)
        for pair in itertools.product(intersected_peers, added_peers):
            new_conns, _, _, _ = self.config2.allowed_connections(pair[0], pair[1])
            if new_conns:
                conn_graph_added_per_key[key].add_edge(pair[0], pair[1], new_conns)

            new_conns, _, _, _ = self.config2.allowed_connections(pair[1], pair[0])
            if new_conns:
                conn_graph_added_per_key[key].add_edge(pair[1], pair[0], new_conns)

        # 5.1. new connections between added peers
        key = 'New connections between added peers'
        keys_list.append(key)
        conn_graph_removed_per_key[key] = None
        conn_graph_added_per_key[key] = self.get_conn_graph_changed_conns(key, PeerSet(), True)
        for pair in itertools.permutations(added_peers, 2):
            new_conns, _, _, _ = self.config2.allowed_connections(pair[0], pair[1])
            if new_conns:
                conn_graph_added_per_key[key].add_edge(pair[0], pair[1], new_conns)

        # 5.2. new connections between added peers and ipBlocks
        key = 'New connections between added peers and ipBlocks'
        keys_list.append(key)
        conn_graph_removed_per_key[key] = None
        conn_graph_added_per_key[key] = self.get_conn_graph_changed_conns(key, new_ip_blocks, True)

        for pair in itertools.product(added_peers, new_ip_blocks):
            new_conns, _, _, _ = self.config2.allowed_connections(pair[0], pair[1])
            if new_conns:
                conn_graph_added_per_key[key].add_edge(pair[0], pair[1], new_conns)

            new_conns, _, _, _ = self.config2.allowed_connections(pair[1], pair[0])
            if new_conns:
                conn_graph_added_per_key[key].add_edge(pair[1], pair[0], new_conns)

        return self.get_results_for_computed_fw_rules(keys_list, conn_graph_removed_per_key,
                                                      conn_graph_added_per_key)

    def exec(self, cmd_line_flag):
        self.output_config.fullExplanation = True  # assign true for this query - it is always ok to compare its results
        query_answer = self.is_identical_topologies(True)
        if query_answer.bool_result and query_answer.output_result:
            return query_answer
        res, explanation = self.compute_diff()
        if res > 0:
            return QueryAnswer(bool_result=False,
                               output_result=f'{self.name1} and {self.name2} are not semantically equivalent.',
                               output_explanation=explanation,
                               numerical_result=res if not cmd_line_flag else 1)

        return QueryAnswer(bool_result=True,
                           output_result=f'{self.name1} and {self.name2} are semantically equivalent.',
                           output_explanation=explanation,
                           numerical_result=res)


class StrongEquivalenceQuery(TwoNetworkConfigsQuery):
    """
    Checks whether the two configs have exactly the same set of policies (same names and same semantics)
    """

    @staticmethod
    def get_query_type():
        return QueryType.PairComparisonQuery

    def exec(self, cmd_line_flag):
        query_answer = self.is_identical_topologies(True)
        if query_answer.output_result:
            query_answer.numerical_result = not query_answer.bool_result
            return query_answer

        policies1 = set(f'{policy_name}[{policy_type}]' for policy_name, policy_type in
                        self.config1.policies_container.policies.keys())
        policies2 = set(f'{policy_name}[{policy_type}]' for policy_name, policy_type in
                        self.config2.policies_container.policies.keys())
        policies_1_minus_2 = policies1.difference(policies2)
        policies_2_minus_1 = policies2.difference(policies1)
        if policies_1_minus_2:
            output_result = f'{self.name1} contains a network policy named {policies_1_minus_2.pop()}, but ' \
                            f'{self.name2} does not'
            return QueryAnswer(False, output_result, numerical_result=1)
        if policies_2_minus_1:
            output_result = f'{self.name2} contains a network policy named {policies_2_minus_1.pop()}, but ' \
                            f'{self.name1} does not'
            return QueryAnswer(False, output_result, numerical_result=1)

        for policy in self.config1.policies_container.policies.values():
            single_policy_config1 = self.config1.clone_with_just_one_policy(policy.full_name())
            single_policy_config2 = self.config2.clone_with_just_one_policy(policy.full_name())
            full_result = EquivalenceQuery(single_policy_config1, single_policy_config2, self.output_config).exec()
            if not full_result.bool_result:
                output_result = f'{self.policy_title(policy)} is not equivalent in {self.name1} and in {self.name2}'

                return QueryAnswer(False, output_result,
                                   output_explanation=full_result.output_explanation, numerical_result=1)

        return QueryAnswer(True, self.name1 + ' and ' + self.name2 + ' are strongly equivalent.', numerical_result=0)


class ContainmentQuery(TwoNetworkConfigsQuery):
    """
    Checking whether the connections allowed by config1 are contained in those allowed by config2
    """

    def exec(self, cmd_line_flag=False, only_captured=False):
        config1_peers = self.config1.peer_container.get_all_peers_group()
        peers_in_config1_not_in_config2 = config1_peers - self.config2.peer_container.get_all_peers_group()
        if peers_in_config1_not_in_config2:
            peers_list = [str(e) for e in peers_in_config1_not_in_config2]
            final_explanation = \
                PodsListsExplanations(explanation_description=f'Pods in {self.name1} which are not in {self.name2}',
                                      pods_list=sorted(peers_list))
            return QueryAnswer(False, f'{self.name1} is not contained in {self.name2} ',
                               output_explanation=[final_explanation], numerical_result=0 if not cmd_line_flag else 1)

        peers_to_compare = config1_peers | self.disjoint_referenced_ip_blocks()
        captured_pods = self.config1.get_captured_pods() | self.config2.get_captured_pods()
        not_contained_list = []
        for peer1 in peers_to_compare:
            for peer2 in peers_to_compare if peer1 in captured_pods else captured_pods:
                if peer1 == peer2:
                    continue
                conns1_all, captured1_flag, conns1_captured, _ = self.config1.allowed_connections(peer1, peer2)
                if only_captured and not captured1_flag:
                    continue
                conns1 = conns1_captured if only_captured else conns1_all
                conns2, _, _, _ = self.config2.allowed_connections(peer1, peer2)
                if not conns1.contained_in(conns2):
                    not_contained_list.append(PeersAndConnections(str(peer1), str(peer2), conns1))
                    if not self.output_config.fullExplanation:
                        return self._query_answer_with_relevant_explanation(not_contained_list, cmd_line_flag)
        if not_contained_list:
            return self._query_answer_with_relevant_explanation(sorted(not_contained_list), cmd_line_flag)
        return QueryAnswer(True, self.name1 + ' is contained in ' + self.name2,
                           numerical_result=1 if not cmd_line_flag else 0)

    def _query_answer_with_relevant_explanation(self, explanation_list, cmd_line_flag):
        output_result = f'{self.name1} is not contained in {self.name2}'
        explanation_description = f'Connections allowed in {self.name1} which are not a subset of those in {self.name2}'
        final_explanation = ConnectionsDiffExplanation(explanation_description=explanation_description,
                                                       peers_diff_connections_list=explanation_list)
        return QueryAnswer(False, output_result, output_explanation=[final_explanation],
                           numerical_result=0 if not cmd_line_flag else 1)


class TwoWayContainmentQuery(TwoNetworkConfigsQuery):
    """
    Checks containment in both sides (whether config1 is contained in config2 and vice versa)
    """

    @staticmethod
    def get_query_type():
        return QueryType.PairComparisonQuery

    def exec(self, cmd_line_flag):
        query_answer = self.is_identical_topologies(True)
        if query_answer.bool_result and query_answer.output_result:
            return query_answer  # identical configurations (contained)

        contained_1_in_2 = \
            ContainmentQuery(self.config1, self.config2, self.output_config).exec(cmd_line_flag=cmd_line_flag)
        contained_2_in_1 = \
            ContainmentQuery(self.config2, self.config1, self.output_config).exec(cmd_line_flag=cmd_line_flag)
        if contained_1_in_2.bool_result and contained_2_in_1.bool_result:
            return QueryAnswer(bool_result=True,
                               output_result=f'The two network configurations {self.name1} and {self.name2} '
                                             'are semantically equivalent.',
                               numerical_result=3 if not cmd_line_flag else 0)

        if not contained_1_in_2.bool_result and not contained_2_in_1.bool_result:
            final_explanation = contained_2_in_1.output_explanation + contained_1_in_2.output_explanation
            return QueryAnswer(bool_result=False,
                               output_result=f'Neither network configuration {self.name1} and {self.name2} '
                                             f'are contained in the other',
                               output_explanation=final_explanation,
                               numerical_result=0 if not cmd_line_flag else 1)
        if contained_1_in_2.bool_result:
            return QueryAnswer(bool_result=False,
                               output_result=f'Network configuration {self.name1} is a proper'
                                             f' subset of {self.name2} but ' + contained_2_in_1.output_result,
                               output_explanation=contained_2_in_1.output_explanation,
                               numerical_result=2 if not cmd_line_flag else 1)
        # (contained_2_in_1)
        return QueryAnswer(bool_result=False,
                           output_result=f'Network configuration {self.name2} is a proper '
                                         f'subset of {self.name1} but ' + contained_1_in_2.output_result,
                           output_explanation=contained_1_in_2.output_explanation,
                           numerical_result=1)


class PermitsQuery(TwoNetworkConfigsQuery):
    """
    Checking whether the connections explicitly allowed by config1 are allowed by config2
    """

    def exec(self, cmd_line_flag):
        output_result_on_permit = f'{self.name2} permits all connections specified in {self.name1}'
        if not self.config1:
            return QueryAnswer(False,
                               output_result='There are no NetworkPolicies in the given permits config. '
                                             'No traffic is specified as permitted.', query_not_executed=True)
        query_answer = self.is_identical_topologies()
        if query_answer.output_result:
            query_answer.numerical_result = 0 if not cmd_line_flag else not query_answer.bool_result
            if query_answer.bool_result:  # same topologies and same policies
                query_answer.output_result = output_result_on_permit
            return query_answer

        if self.config1.policies_container.layers.does_contain_single_layer(NetworkLayerName.Ingress):
            return QueryAnswer(bool_result=False,
                               output_result='Permitted traffic cannot be specified using Ingress resources only',
                               query_not_executed=True)

        config1_without_ingress = self.clone_without_ingress(self.config1)
        query_answer = ContainmentQuery(config1_without_ingress, self.config2,
                                        self.output_config).exec(cmd_line_flag=cmd_line_flag, only_captured=True)
        if not cmd_line_flag:
            query_answer.numerical_result = 1 if query_answer.output_explanation else 0
        if query_answer.bool_result:
            query_answer.output_result = output_result_on_permit
        if query_answer.output_explanation:
            query_answer.output_result = f'{self.name2} does not permit connections specified in {self.name1}'
        return query_answer


class InterferesQuery(TwoNetworkConfigsQuery):
    """
    Checking whether config2 extends config1's allowed connection for Pods captured by policies in config1
    """

    def exec(self, cmd_line_flag):
        query_answer = self.is_identical_topologies()
        if query_answer.output_result:
            query_answer.numerical_result = query_answer.bool_result if not cmd_line_flag \
                else not query_answer.bool_result
            return query_answer

        peers_to_compare = self.config2.peer_container.get_all_peers_group()
        peers_to_compare |= self.disjoint_referenced_ip_blocks()
        captured_pods = self.config2.get_captured_pods() | self.config1.get_captured_pods()
        extended_conns_list = []
        for peer1 in peers_to_compare:
            for peer2 in peers_to_compare if peer1 in captured_pods else captured_pods:
                if peer1 == peer2:
                    continue

                _, captured2_flag, conns2_captured, _ = self.config2.allowed_connections(peer1, peer2)
                if not captured2_flag:
                    continue
                _, captured1_flag, conns1_captured, _ = self.config1.allowed_connections(peer1, peer2)
                if captured1_flag and not conns1_captured.contained_in(conns2_captured):
                    extended_conns_list.append(PeersAndConnections(str(peer1), str(peer2), conns1_captured,
                                                                   conns2_captured))
                    if not self.output_config.fullExplanation:
                        return self._query_answer_with_relevant_explanation(extended_conns_list, cmd_line_flag)
        if extended_conns_list:
            return self._query_answer_with_relevant_explanation(sorted(extended_conns_list), cmd_line_flag)
        return QueryAnswer(False, self.name1 + ' does not interfere with ' + self.name2,
                           numerical_result=0 if not cmd_line_flag else 1)

    def _query_answer_with_relevant_explanation(self, explanation_list, cmd_line_flag):
        interfere_result_msg = self.name1 + ' interferes with ' + self.name2
        explanation_description = f'Allowed connections from {self.name2} which are extended in {self.name1}'
        final_explanation = ConnectionsDiffExplanation(explanation_description=explanation_description,
                                                       peers_diff_connections_list=explanation_list,
                                                       configs=self.get_configs_names(), conns_diff=True)
        return QueryAnswer(True, interfere_result_msg, output_explanation=[final_explanation],
                           numerical_result=1 if not cmd_line_flag else 0)


# Checks whether any two sets in the list interfere each other
class PairwiseInterferesQuery(TwoNetworkConfigsQuery):

    @staticmethod
    def get_query_type():
        return QueryType.PairwiseComparisonQuery

    def exec(self, cmd_line_flag):
        return InterferesQuery(self.config1, self.config2, self.output_config).exec(cmd_line_flag)


# Local class - helps with getting the results for ForbidsQuery
class IntersectsQuery(TwoNetworkConfigsQuery):
    """
    Checking whether both configs allow the same connection between any pair of peers
    """

    def exec(self, cmd_line_flag=False, only_captured=True):
        query_answer = self.is_identical_topologies()
        if query_answer.output_result:
            return query_answer

        peers_to_compare = self.config1.peer_container.get_all_peers_group()
        peers_to_compare |= self.disjoint_referenced_ip_blocks()
        captured_pods = self.config1.get_captured_pods() | self.config2.get_captured_pods()
        intersect_connections_list = []
        for peer1 in peers_to_compare:
            for peer2 in peers_to_compare if peer1 in captured_pods else captured_pods:
                if peer1 == peer2:
                    continue
                conns1_all, captured1_flag, conns1_captured, _ = self.config1.allowed_connections(peer1, peer2)
                if only_captured and not captured1_flag:
                    continue
                conns1 = conns1_captured if only_captured else conns1_all
                conns2, _, _, _ = self.config2.allowed_connections(peer1, peer2)
                conns_in_both = conns2 & conns1
                if bool(conns_in_both):
                    intersect_connections_list.append(PeersAndConnections(str(peer1), str(peer2), conns_in_both))
                    if not self.output_config.fullExplanation:
                        return self._query_answer_with_relevant_explanation(intersect_connections_list)

        if intersect_connections_list:
            return self._query_answer_with_relevant_explanation(sorted(intersect_connections_list))

        return QueryAnswer(False, f'The connections allowed by {self.name1}'
                                  f' do not intersect the connections allowed by {self.name2}', numerical_result=1)

    def _query_answer_with_relevant_explanation(self, explanation_list):
        intersect_result_msg = self.name2 + ' intersects with ' + self.name1
        final_explanation = ConnectionsDiffExplanation(peers_diff_connections_list=explanation_list)
        return QueryAnswer(bool_result=True, output_result=intersect_result_msg,
                           output_explanation=[final_explanation])


class ForbidsQuery(TwoNetworkConfigsQuery):
    """
    Checking whether the connections explicitly allowed by config1 are denied by config2
    """

    def exec(self, cmd_line_flag):
        if not self.config1:
            return QueryAnswer(False, 'There are no NetworkPolicies in the given forbids config. '
                                      'No traffic is specified as forbidden.', query_not_executed=True)
        if self.config1.policies_container.layers.does_contain_single_layer(NetworkLayerName.Ingress):
            return QueryAnswer(bool_result=False,
                               output_result='Forbidden traffic cannot be specified using Ingress resources only',
                               query_not_executed=True)

        config1_without_ingress = self.clone_without_ingress(self.config1)

        query_answer = \
            IntersectsQuery(config1_without_ingress, self.config2, self.output_config).exec(only_captured=True)
        if query_answer.numerical_result == 1:
            query_answer.output_result += f'\n{self.name2} forbids connections specified in ' \
                                          f'{self.name1}'
        if query_answer.output_explanation:
            assert len(query_answer.output_explanation) == 1
            query_answer.output_result = f'{self.name2} does not forbid connections specified in {self.name1}'
            query_answer.output_explanation[0].explanation_description = f'Both {self.name1} and {self.name2} allow ' \
                                                                         f'the following connection(s)'
        query_answer.numerical_result = int(query_answer.bool_result)
        return query_answer


class AllCapturedQuery(NetworkConfigQuery):
    """
    Check that all pods are captured
    Applies for k8s/calico/istio policies (checks only ingress direction for istio)
    """

    def _get_pod_name(self, pod):
        """
        :param Pod pod: a pod object
        :rtype str
        """
        return pod.workload_name if self.output_config.outputEndpoints == 'deployments' else str(pod)

    def _get_uncaptured_xgress_pods(self, layer_name, is_ingress=True):
        """
        returns the uncaptured ingress/egress pods set and its length for the given layer
        :param NetworkLayerName layer_name: the layer to check uncaptured pods in
        :param bool is_ingress: indicates if to check pods affected by ingress/egress
        :return: - number of uncaptured pod
                 - set of the uncaptured pods
        :rtype: (int,set[str])
        """
        existing_pods = self.config.peer_container.get_all_peers_group()
        uncaptured_xgress_pods = existing_pods - self.config.get_affected_pods(is_ingress, layer_name)
        if not uncaptured_xgress_pods:
            return 0, set()
        uncaptured_resources = set(self._get_pod_name(pod) for pod in uncaptured_xgress_pods)  # no duplicate resources in set
        return len(uncaptured_resources), uncaptured_resources

    def _compute_uncaptured_pods_by_layer(self, layer_name, ingress_only=False):
        """
        computes and returns the result of allcaptured query on the given layer if it includes policies
        :param NetworkLayerName layer_name: the layer to check uncaptured pods in
        :param bool ingress_only: a flag to indicate if to check captured pods only for ingress affected policies
        :return: 1- if there are uncaptured pods then return an explanation containing them, else None
                 2- the number of uncaptured pods on the layer
        :rtype: (PodsListsExplanations, int)
        """
        if layer_name not in self.config.policies_container.layers:
            return None, 0  # not relevant to compute for non-existed layer
        if ingress_only:
            print(f'Warning: AllCaptured query is not considering uncaptured pods in {layer_name.name} egress direction')

        res_ingress, uncaptured_ingress_pods_set = self._get_uncaptured_xgress_pods(layer_name, is_ingress=True)
        res_egress = 0
        uncaptured_egress_pods_set = set()
        if not ingress_only:
            res_egress, uncaptured_egress_pods_set = self._get_uncaptured_xgress_pods(layer_name, is_ingress=False)

        layer_res = res_ingress + res_egress
        if layer_res == 0:  # no uncaptured pods in this layer, no explanation would be written
            return None, 0

        explanation_str = f'workload resources that are not captured by any {layer_name.name} policy that affects '
        layer_explanation = PodsListsExplanations(explanation_description=explanation_str,
                                                  pods_list=list(sorted(uncaptured_ingress_pods_set)),
                                                  egress_pods_list=list(sorted(uncaptured_egress_pods_set)),
                                                  add_xgress_suffix=True)
        return layer_explanation, layer_res

    def exec(self):
        self.output_config.fullExplanation = True  # assign true for this query - it is always ok to compare its results
        existing_pods = self.config.peer_container.get_all_peers_group()
        if not self.config:
            return QueryAnswer(bool_result=False,
                               output_result=f'There are no network policies in {self.config.name}. '
                                             f'All workload resources are non captured',
                               numerical_result=len(existing_pods))

        if self.config.policies_container.layers.does_contain_single_layer(NetworkLayerName.Ingress):
            return QueryAnswer(bool_result=False,
                               output_result='AllCapturedQuery cannot be applied using Ingress resources only',
                               query_not_executed=True)

        k8s_calico_pods_list_explanation, k8s_calico_res = self._compute_uncaptured_pods_by_layer(NetworkLayerName.K8s_Calico)
        istio_pods_list_explanation, istio_res = self._compute_uncaptured_pods_by_layer(NetworkLayerName.Istio, True)

        if k8s_calico_res == 0 and istio_res == 0:
            output_str = f'All pods are captured by at least one policy in {self.config.name}'
            return QueryAnswer(bool_result=True, output_result=output_str, numerical_result=0)

        final_explanation = []
        if k8s_calico_pods_list_explanation:
            final_explanation.append(k8s_calico_pods_list_explanation)
        if istio_pods_list_explanation:
            final_explanation.append(istio_pods_list_explanation)

        output_str = f'There are workload resources not captured by any policy in {self.config.name}'
        res = k8s_calico_res + istio_res
        return QueryAnswer(bool_result=False, output_result=output_str, output_explanation=final_explanation,
                           numerical_result=res)<|MERGE_RESOLUTION|>--- conflicted
+++ resolved
@@ -11,6 +11,7 @@
 
 from nca.CoreDS.ConnectionSet import ConnectionSet
 from nca.CoreDS.Peer import PeerSet, IpBlock, Pod, Peer
+from nca.CoreDS.ProtocolSet import ProtocolSet
 from nca.CoreDS.TcpLikeProperties import TcpLikeProperties
 from .NetworkConfig import NetworkConfig
 from nca.FWRules.ConnectivityGraph import ConnectivityGraph
@@ -694,8 +695,10 @@
         self.output_config.configName = os.path.basename(self.config.name) if self.config.name.startswith('./') else \
             self.config.name
         connections = defaultdict(list)
-<<<<<<< HEAD
         res = QueryAnswer(True)
+        fw_rules = None
+        fw_rules_tcp = None
+        fw_rules_non_tcp = None
         if self.config.optimized_run != 'true':
             peers_to_compare = self.config.peer_container.get_all_peers_group()
 
@@ -718,38 +721,22 @@
                     else:
                         conns, _, _, _ = self.config.allowed_connections(peer1, peer2)
                         if conns:
-                            # TODO: consider separate connectivity maps for config that involves istio -
-                            #  one that handles non-TCP connections, and one for TCP
-                            # TODO: consider avoid "hiding" egress allowed connections, even though they are
-                            #  not covered by authorization policies
-                            if self.config.policies_container.layers.does_contain_single_layer(NetworkLayerName.Istio) and \
-                                    self.output_config.connectivityFilterIstioEdges:
-                                should_filter, modified_conns = self.filter_istio_edge(peer2, conns)
-                                if not should_filter:
-                                    connections[modified_conns].append((peer1, peer2))
-                                    # collect both peers, even if one of them is not in the subset
-                                    peers.add(peer1)
-                                    peers.add(peer2)
-                            else:
-                                connections[conns].append((peer1, peer2))
-                                # collect both peers, even if one of them is not in the subset
-                                peers.add(peer1)
-                                peers.add(peer2)
+                            connections[conns].append((peer1, peer2))
+                            # collect both peers, even if one of them is not in the subset
+                            peers.add(peer1)
+                            peers.add(peer2)
+            # if Istio is a layer in the network config - produce 2 maps, for TCP and for non-TCP
+            # because Istio policies can only capture TCP connectivity
+            if self.config.policies_container.layers.does_contain_layer(NetworkLayerName.Istio):
+                output_res, fw_rules_tcp, fw_rules_non_tcp = self.get_connectivity_output_split_by_tcp(connections, peers, peers_to_compare)
+            else:
+                output_res, fw_rules = self.get_connectivity_output_full(connections, peers, peers_to_compare)
             peers1_end = time.time()
             print(f'Original loop: time: {(peers1_end - peers1_start):6.2f} seconds')
-            if self.output_config.outputFormat == 'dot':
-                conn_graph = ConnectivityGraph(peers, self.config.get_allowed_labels(), self.output_config)
-                conn_graph.add_edges(connections)
-                res.output_explanation = [ComputedExplanation(str_explanation=conn_graph.get_connectivity_dot_format_str())]
+            if self.output_config.outputFormat in ['json', 'yaml']:
+                res.output_explanation = [ComputedExplanation(dict_explanation=output_res)]
             else:
-                conn_graph = ConnectivityGraph(peers_to_compare, self.config.get_allowed_labels(), self.output_config)
-                conn_graph.add_edges(connections)
-                fw_rules = conn_graph.get_minimized_firewall_rules()
-                formatted_rules = fw_rules.get_fw_rules_in_required_format()
-                if self.output_config.outputFormat in ['json', 'yaml']:
-                    res.output_explanation = [ComputedExplanation(dict_explanation=formatted_rules)]
-                else:
-                    res.output_explanation = [ComputedExplanation(str_explanation=formatted_rules)]
+                res.output_explanation = [ComputedExplanation(str_explanation=output_res)]
 
         all_conns_opt = TcpLikeProperties.make_empty_properties()
         opt_start = time.time()
@@ -766,35 +753,26 @@
             dst_peers_in_subset_conns = TcpLikeProperties.make_tcp_like_properties(self.config.peer_container,
                                                                                    dst_peers=subset_peers)
             all_conns_opt &= src_peers_in_subset_conns | dst_peers_in_subset_conns
-
-            if self.output_config.outputFormat == 'dot':
-                conn_graph2 = ConnectivityGraph(opt_peers_to_compare, self.config.get_allowed_labels(),
-                                                self.output_config)
-                for cube in all_conns_opt:
-                    conn_graph2.add_edges_from_cube_dict(self.config.peer_container,
-                                                         all_conns_opt.get_cube_dict_with_orig_values(cube))
-                res.output_explanation = [
-                    ComputedExplanation(str_explanation=conn_graph2.get_connectivity_dot_format_str())]
-                if self.config.optimized_run == 'debug':
-                    orig_conn_graph = ConnectivityGraph(peers, self.config.get_allowed_labels(), self.output_config)
-                    orig_conn_graph.add_edges(connections)
-                    opt_end = time.time()
-                    print(f'Opt time: {(opt_end - opt_start):6.2f} seconds')
-                    self.compare_orig_to_opt_conn(orig_conn_graph, all_conns_opt)
-            else:
-                cluster_info = ClusterInfo(opt_peers_to_compare, self.config.get_allowed_labels())
-                fw_rules2_map = ConnectionSet.tcp_properties_to_fw_rules(all_conns_opt, cluster_info,
-                                                                         self.config.peer_container)
-                fw_rules2 = MinimizeFWRules(fw_rules2_map, cluster_info, self.output_config, {})
-                formatted_rules2 = fw_rules2.get_fw_rules_in_required_format()
-                if self.output_config.outputFormat in ['json', 'yaml']:
-                    res.output_explanation = [ComputedExplanation(dict_explanation=formatted_rules2)]
-                else:
-                    res.output_explanation = [ComputedExplanation(str_explanation=formatted_rules2)]
+            if self.config.policies_container.layers.does_contain_layer(NetworkLayerName.Istio):
+                output_res, opt_fw_rules_tcp, opt_fw_rules_non_tcp = self.get_props_output_split_by_tcp(all_conns_opt, opt_peers_to_compare)
                 opt_end = time.time()
                 print(f'Opt time: {(opt_end - opt_start):6.2f} seconds')
                 if self.config.optimized_run == 'debug':
-                    self.compare_fw_rules(fw_rules, fw_rules2)
+                    if fw_rules_tcp and opt_fw_rules_tcp:
+                        self.compare_fw_rules(fw_rules_tcp, opt_fw_rules_tcp)
+                    if fw_rules_non_tcp and opt_fw_rules_non_tcp:
+                        self.compare_fw_rules(fw_rules_non_tcp, opt_fw_rules_non_tcp)
+            else:
+                output_res, opt_fw_rules = self.get_props_output_full(all_conns_opt, opt_peers_to_compare)
+                opt_end = time.time()
+                print(f'Opt time: {(opt_end - opt_start):6.2f} seconds')
+                if self.config.optimized_run == 'debug' and fw_rules and opt_fw_rules:
+                    self.compare_fw_rules(fw_rules, opt_fw_rules)
+
+            if self.output_config.outputFormat in ['json', 'yaml']:
+                res.output_explanation = [ComputedExplanation(dict_explanation=output_res)]
+            else:
+                res.output_explanation = [ComputedExplanation(str_explanation=output_res)]
         return res
 
     def compare_orig_to_opt_conn(self, orig_conn_graph, opt_props):
@@ -816,43 +794,6 @@
             else:
                 print("Error: original and optimized fw-rules are different")
                 assert False
-=======
-        peers = PeerSet()
-        peers_to_compare |= ref_ip_blocks
-
-        for peer1 in peers_to_compare:
-            for peer2 in peers_to_compare:
-                if self.is_in_subset(peer1):
-                    peers.add(peer1)
-                elif not self.is_in_subset(peer2):
-                    continue  # skipping pairs if none of them are in the given subset
-                if isinstance(peer1, IpBlock) and isinstance(peer2, IpBlock):
-                    continue  # skipping pairs with ip-blocks for both src and dst
-                if peer1 == peer2:
-                    # cannot restrict pod's connection to itself
-                    connections[ConnectionSet(True)].append((peer1, peer2))
-                else:
-                    conns, _, _, _ = self.config.allowed_connections(peer1, peer2)
-                    if conns:
-                        connections[conns].append((peer1, peer2))
-                        # collect both peers, even if one of them is not in the subset
-                        peers.add(peer1)
-                        peers.add(peer2)
-
-        # if Istio is a layer in the network config - produce 2 maps, for TCP and for non-TCP
-        # because Istio policies can only capture TCP connectivity
-        if self.config.policies_container.layers.does_contain_layer(NetworkLayerName.Istio):
-            output_res = self.get_connectivity_output_split_by_tcp(connections, peers, peers_to_compare)
-        else:
-            output_res = self.get_connectivity_output_full(connections, peers, peers_to_compare)
-
-        res = QueryAnswer(True)
-        if self.output_config.outputFormat in ['json', 'yaml']:
-            res.output_explanation = [ComputedExplanation(dict_explanation=output_res)]
-        else:
-            res.output_explanation = [ComputedExplanation(str_explanation=output_res)]
-        return res
->>>>>>> dbce448e
 
     def get_connectivity_output_full(self, connections, peers, peers_to_compare):
         """
@@ -863,11 +804,25 @@
         :rtype Union[str,dict]
         """
         if self.output_config.outputFormat == 'dot':
-            dot_full = self.dot_format_from_connections_dict(connections, peers)
-            return dot_full
+            dot_full, conn_graph = self.dot_format_from_connections_dict(connections, peers)
+            return dot_full, None
         # handle formats other than dot
-        formatted_rules = self.fw_rules_from_connections_dict(connections, peers_to_compare)
-        return formatted_rules
+        formatted_rules, fw_rules = self.fw_rules_from_connections_dict(connections, peers_to_compare)
+        return formatted_rules, fw_rules
+
+    def get_props_output_full(self, props, peers_to_compare):
+        """
+        get the connectivity map output considering all connections in the output
+        :param TcpLikeProperties props: properties describing allowed connections
+        :param PeerSet peers_to_compare: the peers to consider for dot/fw-rules output
+        :rtype Union[str,dict]
+        """
+        if self.output_config.outputFormat == 'dot':
+            dot_full = self.dot_format_from_props(props, peers_to_compare)
+            return dot_full, None
+        # handle formats other than dot
+        formatted_rules, fw_rules = self.fw_rules_from_props(props, peers_to_compare)
+        return formatted_rules, fw_rules
 
     def get_connectivity_output_split_by_tcp(self, connections, peers, peers_to_compare):
         """
@@ -885,23 +840,54 @@
             dot_non_tcp = self.dot_format_from_connections_dict(connections_non_tcp, peers, connectivity_non_tcp_str)
             # concatenate the two graphs into one dot file
             res_str = dot_tcp + dot_non_tcp
-            return res_str
+            return res_str, None, None
         # handle formats other than dot
-        formatted_rules_tcp = self.fw_rules_from_connections_dict(connections_tcp, peers_to_compare,
+        formatted_rules_tcp, fw_rules_tcp = self.fw_rules_from_connections_dict(connections_tcp, peers_to_compare,
                                                                   connectivity_tcp_str)
-        formatted_rules_non_tcp = self.fw_rules_from_connections_dict(connections_non_tcp, peers_to_compare,
+        formatted_rules_non_tcp, fw_rules_non_tcp = self.fw_rules_from_connections_dict(connections_non_tcp, peers_to_compare,
                                                                       connectivity_non_tcp_str)
         if self.output_config.outputFormat in ['json', 'yaml']:
             # get a dict object containing the two maps on different keys (TCP_rules and non-TCP_rules)
             rules = formatted_rules_tcp
             rules.update(formatted_rules_non_tcp)
-            return rules
+            return rules, fw_rules_tcp, fw_rules_non_tcp
         # remaining formats: txt / csv / md : concatenate the two strings of the conn-maps
         if self.output_config.outputFormat == 'txt':
             res_str = f'{formatted_rules_tcp}\n{formatted_rules_non_tcp}'
         else:
             res_str = formatted_rules_tcp + formatted_rules_non_tcp
-        return res_str
+        return res_str, fw_rules_tcp, fw_rules_non_tcp
+
+    def get_props_output_split_by_tcp(self, props, peers_to_compare):
+        """
+        get the connectivity map output as two parts: TCP and non-TCP
+        :param TcpLikeProperties props: properties describing allowed connections
+        :param PeerSet peers_to_compare: the peers to consider for dot/fw-rules output
+        :rtype Union[str,dict]
+        """
+        connectivity_tcp_str = 'TCP'
+        connectivity_non_tcp_str = 'non-TCP'
+        props_tcp, props_non_tcp = self.convert_props_to_split_by_tcp(props)
+        if self.output_config.outputFormat == 'dot':
+            dot_tcp = self.dot_format_from_props(props_tcp, peers_to_compare, connectivity_tcp_str)
+            dot_non_tcp = self.dot_format_from_props(props_non_tcp, peers_to_compare, connectivity_non_tcp_str)
+            # concatenate the two graphs into one dot file
+            res_str = dot_tcp + dot_non_tcp
+            return res_str, None, None
+        # handle formats other than dot
+        formatted_rules_tcp, fw_rules_tcp = self.fw_rules_from_props(props_tcp, peers_to_compare, connectivity_tcp_str)
+        formatted_rules_non_tcp, fw_rules_non_tcp = self.fw_rules_from_props(props_non_tcp, peers_to_compare, connectivity_non_tcp_str)
+        if self.output_config.outputFormat in ['json', 'yaml']:
+            # get a dict object containing the two maps on different keys (TCP_rules and non-TCP_rules)
+            rules = formatted_rules_tcp
+            rules.update(formatted_rules_non_tcp)
+            return rules, fw_rules_tcp, fw_rules_non_tcp
+        # remaining formats: txt / csv / md : concatenate the two strings of the conn-maps
+        if self.output_config.outputFormat == 'txt':
+            res_str = f'{formatted_rules_tcp}\n{formatted_rules_non_tcp}'
+        else:
+            res_str = formatted_rules_tcp + formatted_rules_non_tcp
+        return res_str, fw_rules_tcp, fw_rules_non_tcp
 
     def dot_format_from_connections_dict(self, connections, peers, connectivity_restriction=None):
         """
@@ -914,6 +900,21 @@
         """
         conn_graph = ConnectivityGraph(peers, self.config.get_allowed_labels(), self.output_config)
         conn_graph.add_edges(connections)
+        return conn_graph.get_connectivity_dot_format_str(connectivity_restriction), conn_graph
+
+    def dot_format_from_props(self, props, peers, connectivity_restriction=None):
+        """
+        :param TcpLikeProperties props: properties describing allowed connections
+        :param PeerSet peers: the peers to consider for dot output
+        :param Union[str,None] connectivity_restriction: specify if connectivity is restricted to
+               TCP / non-TCP , or not
+        :rtype str
+        :return the connectivity map in dot-format, considering connectivity_restriction if required
+        """
+        conn_graph = ConnectivityGraph(peers, self.config.get_allowed_labels(), self.output_config)
+        for cube in props:
+            conn_graph.add_edges_from_cube_dict(self.config.peer_container,
+                                                 props.get_cube_dict_with_orig_values(cube))
         return conn_graph.get_connectivity_dot_format_str(connectivity_restriction)
 
     def fw_rules_from_connections_dict(self, connections, peers_to_compare, connectivity_restriction=None):
@@ -929,7 +930,22 @@
         conn_graph.add_edges(connections)
         fw_rules = conn_graph.get_minimized_firewall_rules()
         formatted_rules = fw_rules.get_fw_rules_in_required_format(connectivity_restriction=connectivity_restriction)
-        return formatted_rules
+        return formatted_rules, fw_rules
+
+    def fw_rules_from_props(self, props, peers_to_compare, connectivity_restriction=None):
+        """
+        :param TcpLikeProperties props: properties describing allowed connections
+        :param PeerSet peers_to_compare: the peers to consider for fw-rules output
+        :param Union[str,None] connectivity_restriction: specify if connectivity is restricted to
+               TCP / non-TCP , or not
+        :return the connectivity map in fw-rules, considering connectivity_restriction if required
+        :rtype: Union[str, dict]
+        """
+        cluster_info = ClusterInfo(peers_to_compare, self.config.get_allowed_labels())
+        fw_rules_map = ConnectionSet.tcp_properties_to_fw_rules(props, cluster_info, self.config.peer_container)
+        fw_rules = MinimizeFWRules(fw_rules_map, cluster_info, self.output_config, {})
+        formatted_rules = fw_rules.get_fw_rules_in_required_format(connectivity_restriction=connectivity_restriction)
+        return formatted_rules, fw_rules
 
     def convert_connections_to_split_by_tcp(self, connections):
         """
@@ -964,6 +980,20 @@
             tcp_conns = ConnectionSet(True)  # all connections in terms of TCP
 
         return tcp_conns, non_tcp_conns
+
+    def convert_props_to_split_by_tcp(self, props):
+        """
+        given the TcpLikeProperties properties set, convert it to two properties sets, one for TCP only, and the other
+        for non-TCP only.
+        :param TcpLikeProperties props: properties describing allowed connections
+        :return: a tuple of the two properties sets: first for TCP, second for non-TCP
+        :rtype: tuple(TcpLikeProperties, TcpLikeProperties)
+        """
+        tcp_protocol = ProtocolSet()
+        tcp_protocol.add_protocol('TCP')
+        tcp_props = props & TcpLikeProperties.make_tcp_like_properties(self.config.peer_container, protocols=tcp_protocol)
+        non_tcp_props = props - tcp_props
+        return tcp_props, non_tcp_props
 
 
 class TwoNetworkConfigsQuery(BaseNetworkQuery):
