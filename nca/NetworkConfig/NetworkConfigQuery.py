--- conflicted
+++ resolved
@@ -1946,14 +1946,9 @@
     """
     Checking whether both configs allow the same connection between any pair of peers
     Note: this query is only used by ForbidsQuery.
-<<<<<<< HEAD
-    It's not symmetrical: config1 is the one to be checked, and only its captured connections are considered,
-    while config2 is a dummy one (that defines things to be checked in config1), and all its connections are considered.
-=======
     It's not symmetrical: config1 is a "specification config", that explicitly defines things to be checked
     in the "implementation" config (config2), i.e., its captured connections are considered,
     while config2 is the "implementation" config to be checked, and all its connections are considered.
->>>>>>> ae0abbde
     """
 
     def exec(self, cmd_line_flag=False, only_captured=True):
