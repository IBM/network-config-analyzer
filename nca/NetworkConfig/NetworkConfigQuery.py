#
# Copyright 2020- IBM Inc. All rights reserved
# SPDX-License-Identifier: Apache2.0
#
import itertools
import os
import time
from abc import abstractmethod
from collections import defaultdict
from enum import Enum

from nca.CoreDS.ConnectionSet import ConnectionSet
from nca.CoreDS.Peer import PeerSet, IpBlock, Pod, Peer, DNSEntry, BasePeerSet
from nca.CoreDS.ProtocolSet import ProtocolSet
from nca.CoreDS.ConnectivityProperties import ConnectivityProperties
from nca.CoreDS.DimensionsManager import DimensionsManager
from nca.FWRules.ConnectivityGraph import ConnectivityGraph
from nca.FWRules.MinimizeFWRules import MinimizeFWRules
from nca.FWRules.ClusterInfo import ClusterInfo
from nca.Resources.CalicoNetworkPolicy import CalicoNetworkPolicy
from nca.Resources.IngressPolicy import IngressPolicy
from nca.Utils.OutputConfiguration import OutputConfiguration
from .QueryOutputHandler import QueryAnswer, DictOutputHandler, StringOutputHandler, \
    PoliciesAndRulesExplanations, PodsListsExplanations, ConnectionsDiffExplanation, IntersectPodsExplanation, \
    PoliciesWithCommonPods, PeersAndConnections, ComputedExplanation
from .NetworkLayer import NetworkLayerName
from nca.Utils.ExplTracker import ExplTracker


class QueryType(Enum):
    SingleConfigQuery = 0
    ComparisonToBaseConfigQuery = 1
    PairComparisonQuery = 2
    PairwiseComparisonQuery = 3


class BaseNetworkQuery:
    """
    A base class for NetworkConfigQuery and TwoNetworkConfigsQuery, with common output configuration logic:
    Per query in a scheme file, the field outputConfiguration is optional, and if exists should contain a dict
    with relevant fields and values
    Thus, every network query has a corresponding  output_config object of type OutputConfiguration
    """

    def __init__(self, output_config_obj):
        self.output_config = output_config_obj if output_config_obj is not None else OutputConfiguration()

    @staticmethod
    def get_supported_output_formats():
        return {'txt', 'yaml', 'json'}

    @staticmethod
    def policy_title(policy):
        """
        Return the title of the given policy, including the type name and the policy name
        :param policy: the given policy
        :return: the title of the policy
        """
        return f'{policy.policy_type_str()} {policy.full_name()}'

    def execute_and_compute_output_in_required_format(self, cmd_line_flag=False):
        """
        calls the exec def of the running query, computes its output to fit the required format and returns query
        results and output
        :param cmd_line_flag: indicates if the query is running from a cmd-line, since it affects computing the
        numerical result of some of TwoNetworkConfigsQuery queries
        :return: the numerical result of the query,
        the query output in form to be written in required format if supported (otherwise empty string),
        and bool indicator if the query was not executed
        :rtype: int, Union[dict, str], bool
        """
        # peer_set collects the set of peers from the config(s) related to current query
        peer_set = PeerSet()
        for config in self.get_configs():
            if not config.peer_container.get_num_peers():
                error_msg = f'Error: Network configuration \'{config.name}\' does not have any peers. Can not run Query'
                query_answer = QueryAnswer(output_result=error_msg, query_not_executed=True)
                return query_answer.numerical_result, self._handle_output(query_answer), query_answer.query_not_executed
            peer_set |= config.peer_container.get_all_peers_group(True, True, True)
        if self.output_config.outputFormat not in self.get_supported_output_formats():
            query_answer = QueryAnswer(query_not_executed=True)
            return query_answer.numerical_result, '', query_answer.query_not_executed
        # update domains src_peers/dst_peers with domains specific to current peer_set of current query
        DimensionsManager().set_domain("src_peers", DimensionsManager.DimensionType.IntervalSet,
                                       BasePeerSet().get_peer_interval_of(peer_set))
        DimensionsManager().set_domain("dst_peers", DimensionsManager.DimensionType.IntervalSet,
                                       BasePeerSet().get_peer_interval_of(peer_set))
        # update all optimized connectivity properties by reducing full src_peers/dst_peers dimensions
        # according to their updated domains (above)
        for config in self.get_configs():
            for policy in config.policies_container.policies.values():
                policy.reorganize_opt_props_by_new_domains()
        # run the query
        query_answer = self.execute(cmd_line_flag)
        # restore peers domains and optimized connectivity properties original values
        DimensionsManager.reset()
        for config in self.get_configs():
            for policy in config.policies_container.policies.values():
                policy.restore_opt_props()
        return query_answer.numerical_result, self._handle_output(query_answer), query_answer.query_not_executed

    def _handle_output(self, query_answer):
        """
        handles returning the output of the running query in a form that matches writing required format
        Using the relevant OutputHandler class
        :param QueryAnswer query_answer: the query result of running its exec def
        :return: the output in required format
        :rtype: Union[str, dict] - dict when required format is json/ yaml, otherwise str
        """
        query_name = self.output_config.queryName or type(self).__name__
        configs = self.get_configs_names()
        if self.output_config.outputFormat in ['yaml', 'json']:
            return DictOutputHandler(configs, query_name).compute_query_output(query_answer)
        return StringOutputHandler(self.output_config.outputFormat == 'txt').compute_query_output(query_answer)

    @abstractmethod
    def execute(self, cmd_line_flag):
        """
        this method is a wrapper method for calling exec def, since exec does not need
        the cmd_line_flag param for classes derived from NetworkConfigQuery
        :rtype: QueryAnswer
        """
        raise NotImplementedError

    @abstractmethod
    def get_configs_names(self):
        raise NotImplementedError

    @abstractmethod
    def get_configs(self):
        raise NotImplementedError

    # this def contains conditions that should be checked every time before computing
    # allowed connections of two peers, so added it here to avoid duplications in the queries code
    @staticmethod
    def determine_whether_to_compute_allowed_conns_for_peer_types(peer1, peer2):
        """
        determines if to continue to compute allowed connections for the given
        pair of peers based on their types
        :param Peer peer1: the src peer
        :param Peer peer2: the dst peer
        :rtype: bool
        """
        if isinstance(peer1, DNSEntry):  # connections from DNSEntry are not relevant
            return False
        if isinstance(peer1, IpBlock) and isinstance(peer2, (IpBlock, DNSEntry)):
            return False  # connectivity between external peers is not relevant either
        return True


class NetworkConfigQuery(BaseNetworkQuery):
    """
    A base class for queries that inspect only a single network config
    """

    def __init__(self, config, output_config_obj=None):
        """
        :param NetworkConfig config: The config to query
        """
        super().__init__(output_config_obj)
        self.config = config

    def get_configs_names(self):
        """
        returns the config name of the query's config
        :rtype: list[str]
        """
        return [self.config.name]

    def get_configs(self):
        """
        returns the config
        :rtype: list[NetworksConfig]
        """
        return [self.config]

    @staticmethod
    def get_query_type():
        return QueryType.SingleConfigQuery

    def execute(self, cmd_line_flag):
        return self.exec()

    @abstractmethod
    def exec(self):
        raise NotImplementedError


class DisjointnessQuery(NetworkConfigQuery):
    """
    Check whether no two policy in the config capture the same peer
    """

    def exec(self):
        # collecting non-disjoint policies per network layer
        non_disjoint_explanation_list = []
        for layer_name, layer in self.config.policies_container.layers.items():
            if layer_name == NetworkLayerName.Ingress:  # skip ingress layer
                continue
            policies_list = layer.policies_list
            for policy1 in policies_list:
                if policy1.is_policy_empty():
                    continue
                for policy2 in policies_list:
                    if policy1 == policy2:
                        break
                    intersection = policy1.selected_peers & policy2.selected_peers
                    if intersection:
                        common_pods = sorted([str(e) for e in intersection]) if self.output_config.fullExplanation \
                            else [intersection.rep()]
                        non_disjoint_explanation_list.append(PoliciesWithCommonPods(policy1.policy_type_str(),
                                                                                    policy1.full_name(),
                                                                                    policy2.policy_type_str(),
                                                                                    policy2.full_name(),
                                                                                    common_pods))

        if not non_disjoint_explanation_list:
            return QueryAnswer(True, output_result='All policies are disjoint in ' + self.config.name,
                               numerical_result=0)

        final_explanation = IntersectPodsExplanation(explanation_description='policies with overlapping captured pods',
                                                     policies_pods=sorted(non_disjoint_explanation_list))
        return QueryAnswer(False, output_result='There are policies capturing the same pods in ' + self.config.name,
                           output_explanation=[final_explanation], numerical_result=len(non_disjoint_explanation_list))


class EmptinessQuery(NetworkConfigQuery):
    """
    Check if any policy or one of its rules captures an empty set of peers
    """

    def exec(self):
        self.output_config.fullExplanation = True  # assign true for this query - it is always ok to compare its results
        all_policies_list = []
        for layer_name, layer in self.config.policies_container.layers.items():
            all_policies_list += layer.policies_list

        res = 0
        empty_policies = []
        empty_ingress_rules = {}
        empty_egress_rules = {}
        for policy in sorted(all_policies_list):
            cnt = 0
            if policy.is_policy_empty():
                cnt += 1
                empty_policies.append(self.policy_title(policy))
            _, ingress_rules, egress_rules = policy.has_empty_rules(self.config.name)
            if ingress_rules:
                cnt += len(ingress_rules)
                empty_ingress_rules.update({self.policy_title(policy): sorted(ingress_rules)})
            if egress_rules:
                cnt += len(egress_rules)
                empty_egress_rules.update({self.policy_title(policy): sorted(egress_rules)})
            if cnt:
                res += cnt
        if not res:
            return QueryAnswer(False, 'No empty NetworkPolicies and no empty rules in ' + self.config.name,
                               numerical_result=res)

        final_explanation = PoliciesAndRulesExplanations(explanation_description=' that does not select any pods',
                                                         policies_list=empty_policies,
                                                         policies_to_ingress_rules_dict=empty_ingress_rules,
                                                         policies_to_egress_rules_dict=empty_egress_rules)
        return QueryAnswer(res > 0,
                           'There are empty NetworkPolicies and/or empty ingress/egress rules in ' + self.config.name,
                           output_explanation=[final_explanation], numerical_result=res)


class VacuityQuery(NetworkConfigQuery):
    """
    Check if the set of policies changes the cluster's default behavior
    """

    def exec(self):
        # TODO: should handle 'ingress' layer or not? (ingress controller pod is not expected to have egress
        #  traffic without any Ingress resource)
        #  currently ignoring ingres layer, removing it from configs on this query
        self.output_config.fullExplanation = True  # assign true for this query - it is ok to compare its results
        vacuous_config = self.config.clone_without_policies('vacuousConfig')
        self_config = TwoNetworkConfigsQuery.clone_without_ingress(self.config)
        vacuous_res = EquivalenceQuery(self_config, vacuous_config).exec()
        if not vacuous_res.bool_result:
            return QueryAnswer(vacuous_res.bool_result,
                               output_result=f'Network configuration {self.config.name} is not vacuous',
                               numerical_result=vacuous_res.bool_result)

        output_result = f'Network configuration {self.config.name} is vacuous - it allows all default connections'
        return QueryAnswer(bool_result=vacuous_res.bool_result, output_result=output_result,
                           numerical_result=vacuous_res.bool_result)


class RedundancyQuery(NetworkConfigQuery):
    """
    Check if any of the policies can be removed without changing cluster connectivity. Same for each rule in each policy
    """

    def redundant_policies(self, policies_list, layer_name):
        """
        Assuming that the input policies list is within a single layer.
        Check if any of the policies in the given list can be removed without changing cluster connectivity.
        :param list[NetworkPolicy.NetworkPolicy] policies_list: the list of policies to check
        :param NetworkLayerName layer_name: the name of the layer the policies are in
        :return: set of redundant policy names
        :rtype: set[str]
        """
        res = 0
        redundant_policies = set()
        # Checking for redundant policies
        # TODO: should a config with 1 policy that is vacuous be considered redundant?
        if len(policies_list) > 1:
            for policy in policies_list:
                config_without_policy = self.config.clone_without_policy(policy)
                # limit the equivalence per relevant layer: one layer's policy should not be considered redundant
                # if its connectivity is contained in a different policy from another layer
                if EquivalenceQuery(self.config, config_without_policy).exec(layer_name=layer_name).bool_result:
                    res += 1
                    redundant_policies.add(policy.full_name())
        return redundant_policies

    def find_redundant_rules(self, policy, layer_name):
        """
        Find redundant rules in the given policy.
        Consider redundancy only with respect to connectivity of the given layer of the policy.
        :param NetworkPolicy.NetworkPolicy policy: the policy to check
        :param NetworkLayerName layer_name: the name of the layer the policies are in
        :return: A tuple of :
                (1) list of redundant ingress rules indexes
                (2) list of redundant egress rules indexes
        :rtype: (list[int], list[int])
        """
        # Checking for redundant ingress/egress rules
        redundant_ingress_rules = []
        redundant_egress_rules = []
        for rule_index, ingress_rule in enumerate(policy.ingress_rules, start=1):
            modified_policy = policy.clone_without_rule(ingress_rule, True)
            if len(modified_policy.ingress_rules) < len(policy.ingress_rules) - 1:
                redundant_ingress_rules.append(rule_index)
                continue
            config_with_modified_policy = self.config.clone_without_policy(policy)
            config_with_modified_policy.append_policy_to_config(modified_policy)
            equiv_result = EquivalenceQuery(self.config, config_with_modified_policy).exec(layer_name=layer_name)
            if equiv_result.bool_result:
                redundant_ingress_rules.append(rule_index)
        for rule_index, egress_rule in enumerate(policy.egress_rules, start=1):
            modified_policy = policy.clone_without_rule(egress_rule, False)
            if len(modified_policy.egress_rules) < len(policy.egress_rules) - 1:
                redundant_egress_rules.append(rule_index)
                continue
            config_with_modified_policy = self.config.clone_without_policy(policy)
            config_with_modified_policy.append_policy_to_config(modified_policy)
            if EquivalenceQuery(self.config, config_with_modified_policy).exec(layer_name=layer_name).bool_result:
                redundant_egress_rules.append(rule_index)
        return redundant_ingress_rules, redundant_egress_rules

    def exec(self):
        res = 0
        redundant_policies = []
        redundant_ingress_rules = {}
        redundant_egress_rules = {}
        self.output_config.fullExplanation = True  # assign true for this query - it is ok to compare its results
        for layer_name, layer in self.config.policies_container.layers.items():
            if layer_name == NetworkLayerName.Ingress:
                continue
            policies_list = layer.policies_list
            redundant_policies = sorted(list(self.redundant_policies(policies_list, layer_name)))
            res += len(redundant_policies)

            # Checking for redundant ingress/egress rules
            for policy in sorted(policies_list):
                if policy.full_name() in redundant_policies:  # we skip checking rules if the whole policy is redundant
                    continue
                ingress_rules, egress_rules = self.find_redundant_rules(policy, layer_name)
                if ingress_rules:
                    res += len(ingress_rules)
                    redundant_ingress_rules.update({self.policy_title(policy): sorted(ingress_rules)})
                if egress_rules:
                    res += len(egress_rules)
                    redundant_egress_rules.update({self.policy_title(policy): sorted(egress_rules)})

        if res > 0:
            final_explanation = \
                PoliciesAndRulesExplanations(explanation_description=f' that are redundant in {self.config.name}',
                                             policies_list=redundant_policies,
                                             policies_to_ingress_rules_dict=redundant_ingress_rules,
                                             policies_to_egress_rules_dict=redundant_egress_rules)
            return QueryAnswer(True, output_result='Redundancies found in ' + self.config.name,
                               output_explanation=[final_explanation], numerical_result=res)
        return QueryAnswer(False, 'No redundancy found in ' + self.config.name)


class SanityQuery(NetworkConfigQuery):
    """
    Perform various queries to check the network config sanity. Checks vacuity, redundancy and emptiness
    """

    @staticmethod
    def get_supported_output_formats():
        return {'txt'}

    def has_conflicting_policies_with_same_order(self):
        """
        Check if there are Calico policies with the same order but conflicting rules.
        :return: (bool result, conflict str)
        :rtype: (bool, str)
        """
        if NetworkLayerName.K8s_Calico not in self.config.policies_container.layers:
            return False, ''
        calico_policies = self.config.policies_container.layers[NetworkLayerName.K8s_Calico].policies_list
        calico_policies = [policy for policy in calico_policies if isinstance(policy, CalicoNetworkPolicy)]
        if len(calico_policies) <= 1:
            return False, ''

        curr_set = []
        for policy in calico_policies:
            if curr_set:
                policy_in_curr_set = next(iter(curr_set))
                if policy_in_curr_set < policy:
                    curr_set.clear()
                else:  # policy has same priority as policies in curr_set
                    for other_policy in curr_set:
                        # TODO: add support for finding conflicting policies between k8s and calico?
                        if policy.is_conflicting(other_policy):
                            conflict_str = '{} and {} have same order but conflicting rules. Behavior is ' \
                                           'undefined.'.format(self.policy_title(policy),
                                                               self.policy_title(other_policy))
                            policy.add_finding(conflict_str)
                            other_policy.add_finding(conflict_str)
                            return True, conflict_str
            curr_set.append(policy)
        return False, ''

    def other_policy_containing_allow(self, self_policy, config_with_self_policy, layer_name):
        """
        Search for a policy which contains all allowed connections specified by self_policy
        :param NetworkPolicy self_policy: The policy to check
        :param NetworkConfig config_with_self_policy: A network config with self_policy as its single policy
        :param NetworkLayerName layer_name: The layer name of the policy
        :return: A policy containing self_policy's allowed connections if exist, None otherwise
        :rtype: NetworkPolicy
        """
        policies_list = self.config.policies_container.layers[layer_name].policies_list
        for other_policy in policies_list:
            if other_policy.get_order() and self_policy.get_order() and \
                    other_policy.get_order() < self_policy.get_order():
                return None  # All other policies have a lower order and cannot contain self_policy
            if other_policy == self_policy:
                continue
            if not self_policy.selected_peers.issubset(other_policy.selected_peers):
                continue
            config_with_other_policy = self.config.clone_with_just_one_policy(other_policy.full_name())
            if ContainmentQuery(config_with_self_policy, config_with_other_policy).exec(only_captured=True).bool_result:
                return other_policy
        return None

    def other_policy_containing_deny(self, self_policy, config_with_self_policy, layer_name):
        """
        Search for a policy which contains all denied connections specified by self_policy
        :param NetworkPolicy self_policy: The policy to check
        :param NetworkConfig config_with_self_policy: A network config with self_policy as its single policy
        :param NetworkLayerName layer_name: The layer name of the policy
        :return: A policy containing self_policy's denied connections if exist, None otherwise
        :rtype: NetworkPolicy
        """
        policies_list = self.config.policies_container.layers[layer_name].policies_list
        for other_policy in policies_list:
            if other_policy.get_order() and self_policy.get_order() and \
                    other_policy.get_order() < self_policy.get_order():
                return None  # not checking lower priority for Calico
            if other_policy == self_policy:
                continue
            if not other_policy.has_deny_rules():
                continue
            config_with_other_policy = self.config.clone_with_just_one_policy(other_policy.full_name())
            # calling get_all_peers_group does not require getting dnsEntry peers, since they are not relevant when computing
            # deny connections
            pods_to_compare = self.config.peer_container.get_all_peers_group()
            pods_to_compare |= TwoNetworkConfigsQuery(self.config,
                                                      config_with_other_policy).disjoint_referenced_ip_blocks()
            for pod1 in pods_to_compare:
                for pod2 in pods_to_compare:
                    if isinstance(pod1, IpBlock) and isinstance(pod2, IpBlock):
                        continue
                    if pod1 == pod2:
                        continue  # no way to prevent a pod from communicating with itself
                    _, _, _, self_deny_conns = config_with_self_policy.allowed_connections(pod1, pod2, layer_name)
                    _, _, _, other_deny_conns = config_with_other_policy.allowed_connections(pod1, pod2, layer_name)
                    if not self_deny_conns:
                        continue
                    if not self_deny_conns.contained_in(other_deny_conns):
                        return None
            return other_policy
        return None

    def other_rule_containing(self, self_policy, self_rule_index, is_ingress, layer_name):
        """
        Search whether a given policy rule is contained in another policy rule
        :param NetworkPolicy self_policy: The network policy containing the given rule
        :param int self_rule_index: The index of the rule in the policy (1-based)
        :param bool is_ingress: Whether this is an ingress rule or an egress rule
        :param NetworkLayerName layer_name: The layer name of the policy
        :return: If a containing rule is found, return its policy, its index and whether it contradicts the input rule
        :rtype: NetworkPolicy, int, bool
        """
        policies_list = self.config.policies_container.layers[layer_name].policies_list
        for other_policy in policies_list:
            if other_policy.get_order() and self_policy.get_order() and \
                    other_policy.get_order() < self_policy.get_order():
                return None, None, None  # All following policies have a lower order - containment is not interesting
            if is_ingress:
                found_index, contradict = other_policy.ingress_rule_containing(self_policy, self_rule_index)
            else:
                found_index, contradict = other_policy.egress_rule_containing(self_policy, self_rule_index)
            if found_index:
                return other_policy, found_index, contradict
        return None, None, None

    def redundant_rule_text(self, policy, rule_index, is_ingress, layer_name):
        """
        Attempts to provide an explanation as to why a policy rule is redundant
        :param NetworkPolicy policy: A redundant policy
        :param int rule_index: The index of the rule in the policy (1-based)
        :param bool is_ingress: Whether this is an ingress rule or an egress rule
        :param NetworkLayerName layer_name: The layer name of the policy
        :return: A text explaining why the policy is redundant
        :rtype: str
        """
        redundant_text = 'In' if is_ingress else 'E'
        redundant_text += f'gress rule no. {rule_index} in {self.policy_title(policy)} ' \
                          f'is redundant in {self.config.name}'
        containing_policy, containing_index, containing_contradict = \
            self.other_rule_containing(policy, rule_index, is_ingress, layer_name)
        if not containing_policy:
            return redundant_text + '\n'
        redundant_text += ' since it is contained in '
        redundant_text += 'in' if is_ingress else 'e'
        redundant_text += f'gress rule no. {containing_index}'
        if containing_policy == policy:
            redundant_text += ' of its NetworkPolicy'
        else:
            redundant_text += f' of {self.policy_title(containing_policy)}'
        if containing_contradict:
            redundant_text += '\n\tNote that the action of the containing rule and the rule are different.'
        return redundant_text + '\n'

    def redundant_policy_text(self, policy, layer_name):
        """
        Attempts to provide an explanation as to why a policy is redundant
        :param NetworkPolicy policy: A redundant policy
        :param NetworkLayerName layer_name: The name of the layer the policy is in
        :return: A text explaining why the policy is redundant
        :rtype: str
        """
        redundant_text = f'{self.policy_title(policy)} is redundant'
        single_policy_config = self.config.clone_with_just_one_policy(policy.full_name())
        if VacuityQuery(single_policy_config).exec().bool_result:
            redundant_text += '. Note that it does not change default connectivity'
            return redundant_text + '\n'

        has_allow_rules = policy.has_allow_rules()
        has_deny_rules = policy.has_deny_rules()
        if not has_deny_rules and not has_allow_rules:  # all rules are empty
            return redundant_text + '. Note that it contains no effective allow/deny rules\n'

        contain_allow_policy, contain_deny_policy = None, None
        if has_allow_rules:
            contain_allow_policy = self.other_policy_containing_allow(policy, single_policy_config, layer_name)
        if has_deny_rules and (not has_allow_rules or contain_allow_policy is not None):
            contain_deny_policy = self.other_policy_containing_deny(policy, single_policy_config, layer_name)
        if (has_allow_rules and contain_allow_policy is None) or (has_deny_rules and contain_deny_policy is None):
            return redundant_text + '\n'
        if not has_deny_rules:
            redundant_text += f': it is contained in {self.policy_title(contain_allow_policy)}\n'
        elif not has_allow_rules:
            redundant_text += f': it is contained in {self.policy_title(contain_deny_policy)}\n'
        else:
            if contain_deny_policy == contain_allow_policy:
                redundant_text += f': it is contained in {self.policy_title(contain_allow_policy)}\n'
            else:
                redundant_text += f': its allow rules are covered by {self.policy_title(contain_allow_policy)}' \
                                  f', its deny rules are covered by {self.policy_title(contain_deny_policy)}\n'
        return redundant_text

    def exec(self):  # noqa: C901
        if not self.config:
            return QueryAnswer(False, f'No NetworkPolicies in {self.config.name}. Nothing to check sanity on.')

        # check for conflicting policies in calico layer
        has_conflicting_policies, conflict_explanation = self.has_conflicting_policies_with_same_order()
        if has_conflicting_policies:
            return QueryAnswer(bool_result=False, output_result=conflict_explanation, numerical_result=1)
        issues_counter = 0
        policies_issue = ''
        rules_issues = ''

        # vacuity check
        is_config_vacuous_res = VacuityQuery(self.config).exec()
        if is_config_vacuous_res.bool_result:
            issues_counter = 1
            policies_issue += is_config_vacuous_res.output_result + '\n'
            if len(self.config.policies_container.policies) == 1:
                policies_issue += '\tNote that it contains a single policy.\n'

        for layer_name, layer in self.config.policies_container.layers.items():
            if layer_name == NetworkLayerName.Ingress:
                continue
            policies_list = layer.policies_list
            # check for redundant policies in this layer
            redundant_policies = RedundancyQuery(self.config).redundant_policies(policies_list, layer_name)

            for policy in policies_list:

                # check for empty policies
                if policy.is_policy_empty():
                    issues_counter += 1
                    empty_issue = f'{self.policy_title(policy)} is empty - it does not select any pods\n'
                    policies_issue += empty_issue
                    policy.add_finding(empty_issue)
                    continue

                empty_rules_explanation, empty_ingress_rules_list, empty_egress_rules_list = policy.has_empty_rules()
                if empty_rules_explanation:
                    issues_counter += len(empty_rules_explanation)
                    rules_issues += '\n'.join(empty_rules_explanation) + '\n'
                    policy.findings += empty_rules_explanation

                if is_config_vacuous_res.bool_result:
                    continue

                if policy.full_name() in redundant_policies:
                    issues_counter += 1
                    redundancy_full_text = self.redundant_policy_text(policy, layer_name)
                    policies_issue += redundancy_full_text
                    policy.add_finding(redundancy_full_text)
                    continue

                redundant_ingress_rules, redundant_egress_rules = \
                    RedundancyQuery(self.config).find_redundant_rules(policy, layer_name)
                for rule_index in range(1, len(policy.ingress_rules) + 1):
                    if rule_index in empty_ingress_rules_list:
                        continue
                    if rule_index in redundant_ingress_rules:
                        issues_counter += 1
                        redundancy_text = self.redundant_rule_text(policy, rule_index, True, layer_name)
                        rules_issues += redundancy_text
                        policy.add_finding(redundancy_text)
                for rule_index in range(1, len(policy.egress_rules) + 1):
                    if rule_index in empty_egress_rules_list:
                        continue
                    if rule_index in redundant_egress_rules:
                        issues_counter += 1
                        redundancy_text = self.redundant_rule_text(policy, rule_index, False, layer_name)
                        rules_issues += redundancy_text
                        policy.add_finding(redundancy_text)

        if issues_counter == 0:
            output_result = f'NetworkConfig {self.config.name} passed sanity check'
        else:
            output_result = f'NetworkConfig {self.config.name} failed sanity check:'

        return QueryAnswer(bool_result=(issues_counter == 0), output_result=output_result,
                           output_explanation=[ComputedExplanation(str_explanation=policies_issue + rules_issues)],
                           numerical_result=issues_counter)


class ConnectivityMapQuery(NetworkConfigQuery):
    """
    Print the connectivity graph in the form of firewall rules
    """

    @staticmethod
    def get_supported_output_formats():
        return {'txt', 'yaml', 'csv', 'md', 'dot', 'json', 'jpg', 'txt_no_fw_rules'}

    def is_in_subset(self, peer):
        """
        returns indication if the peer element is in the defined subset
        Please note: Subset is a sort of a filter. It filters out elements which WERE DEFINED and do
        not match the settings.
        Thus, the function returns True if no subset was defined
        since, in this case, the subset is infinite and everything is "in the subset"
        :param peer: peer element to filter (currently supports only Pods)
        :return:
        """
        # if subset restrictions were not defined at all, everything is in the subset
        if not self.output_config.subset:
            return True

        subset = self.output_config.subset
        # filter by namespace
        if isinstance(peer, Peer) and subset.get('namespace_subset') \
                and str(peer.namespace) in str(subset['namespace_subset']).split(','):
            return True

        # filter by deployment
        if isinstance(peer, Pod) and subset.get('deployment_subset') and peer.owner_name:
            dep_names = str(subset.get('deployment_subset')).split(',')
            for dep_name in dep_names:
                if '/' in dep_name:
                    dep_name_for_comp = peer.workload_name
                else:
                    dep_name_for_comp = peer.owner_name
                if dep_name in dep_name_for_comp:
                    return True

        # filter by label
        if isinstance(peer, Peer) and subset.get('label_subset') and peer.labels:
            # go over the labels and see if all of them are defined
            for single_label_subset in list(subset['label_subset']):
                if self.are_labels_all_included(single_label_subset, peer.labels):
                    return True

        return False

    def compute_subset(self, peers):
        """
        Computes all peers that are in the defined subset out of the given peer set
        :param PeerSet peers: the given peer set
        :return: peers in the defined subset
        """
        if not self.output_config.subset:
            return peers
        res = PeerSet()
        for peer in peers:
            if self.is_in_subset(peer):
                res.add(peer)
        return res

    @staticmethod
    def are_labels_all_included(target_labels, pool_labels):
        for key, val in target_labels.items():
            if pool_labels.get(key) != val:
                return False
        return True

    def compute_connectivity_output_original(self):
        """
        Compute connectivity output with original implementation (running for every pair of peers).
        :return: a tuple of output result (in a required format), FwRules, tcp FWRules and non-tcp FWRules.
        :rtype ([Union[str, dict], MinimizeFWRules, MinimizeFWRules], MinimizeFWRules)
        """
        fw_rules = None
        fw_rules_tcp = None
        fw_rules_non_tcp = None
        exclude_ipv6 = self.output_config.excludeIPv6Range
        connections = defaultdict(list)
        # if dns entry peers exist but no istio policies are configured,
        # then actually istio layer exists implicitly, connections to these peers will be considered with the
        # default Istio outbound traffic mode - allow any
        peers_to_compare = self.config.peer_container.get_all_peers_group(include_dns_entries=True)
        ref_ip_blocks = IpBlock.disjoint_ip_blocks(self.config.get_referenced_ip_blocks(exclude_ipv6),
                                                   IpBlock.get_all_ips_block_peer_set(exclude_ipv6), exclude_ipv6)
        peers_to_compare |= ref_ip_blocks
        peers = PeerSet()
        for peer1 in peers_to_compare:
            for peer2 in peers_to_compare:
                if self.is_in_subset(peer1):
                    peers.add(peer1)
                elif not self.is_in_subset(peer2):
                    continue  # skipping pairs if none of them are in the given subset
                if not self.determine_whether_to_compute_allowed_conns_for_peer_types(peer1, peer2):
                    continue
                if peer1 == peer2:
                    # cannot restrict pod's connection to itself
                    connections[ConnectionSet(True)].append((peer1, peer2))
                else:
                    conns, _, _, _ = self.config.allowed_connections(peer1, peer2)
                    if conns:
                        connections[conns].append((peer1, peer2))
                        # collect both peers, even if one of them is not in the subset
                        peers.add(peer1)
                        peers.add(peer2)
        # if Istio is a layer in the network config - produce 2 maps, for TCP and for non-TCP
        # because Istio policies can only capture TCP connectivity
        if self.config.policies_container.layers.does_contain_layer(NetworkLayerName.Istio):
            output_res, fw_rules_tcp, fw_rules_non_tcp = \
                self.get_connectivity_output_split_by_tcp(connections, peers, peers_to_compare)
        else:
            output_res, fw_rules = self.get_connectivity_output_full(connections, peers, peers_to_compare)
        return output_res, fw_rules, fw_rules_tcp, fw_rules_non_tcp

    def compute_connectivity_output_optimized(self):
        """
        Compute connectivity output with optimized implementation.
        :return: a tuple of output result (in a required format), FwRules, tcp FWRules and non-tcp FWRules.
        :rtype: ([Union[str, dict], MinimizeFWRules, MinimizeFWRules, MinimizeFWRules)
        """
        opt_fw_rules = None
        opt_fw_rules_tcp = None
        opt_fw_rules_non_tcp = None
        exclude_ipv6 = self.output_config.excludeIPv6Range
        opt_conns = self.config.allowed_connections_optimized()
        all_conns_opt = opt_conns.all_allowed_conns
        opt_peers_to_compare = self.config.peer_container.get_all_peers_group(include_dns_entries=True)
        # add all relevant IpBlocks, used in connections
        opt_peers_to_compare |= all_conns_opt.project_on_one_dimension('src_peers') | \
            all_conns_opt.project_on_one_dimension('dst_peers')
        if exclude_ipv6:
            ip_blocks_mask = IpBlock.get_all_ips_block(exclude_ipv6=True)
            ref_ip_blocks = self.config.get_referenced_ip_blocks(exclude_ipv6)
            for ip_block in ref_ip_blocks:
                ip_blocks_mask |= ip_block
            opt_peers_to_compare.filter_ipv6_blocks(ip_blocks_mask)
            # remove connections where any of src_peers or dst_peers contains automatically-added IPv6 blocks,
            # while keeping connections with IPv6 blocks directly referenced in policies
            all_conns_opt &= ConnectivityProperties.make_conn_props_from_dict({"src_peers": opt_peers_to_compare,
                                                                               "dst_peers": opt_peers_to_compare})
        base_peers_num = len(opt_peers_to_compare)
        subset_peers = self.compute_subset(opt_peers_to_compare)
        if len(subset_peers) != base_peers_num:
            # remove connections where both of src_peers and dst_peers are out of the subset
            subset_conns = ConnectivityProperties.make_conn_props_from_dict({"src_peers": subset_peers}) | \
                           ConnectivityProperties.make_conn_props_from_dict({"dst_peers": subset_peers})
            all_conns_opt &= subset_conns
<<<<<<< HEAD
        all_conns_opt = self.filter_conns_by_peer_types(all_conns_opt, opt_peers_to_compare)
        expl_conns = all_conns_opt
=======
        all_conns_opt = self.config.filter_conns_by_peer_types(all_conns_opt, opt_peers_to_compare)
>>>>>>> 8ac19e8a
        if self.config.policies_container.layers.does_contain_layer(NetworkLayerName.Istio):
            output_res, opt_fw_rules_tcp, opt_fw_rules_non_tcp = \
                self.get_props_output_split_by_tcp(all_conns_opt, opt_peers_to_compare)
            expl_conns, _ = self.convert_props_to_split_by_tcp(all_conns_opt)
        else:
            output_res, opt_fw_rules = self.get_props_output_full(all_conns_opt, opt_peers_to_compare)
        if ExplTracker().is_active():
            ExplTracker().set_connections_and_peers(expl_conns, subset_peers)
        return output_res, opt_fw_rules, opt_fw_rules_tcp, opt_fw_rules_non_tcp

    def exec(self):
        self.output_config.fullExplanation = True  # assign true for this query - it is always ok to compare its results
        self.output_config.configName = os.path.basename(self.config.name) if self.config.name.startswith('./') else \
            self.config.name
        res = QueryAnswer(True)
        fw_rules = None
        fw_rules_tcp = None
        fw_rules_non_tcp = None
        if self.config.optimized_run != 'true':
            orig_start = time.time()
            output_res, fw_rules, fw_rules_tcp, fw_rules_non_tcp = self.compute_connectivity_output_original()
            orig_end = time.time()
            print(f'Original loop: time: {(orig_end - orig_start):6.2f} seconds')
            if self.output_config.outputFormat in ['json', 'yaml']:
                res.output_explanation = [ComputedExplanation(dict_explanation=output_res)]
            else:
                res.output_explanation = [ComputedExplanation(str_explanation=output_res)]

        if self.config.optimized_run != 'false':
            opt_start = time.time()
            output_res, opt_fw_rules, opt_fw_rules_tcp, opt_fw_rules_non_tcp = \
                self.compute_connectivity_output_optimized()
            opt_end = time.time()
            print(f'Opt time: {(opt_end - opt_start):6.2f} seconds')
            if self.config.optimized_run == 'debug':
                if fw_rules and fw_rules.fw_rules_map and opt_fw_rules and opt_fw_rules.fw_rules_map:
                    self.compare_fw_rules(fw_rules, opt_fw_rules)
                if fw_rules_tcp and fw_rules_tcp.fw_rules_map and \
                        opt_fw_rules_tcp and opt_fw_rules_tcp.fw_rules_map:
                    self.compare_fw_rules(fw_rules_tcp, opt_fw_rules_tcp)
                if fw_rules_non_tcp and fw_rules_non_tcp.fw_rules_map and \
                        opt_fw_rules_non_tcp and opt_fw_rules_non_tcp.fw_rules_map:
                    self.compare_fw_rules(fw_rules_non_tcp, opt_fw_rules_non_tcp)
            else:  # self.config.optimized_run == 'true':
                if self.output_config.outputFormat in ['json', 'yaml']:
                    res.output_explanation = [ComputedExplanation(dict_explanation=output_res)]
                else:
                    res.output_explanation = [ComputedExplanation(str_explanation=output_res)]
        return res

    def compare_fw_rules(self, fw_rules1, fw_rules2):
        conn_props1 = ConnectionSet.fw_rules_to_conn_props(fw_rules1, self.config.peer_container)
        conn_props2 = ConnectionSet.fw_rules_to_conn_props(fw_rules2, self.config.peer_container)
        if conn_props1 == conn_props2:
            print("Original and optimized fw-rules are semantically equivalent")
        else:
            diff_prop = (conn_props1 - conn_props2) | (conn_props2 - conn_props1)
            if diff_prop.are_auto_conns():
                print("Original and optimized fw-rules differ only in auto-connections")
            else:
                print("Error: original and optimized fw-rules are different")
                assert False

    def get_connectivity_output_full(self, connections, peers, peers_to_compare):
        """
        get the connectivity map output considering all connections in the output
        :param dict connections: the connections' dict (map from connection-set to peer pairs)
        :param PeerSet peers: the peers to consider for dot and txt_no_fw_rules output
        :param PeerSet peers_to_compare: the peers to consider for fw-rules output
        :rtype (Union[str,dict], MinimizeFWRules)
        """
        if self.output_config.outputFormat in ['dot', 'jpg']:
            dot_full = self.dot_format_from_connections_dict(connections, peers)
            return dot_full, None
        if self.output_config.outputFormat == 'txt_no_fw_rules':
            conns_wo_fw_rules = self._txt_no_fw_rules_format_from_connections_dict(connections, peers)
            return conns_wo_fw_rules, None
        # handle other formats
        formatted_rules, fw_rules = self.fw_rules_from_connections_dict(connections, peers_to_compare)
        return formatted_rules, fw_rules

    def get_props_output_full(self, props, peers_to_compare):
        """
        get the connectivity map output considering all connections in the output
        :param ConnectivityProperties props: properties describing allowed connections
        :param PeerSet peers_to_compare: the peers to consider for dot/fw-rules output
         whereas all other values should be filtered out in the output
        :rtype ([Union[str, dict], MinimizeFWRules])
        """
        if self.output_config.outputFormat in ['dot', 'jpg']:
            dot_full = self.dot_format_from_props(props, peers_to_compare)
            return dot_full, None
        if self.output_config.outputFormat == 'txt_no_fw_rules':
            conns_wo_fw_rules = self.txt_no_fw_rules_format_from_props(props, peers_to_compare)
            return conns_wo_fw_rules, None
        # handle other formats
        formatted_rules, fw_rules = self.fw_rules_from_props(props, peers_to_compare)
        return formatted_rules, fw_rules

    def get_connectivity_output_split_by_tcp(self, connections, peers, peers_to_compare):
        """
        get the connectivity map output as two parts: TCP and non-TCP
        :param dict connections: the connections' dict (map from connection-set to peer pairs)
        :param PeerSet peers: the peers to consider for dot output
        :param PeerSet peers_to_compare: the peers to consider for fw-rules output
        :rtype (Union[str, dict], MinimizeFWRules, MinimizeFWRules)
        """
        connectivity_tcp_str = 'TCP'
        connectivity_non_tcp_str = 'non-TCP'
        connections_tcp, connections_non_tcp = self.convert_connections_to_split_by_tcp(connections)
        if self.output_config.outputFormat in ['dot', 'jpg']:
            dot_tcp = self.dot_format_from_connections_dict(connections_tcp, peers, connectivity_tcp_str)
            dot_non_tcp = self.dot_format_from_connections_dict(connections_non_tcp, peers, connectivity_non_tcp_str)
            # concatenate the two graphs into one dot file
            res_str = dot_tcp + dot_non_tcp
            return res_str, None, None

        if self.output_config.outputFormat == 'txt_no_fw_rules':
            conns_msg_suffix = ' Connections:'
            tcp_conns_wo_fw_rules = \
                self._txt_no_fw_rules_format_from_connections_dict(connections_tcp, peers,
                                                                   connectivity_tcp_str + conns_msg_suffix)
            non_tcp_conns_wo_fw_rules = \
                self._txt_no_fw_rules_format_from_connections_dict(connections_non_tcp, peers,
                                                                   connectivity_non_tcp_str + conns_msg_suffix)
            return tcp_conns_wo_fw_rules + '\n\n' + non_tcp_conns_wo_fw_rules, None, None
        # handle formats other than dot and txt_no_fw_rules
        formatted_rules_tcp, fw_rules_tcp = \
            self.fw_rules_from_connections_dict(connections_tcp, peers_to_compare, connectivity_tcp_str)
        formatted_rules_non_tcp, fw_rules_non_tcp = \
            self.fw_rules_from_connections_dict(connections_non_tcp, peers_to_compare, connectivity_non_tcp_str)
        if self.output_config.outputFormat in ['json', 'yaml']:
            # get a dict object containing the two maps on different keys (TCP_rules and non-TCP_rules)
            rules = formatted_rules_tcp
            rules.update(formatted_rules_non_tcp)
            return rules, fw_rules_tcp, fw_rules_non_tcp
        # remaining formats: txt / csv / md : concatenate the two strings of the conn-maps
        if self.output_config.outputFormat == 'txt':
            res_str = f'{formatted_rules_tcp}\n{formatted_rules_non_tcp}'
        else:
            res_str = formatted_rules_tcp + formatted_rules_non_tcp
        return res_str, fw_rules_tcp, fw_rules_non_tcp

    def get_props_output_split_by_tcp(self, props, peers_to_compare):
        """
        get the connectivity map output as two parts: TCP and non-TCP
        :param ConnectivityProperties props: properties describing allowed connections
        :param PeerSet peers_to_compare: the peers to consider for dot/fw-rules output
         whereas all other values should be filtered out in the output
        :rtype (Union[str, dict], MinimizeFWRules, MinimizeFWRules)
        """
        connectivity_tcp_str = 'TCP'
        connectivity_non_tcp_str = 'non-TCP'
        props_tcp, props_non_tcp = self.convert_props_to_split_by_tcp(props)
        if self.output_config.outputFormat in ['dot', 'jpg']:
            dot_tcp = self.dot_format_from_props(props_tcp, peers_to_compare, connectivity_tcp_str)
            dot_non_tcp = self.dot_format_from_props(props_non_tcp, peers_to_compare, connectivity_non_tcp_str)
            # concatenate the two graphs into one dot file
            res_str = dot_tcp + dot_non_tcp
            return res_str, None, None
        if self.output_config.outputFormat in ['txt_no_fw_rules']:
            txt_no_fw_rules_tcp = self.txt_no_fw_rules_format_from_props(props_tcp, peers_to_compare, connectivity_tcp_str)
            txt_no_fw_rules_non_tcp = self.txt_no_fw_rules_format_from_props(props_non_tcp, peers_to_compare,
                                                                             connectivity_non_tcp_str)
            res_str = txt_no_fw_rules_tcp + txt_no_fw_rules_non_tcp
            return res_str, None, None
        # handle formats other than dot and txt_no_fw_rules
        formatted_rules_tcp, fw_rules_tcp = self.fw_rules_from_props(props_tcp, peers_to_compare, connectivity_tcp_str)
        formatted_rules_non_tcp, fw_rules_non_tcp = self.fw_rules_from_props(props_non_tcp, peers_to_compare,
                                                                             connectivity_non_tcp_str)
        if self.output_config.outputFormat in ['json', 'yaml']:
            # get a dict object containing the two maps on different keys (TCP_rules and non-TCP_rules)
            rules = formatted_rules_tcp
            rules.update(formatted_rules_non_tcp)
            return rules, fw_rules_tcp, fw_rules_non_tcp
        # remaining formats: txt / csv / md : concatenate the two strings of the conn-maps
        if self.output_config.outputFormat == 'txt':
            res_str = f'{formatted_rules_tcp}\n{formatted_rules_non_tcp}'
        else:
            res_str = formatted_rules_tcp + formatted_rules_non_tcp
        return res_str, fw_rules_tcp, fw_rules_non_tcp

    def _get_conn_graph(self, connections, peers):
        """
        :param dict connections: the connections' dict (map from connection-set to peer pairs)
        :param PeerSet peers: the peers to consider for building connectivity graph
        :rtype:  ConnectivityGraph
        :return the connectivity graph of the given connections and peers
        """
        conn_graph = ConnectivityGraph(peers, self.config.get_allowed_labels(), self.output_config)
        conn_graph.add_edges(connections)
        return conn_graph

    def _txt_no_fw_rules_format_from_connections_dict(self, connections, peers, connectivity_restriction=None):
        """
        :param dict connections: the connections' dict (map from connection-set to peer pairs)
        :param PeerSet peers: the peers to consider for dot output
        :param Union[str,None] connectivity_restriction: specify if connectivity is restricted to TCP / non-TCP , or not
        :rtype:  str
        :return the connectivity map in txt_no_fw_rules format: the connections between peers excluding connections between
        workload to itself (without grouping as fw-rules).
        """
        conn_graph = self._get_conn_graph(connections, peers)
        return conn_graph.get_connections_without_fw_rules_txt_format(connectivity_restriction)

    def dot_format_from_connections_dict(self, connections, peers, connectivity_restriction=None):
        """
        :param dict connections: the connections' dict (map from connection-set to peer pairs)
        :param PeerSet peers: the peers to consider for dot output
        :param Union[str,None] connectivity_restriction: specify if connectivity is restricted to
               TCP / non-TCP , or not
        :rtype str
        :return the connectivity map in dot-format, considering connectivity_restriction if required
        """
        conn_graph = self._get_conn_graph(connections, peers)
        return conn_graph.get_connectivity_dot_format_str(connectivity_restriction)

    def dot_format_from_props(self, props, peers, connectivity_restriction=None):
        """
        :param ConnectivityProperties props: properties describing allowed connections
        :param PeerSet peers: the peers to consider for dot output
         whereas all other values should be filtered out in the output
        :param Union[str,None] connectivity_restriction: specify if connectivity is restricted to
               TCP / non-TCP , or not
        :rtype str
        :return the connectivity map in dot-format, considering connectivity_restriction if required
        """
        conn_graph = ConnectivityGraph(peers, self.config.get_allowed_labels(), self.output_config)
        for cube in props:
            conn_graph.add_edges_from_cube_dict(props.get_connectivity_cube(cube), self.config.peer_container)
        return conn_graph.get_connectivity_dot_format_str(connectivity_restriction)

    def txt_no_fw_rules_format_from_props(self, props, peers, connectivity_restriction=None):
        """
        :param ConnectivityProperties props: properties describing allowed connections
        :param PeerSet peers: the peers to consider for dot output
        :param Union[str,None] connectivity_restriction: specify if connectivity is restricted to
               TCP / non-TCP , or not
        :rtype str
        :return the connectivity map in txt_no_fw_rules format, considering connectivity_restriction if required
        """
        conn_graph = ConnectivityGraph(peers, self.config.get_allowed_labels(), self.output_config)
        for cube in props:
            conn_graph.add_edges_from_cube_dict(props.get_connectivity_cube(cube), self.config.peer_container)
        return conn_graph.get_connections_without_fw_rules_txt_format(connectivity_restriction)

    def fw_rules_from_connections_dict(self, connections, peers_to_compare, connectivity_restriction=None):
        """
        :param dict connections: the connections' dict (map from connection-set to peer pairs)
        :param PeerSet peers_to_compare: the peers to consider for fw-rules output
        :param Union[str,None] connectivity_restriction: specify if connectivity is restricted to
               TCP / non-TCP , or not
        :return the connectivity map in fw-rules, considering connectivity_restriction if required
        :rtype: (Union[str, dict], MinimizeFWRules)
        """
        conn_graph = self._get_conn_graph(connections, peers_to_compare)
        fw_rules = conn_graph.get_minimized_firewall_rules()
        formatted_rules = fw_rules.get_fw_rules_in_required_format(connectivity_restriction=connectivity_restriction)
        return formatted_rules, fw_rules

    def fw_rules_from_props(self, props, peers_to_compare, connectivity_restriction=None):
        """
        :param ConnectivityProperties props: properties describing allowed connections
        :param PeerSet peers_to_compare: the peers to consider for fw-rules output
         whereas all other values should be filtered out in the output
        :param Union[str,None] connectivity_restriction: specify if connectivity is restricted to
               TCP / non-TCP , or not
        :return the connectivity map in fw-rules, considering connectivity_restriction if required
        :rtype: (Union[str, dict], MinimizeFWRules)
        """
        cluster_info = ClusterInfo(peers_to_compare, self.config.get_allowed_labels())
        fw_rules_map = ConnectionSet.conn_props_to_fw_rules(props, cluster_info, self.config.peer_container,
                                                            connectivity_restriction)
        fw_rules = MinimizeFWRules(fw_rules_map, cluster_info, self.output_config, {})
        formatted_rules = fw_rules.get_fw_rules_in_required_format(connectivity_restriction=connectivity_restriction)
        return formatted_rules, fw_rules

    def convert_connections_to_split_by_tcp(self, connections):
        """
        given the connections' dict , convert it to two connection maps, one for TCP only, and the other
        for non-TCP only.
        :param dict connections: the connections' dict (map from connection-set to peer pairs)
        :return: a tuple of the two connection maps : first for TCP, second for non-TCP
        :rtype: tuple(dict, dict)
        """
        connections_tcp = defaultdict(list)
        connections_non_tcp = defaultdict(list)
        for conn, peers_list in connections.items():
            tcp_conns, non_tcp_conns = self.split_to_tcp_and_non_tcp_conns(conn)
            connections_tcp[tcp_conns] += peers_list
            connections_non_tcp[non_tcp_conns] += peers_list

        return connections_tcp, connections_non_tcp

    @staticmethod
    def split_to_tcp_and_non_tcp_conns(conns):
        """
        split a ConnectionSet object to two objects: one within TCP only, the other within non-TCP protocols
        :param ConnectionSet conns: a  ConnectionSet object
        :return: a tuple of the two ConnectionSet objects: first for TCP, second for non-TCP
        :rtype: tuple(ConnectionSet, ConnectionSet)
        """
        tcp_conns = conns - ConnectionSet.get_non_tcp_connections()
        non_tcp_conns = conns - tcp_conns
        if non_tcp_conns == ConnectionSet.get_non_tcp_connections():
            non_tcp_conns = ConnectionSet(True)  # all connections in terms of non-TCP
        if tcp_conns == ConnectionSet.get_all_tcp_connections():
            tcp_conns = ConnectionSet(True)  # all connections in terms of TCP

        return tcp_conns, non_tcp_conns

    @staticmethod
    def convert_props_to_split_by_tcp(props):
        """
        given the ConnectivityProperties properties set, convert it to two properties sets, one for TCP only, and the other
        for non-TCP only.
        :param ConnectivityProperties props: properties describing allowed connections
        :return: a tuple of the two properties sets: first for TCP, second for non-TCP
        :rtype: tuple(ConnectivityProperties, ConnectivityProperties)
        """
        tcp_protocol = ProtocolSet.get_protocol_set_with_single_protocol('TCP')
        tcp_props = props & ConnectivityProperties.make_conn_props_from_dict({"protocols": tcp_protocol})
        non_tcp_props = props - tcp_props
        return tcp_props, non_tcp_props


class TwoNetworkConfigsQuery(BaseNetworkQuery):
    """
    A base class for queries that inspect two network configs
    """

    def __init__(self, config1, config2, output_config_obj=None):
        """
        :param NetworkConfig config1: First config to query
        :param NetworkConfig config2: Second config to query
        """
        super().__init__(output_config_obj)
        self.config1 = config1
        self.config2 = config2
        self.name1 = os.path.basename(config1.name) if config1.name.startswith('./') else config1.name
        self.name2 = os.path.basename(config2.name) if config2.name.startswith('./') else config2.name

    def get_configs_names(self):
        """
        returns list of the query's configs names
        :rtype: list[str]
        """
        return [self.name1, self.name2]

    def get_configs(self):
        """
        returns list of the query's configs
        :rtype: list[NetworksConfig]
        """
        return [self.config1, self.config2]

    @staticmethod
    def get_query_type():
        return QueryType.ComparisonToBaseConfigQuery

    def is_identical_topologies(self, check_same_policies=False):
        if not self.config1.peer_container.is_comparable_with_other_container(self.config2.peer_container):
            return QueryAnswer(False, 'The two configurations have different network '
                                      'topologies and thus are not comparable.', query_not_executed=True)
        if check_same_policies and self.config1.policies_container.policies == self.config2.policies_container.policies:
            return QueryAnswer(True, f'{self.name1} and {self.name2} have the same network '
                                     'topology and the same set of policies.')
        return QueryAnswer(True)

    def disjoint_referenced_ip_blocks(self):
        """
        Returns disjoint ip-blocks in the policies of both configs
        :return: A set of disjoint ip-blocks
        :rtype: PeerSet
        """
        exclude_ipv6 = self.output_config.excludeIPv6Range
        # TODO - consider including also non referenced IPBlocks, as in ConnectivityMapQuery
        #  (see issue https://github.com/IBM/network-config-analyzer/issues/522)
        return IpBlock.disjoint_ip_blocks(self.config1.get_referenced_ip_blocks(exclude_ipv6),
                                          self.config2.get_referenced_ip_blocks(exclude_ipv6), exclude_ipv6)

    def filter_conns_by_input_or_internal_constraints(self, conns1, conns2):
        """
        Given two allowed connections (in config1 and in config2 respectively), filter those connections
        according to required IP blocks (external constrain - excludeIPv6Range option) and
        peer types (internal constraints).
        :param conns1: the first config allowed connections
        :param conns2: the second config allowed connections
        :rtype: [ConnectivityProperties, ConnectivityProperties]
        :return: two resulting allowed connections
        """
        peers_to_compare = conns1.project_on_one_dimension('src_peers') | conns1.project_on_one_dimension('dst_peers') | \
            conns2.project_on_one_dimension('src_peers') | conns2.project_on_one_dimension('dst_peers')
        exclude_ipv6 = self.output_config.excludeIPv6Range
        ref_ip_blocks = self.config1.get_referenced_ip_blocks(exclude_ipv6) | \
            self.config2.get_referenced_ip_blocks(exclude_ipv6)
        ip_blocks_mask = IpBlock() if ref_ip_blocks else IpBlock.get_all_ips_block(exclude_ipv6)
        for ip_block in ref_ip_blocks:
            ip_blocks_mask |= ip_block
        peers_to_compare.filter_ipv6_blocks(ip_blocks_mask)
        conns_filter = ConnectivityProperties.make_conn_props_from_dict({"src_peers": peers_to_compare,
                                                                         "dst_peers": peers_to_compare})
        res_conns1 = self.config1.filter_conns_by_peer_types(conns1, peers_to_compare) & conns_filter
        res_conns2 = self.config2.filter_conns_by_peer_types(conns2, peers_to_compare) & conns_filter
        return res_conns1, res_conns2

    @staticmethod
    def clone_without_ingress(config):
        """
        Clone config without ingress policies
        :param NetworkConfig config: the config to clone
        :return: resulting config without ingress policies
        :rtype: NetworkConfig
        """
        if NetworkLayerName.Ingress not in config.policies_container.layers or not config.policies_container.layers[
                NetworkLayerName.Ingress].policies_list:
            return config  # no ingress policies in this config
        config_without_ingress = config.clone_without_policies(config.name)
        for policy in config.policies_container.policies.values():
            if not isinstance(policy, IngressPolicy):  # ignoring ingress policies
                config_without_ingress.append_policy_to_config(policy)
        return config_without_ingress

    def execute(self, cmd_line_flag):
        return self.exec(cmd_line_flag)

    @abstractmethod
    def exec(self, cmd_line_flag):
        raise NotImplementedError


class EquivalenceQuery(TwoNetworkConfigsQuery):
    """
    Check whether config1 and config2 allow exactly the same set of connections.
    """

    @staticmethod
    def get_query_type():
        return QueryType.PairComparisonQuery

    def exec(self, cmd_line_flag=False, layer_name=None):
        query_answer = self.is_identical_topologies(True)
        if query_answer.output_result:
            query_answer.numerical_result = not query_answer.bool_result
            return query_answer
        if self.config1.optimized_run == 'false':
            return self.check_equivalence_original(layer_name)
        else:
            return self.check_equivalence_optimized(layer_name)

    def check_equivalence_original(self, layer_name=None):
        peers_to_compare = \
            self.config1.peer_container.get_all_peers_group(include_dns_entries=True)
        peers_to_compare |= self.disjoint_referenced_ip_blocks()
        captured_pods = self.config1.get_captured_pods(layer_name) | self.config2.get_captured_pods(layer_name)
        different_conns_list = []
        for peer1 in peers_to_compare:
            for peer2 in peers_to_compare if peer1 in captured_pods else captured_pods:
                if peer1 == peer2:
                    continue
                if not self.determine_whether_to_compute_allowed_conns_for_peer_types(peer1, peer2):
                    continue
                conns1, _, _, _ = self.config1.allowed_connections(peer1, peer2, layer_name)
                conns2, _, _, _ = self.config2.allowed_connections(peer1, peer2, layer_name)
                if conns1 != conns2:
                    different_conns_list.append(PeersAndConnections(str(peer1), str(peer2), conns1, conns2))
                    if not self.output_config.fullExplanation:
                        return self._query_answer_with_relevant_explanation(different_conns_list)

        if different_conns_list:
            return self._query_answer_with_relevant_explanation(sorted(different_conns_list))

        return QueryAnswer(True, self.name1 + ' and ' + self.name2 + ' are semantically equivalent.',
                           numerical_result=0)

    def _append_different_conns_to_list(self, conn_props, different_conns_list, props_based_on_config1):
        """
        Adds difference between config1 and config2 connectivities into the list of differences
        :param ConnectivityProperties conn_props: connectivity properties representing a difference between config1 and config2
        :param list different_conns_list: the list to add differences to
        :param bool props_based_on_config1: whether conn_props represent connections present in config1 but not in config2
        (the value True) or connections present in config2 but not in config1 (the value False)
        """
        no_conns = ConnectionSet()
        for cube in conn_props:
            conn_cube = conn_props.get_connectivity_cube(cube)
            conns, src_peers, dst_peers = \
                ConnectionSet.get_connection_set_and_peers_from_cube(conn_cube, self.config1.peer_container)
            conns1 = conns if props_based_on_config1 else no_conns
            conns2 = no_conns if props_based_on_config1 else conns
            if self.output_config.fullExplanation:
                if self.config1.optimized_run == 'true':
                    different_conns_list.append(PeersAndConnections(str(src_peers), str(dst_peers), conns1, conns2))
                else:  # 'debug': produce the same output format as in the original implementation (per peer pairs)
                    for src_peer in src_peers:
                        for dst_peer in dst_peers:
                            if src_peer != dst_peer:
                                different_conns_list.append(PeersAndConnections(str(src_peer), str(dst_peer),
                                                                                conns1, conns2))
            else:
                different_conns_list.append(PeersAndConnections(src_peers.rep(), dst_peers.rep(), conns1, conns2))

    def check_equivalence_optimized(self, layer_name=None):
        conn_props1 = self.config1.allowed_connections_optimized(layer_name)
        conn_props2 = self.config2.allowed_connections_optimized(layer_name)
        all_conns1, all_conns2 = self.filter_conns_by_input_or_internal_constraints(conn_props1.all_allowed_conns,
                                                                                    conn_props2.all_allowed_conns)
        if all_conns1 == all_conns2:
            return QueryAnswer(True, self.name1 + ' and ' + self.name2 + ' are semantically equivalent.',
                               numerical_result=0)

        conns1_not_in_conns2 = all_conns1 - all_conns2
        conns2_not_in_conns1 = all_conns2 - all_conns1
        different_conns_list = []
        self._append_different_conns_to_list(conns1_not_in_conns2, different_conns_list, True)
        self._append_different_conns_to_list(conns2_not_in_conns1, different_conns_list, False)
        return self._query_answer_with_relevant_explanation(sorted(different_conns_list))

    def _query_answer_with_relevant_explanation(self, explanation_list):
        output_result = self.name1 + ' and ' + self.name2 + ' are not semantically equivalent.'
        explanation_description = f'Connections allowed in {self.name1} which are different in {self.name2}'
        final_explanation = ConnectionsDiffExplanation(explanation_description=explanation_description,
                                                       peers_diff_connections_list=explanation_list,
                                                       configs=self.get_configs_names(), conns_diff=True)
        return QueryAnswer(False, output_result, output_explanation=[final_explanation], numerical_result=1)


class SemanticDiffQuery(TwoNetworkConfigsQuery):
    """
    Produces a report of changed connections (also for the case of two configurations of different network topologies)
    """

    @staticmethod
    def get_query_type():
        return QueryType.PairComparisonQuery

    @staticmethod
    def get_supported_output_formats():
        return {'txt', 'yaml', 'csv', 'md', 'json', 'txt_no_fw_rules'}

    @staticmethod
    def _get_updated_key(key, is_added):
        """
        updates given key if needed, by replacing Changed with Added/ Removed based on the is_added flag value
        :param str key: a key string describing connectivity changes
        :param bool is_added: a bool flag indicating if connections are added or removed
        :return updated key
        :rtype: str
        """
        return key.replace("Changed", "Added") if is_added else key.replace("Changed", "Removed")

    @staticmethod
    def get_explanation_from_conn_graph(conn_graph, is_first_connectivity_result):
        """
        :param conn_graph:  a ConnectivityGraph with added/removed connections
        :param is_first_connectivity_result: bool flag indicating if this is the first connectivity fw-rules computation
               for the current semantic-diff query
        :return: fw-rules summarizing added/removed connections
        :rtype: Union[str, dict] - dict if required format is yaml/json , str otherwise
        """
        fw_rules = conn_graph.get_minimized_firewall_rules()
        # for csv format, adding the csv header only for the first connectivity fw-rules computation
        fw_rules_output = fw_rules.get_fw_rules_in_required_format(False, is_first_connectivity_result)
        return fw_rules_output

    def compute_explanation_for_key(self, key, is_added, conn_graph, is_first_connectivity_result):
        """
        computes the explanation for given key and conn_graph with description and fw-rules results
        prepares the description and explanation
        description text is written for txt, yaml and json formats
        other formats description already included in the conn_graph data
        :param str key: the key describing the changes
        :param bool is_added: a bool flag indicating if connections are added or removed
        :param ConnectivityGraph conn_graph: a ConnectivityGraph with added/removed connections
        :param bool is_first_connectivity_result: flag indicating if this is the first connectivity fw-rules computation
               for the current semantic-diff query
        :return the computedExplanation of the current key and conn_graph considering the outputFormat
        :rtype: ComputedExplanation
        """
        updated_key = self._get_updated_key(key, is_added)
        topology_config_name = self.name2 if is_added else self.name1
        connectivity_changes_header = f'{updated_key} (based on topology from config: {topology_config_name}) :'
        if self.output_config.outputFormat == 'txt_no_fw_rules':
            conn_graph_explanation = conn_graph.get_connections_without_fw_rules_txt_format(
                connectivity_changes_header, exclude_self_loop_conns=False) + '\n'
        else:
            conn_graph_explanation = self.get_explanation_from_conn_graph(conn_graph, is_first_connectivity_result)

        if self.output_config.outputFormat in ['json', 'yaml']:
            explanation_dict = {'description': updated_key}
            explanation_dict.update(conn_graph_explanation)
            key_explanation = ComputedExplanation(dict_explanation=explanation_dict)
        else:
            str_explanation = f'\n{connectivity_changes_header}\n' if self.output_config.outputFormat == 'txt' else ''
            str_explanation += conn_graph_explanation
            key_explanation = ComputedExplanation(str_explanation=str_explanation)

        return key_explanation

    def get_results_for_computed_fw_rules(self, keys_list, conn_graph_removed_per_key, conn_graph_added_per_key):
        """
        Compute accumulated explanation and res for all keys of changed connections categories
        :param keys_list: the list of keys
        :param conn_graph_removed_per_key: map from key to ConnectivityGraph of removed connections
        :param conn_graph_added_per_key: map from key to ConnectivityGraph of added connections
        :return:
        res (int): number of categories with diffs
        explanation (list): list of ComputedExplanation, the diffs' explanations, one for each category
        :rtype: int, list[ComputedExplanation]
        """
        explanation = []
        add_explanation = self.output_config.outputFormat in SemanticDiffQuery.get_supported_output_formats()
        res = 0
        for key in keys_list:
            conn_graph_added_conns = conn_graph_added_per_key[key]
            conn_graph_removed_conns = conn_graph_removed_per_key[key]
            is_added = conn_graph_added_conns is not None and conn_graph_added_conns.conn_graph_has_fw_rules()
            is_removed = conn_graph_removed_conns is not None and conn_graph_removed_conns.conn_graph_has_fw_rules()
            if is_added:
                if add_explanation:
                    explanation.append(self.compute_explanation_for_key(key, True, conn_graph_added_conns, res == 0))
                res += 1

            if is_removed:
                if add_explanation:
                    explanation.append(self.compute_explanation_for_key(key, False, conn_graph_removed_conns, res == 0))
                res += 1

        return res, explanation

    def get_conn_graph_changed_conns(self, key, ip_blocks, is_added):
        """
        create a ConnectivityGraph for changed (added/removed) connections per given key
        :param key: the key (category) of changed connections
        :param ip_blocks: a PeerSet of ip-blocks to be added for the topology peers
        :param is_added: a bool flag indicating if connections are added or removed
        :return: a ConnectivityGraph object
        """
        old_peers = self.config1.peer_container.get_all_peers_group(include_dns_entries=True)
        new_peers = self.config2.peer_container.get_all_peers_group(include_dns_entries=True)
        allowed_labels = (self.config1.get_allowed_labels()).union(self.config2.get_allowed_labels())
        topology_peers = new_peers | ip_blocks if is_added else old_peers | ip_blocks
        # following query_name update is for adding query line descriptions for csv and md formats
        updated_key = self._get_updated_key(key, is_added)
        if self.output_config.queryName:
            query_name = f'semantic_diff, config1: {self.config1.name}, config2: {self.config2.name}, key: {updated_key}'
        else:
            # omit the query name prefix if self.output_config.queryName is empty (single query from command line)
            query_name = updated_key
        output_config = OutputConfiguration(self.output_config, query_name)
        return ConnectivityGraph(topology_peers, allowed_labels, output_config)

    def compute_diff(self):  # noqa: C901
        """
        Compute changed connections as following:

        1.1. lost connections between removed peers
        1.2. lost connections between removed peers and ipBlocks

        2.1. lost connections between removed peers and intersected peers

        3.1. lost/new connections between intersected peers due to changes in policies and labels of pods/namespaces
        3.2. lost/new connections between intersected peers and ipBlocks due to changes in policies and labels

        4.1. new connections between intersected peers and added peers

        5.1. new connections between added peers
        5.2. new connections between added peers and ipBlocks

        Some sections might be empty and can be dropped.

        :return:
        res (int): number of categories with diffs
        explanation (list): list of diff explanations - one for each category
        :rtype: int, list[ComputedExplanation]
        """
        old_peers = self.config1.peer_container.get_all_peers_group(include_dns_entries=True)
        new_peers = self.config2.peer_container.get_all_peers_group(include_dns_entries=True)
        intersected_peers = old_peers & new_peers
        removed_peers = old_peers - intersected_peers
        added_peers = new_peers - intersected_peers
        captured_pods = (self.config1.get_captured_pods() | self.config2.get_captured_pods()) & intersected_peers
        exclude_ipv6 = self.output_config.excludeIPv6Range
        old_ip_blocks = IpBlock.disjoint_ip_blocks(self.config1.get_referenced_ip_blocks(exclude_ipv6),
                                                   IpBlock.get_all_ips_block_peer_set(exclude_ipv6),
                                                   exclude_ipv6)
        new_ip_blocks = IpBlock.disjoint_ip_blocks(self.config2.get_referenced_ip_blocks(exclude_ipv6),
                                                   IpBlock.get_all_ips_block_peer_set(exclude_ipv6),
                                                   exclude_ipv6)

        conn_graph_removed_per_key = dict()
        conn_graph_added_per_key = dict()
        keys_list = []

        # 1.1. lost connections between removed peers
        key = 'Lost connections between removed peers'
        keys_list.append(key)
        conn_graph_removed_per_key[key] = self.get_conn_graph_changed_conns(key, PeerSet(), False)
        conn_graph_added_per_key[key] = None
        for pair in itertools.permutations(removed_peers, 2):
            if not self.determine_whether_to_compute_allowed_conns_for_peer_types(pair[0], pair[1]):
                continue
            lost_conns, _, _, _ = self.config1.allowed_connections(pair[0], pair[1])
            if lost_conns:
                conn_graph_removed_per_key[key].add_edge(pair[0], pair[1], lost_conns)

        # 1.2. lost connections between removed peers and ipBlocks
        key = 'Lost connections between removed peers and ipBlocks'
        keys_list.append(key)
        conn_graph_removed_per_key[key] = self.get_conn_graph_changed_conns(key, old_ip_blocks, False)
        conn_graph_added_per_key[key] = None
        for pair in itertools.product(removed_peers, old_ip_blocks):
            if not self.determine_whether_to_compute_allowed_conns_for_peer_types(pair[0], pair[1]):
                continue
            lost_conns, _, _, _ = self.config1.allowed_connections(pair[0], pair[1])
            if lost_conns:
                conn_graph_removed_per_key[key].add_edge(pair[0], pair[1], lost_conns)

            if not self.determine_whether_to_compute_allowed_conns_for_peer_types(pair[1], pair[0]):
                continue
            lost_conns, _, _, _ = self.config1.allowed_connections(pair[1], pair[0])
            if lost_conns:
                conn_graph_removed_per_key[key].add_edge(pair[1], pair[0], lost_conns)

        # 2.1. lost connections between removed peers and intersected peers
        key = 'Lost connections between removed peers and persistent peers'
        keys_list.append(key)
        conn_graph_removed_per_key[key] = self.get_conn_graph_changed_conns(key, PeerSet(), False)
        conn_graph_added_per_key[key] = None
        for pair in itertools.product(removed_peers, intersected_peers):
            if not self.determine_whether_to_compute_allowed_conns_for_peer_types(pair[0], pair[1]):
                continue
            lost_conns, _, _, _ = self.config1.allowed_connections(pair[0], pair[1])
            if lost_conns:
                conn_graph_removed_per_key[key].add_edge(pair[0], pair[1], lost_conns)

            if not self.determine_whether_to_compute_allowed_conns_for_peer_types(pair[1], pair[0]):
                continue
            lost_conns, _, _, _ = self.config1.allowed_connections(pair[1], pair[0])
            if lost_conns:
                conn_graph_removed_per_key[key].add_edge(pair[1], pair[0], lost_conns)

        # 3.1. lost/new connections between intersected peers due to changes in policies and labels of pods/namespaces
        key = 'Changed connections between persistent peers'
        keys_list.append(key)
        conn_graph_removed_per_key[key] = self.get_conn_graph_changed_conns(key, PeerSet(), False)
        conn_graph_added_per_key[key] = self.get_conn_graph_changed_conns(key, PeerSet(), True)
        for peer1 in intersected_peers:
            for peer2 in intersected_peers if peer1 in captured_pods else captured_pods:
                if peer1 == peer2:
                    continue
                if not self.determine_whether_to_compute_allowed_conns_for_peer_types(peer1, peer2):
                    continue
                old_conns, _, _, _ = self.config1.allowed_connections(peer1, peer2)
                new_conns, _, _, _ = self.config2.allowed_connections(peer1, peer2)
                if new_conns != old_conns:
                    conn_graph_removed_per_key[key].add_edge(peer1, peer2, old_conns - new_conns)
                    conn_graph_added_per_key[key].add_edge(peer1, peer2, new_conns - old_conns)

        # 3.2. lost/new connections between intersected peers and ipBlocks due to changes in policies and labels
        key = 'Changed connections between persistent peers and ipBlocks'
        disjoint_ip_blocks = IpBlock.disjoint_ip_blocks(old_ip_blocks, new_ip_blocks, exclude_ipv6)
        peers = captured_pods | disjoint_ip_blocks
        keys_list.append(key)
        conn_graph_removed_per_key[key] = self.get_conn_graph_changed_conns(key, disjoint_ip_blocks, False)
        conn_graph_added_per_key[key] = self.get_conn_graph_changed_conns(key, disjoint_ip_blocks, True)
        for peer1 in peers:
            for peer2 in disjoint_ip_blocks if peer1 in captured_pods else captured_pods:
                if not self.determine_whether_to_compute_allowed_conns_for_peer_types(peer1, peer2):
                    continue
                old_conns, _, _, _ = self.config1.allowed_connections(peer1, peer2)
                new_conns, _, _, _ = self.config2.allowed_connections(peer1, peer2)
                if new_conns != old_conns:
                    conn_graph_removed_per_key[key].add_edge(peer1, peer2, old_conns - new_conns)
                    conn_graph_added_per_key[key].add_edge(peer1, peer2, new_conns - old_conns)

        # 4.1. new connections between intersected peers and added peers
        key = 'New connections between persistent peers and added peers'
        keys_list.append(key)
        conn_graph_removed_per_key[key] = None
        conn_graph_added_per_key[key] = self.get_conn_graph_changed_conns(key, PeerSet(), True)
        for pair in itertools.product(intersected_peers, added_peers):
            if not self.determine_whether_to_compute_allowed_conns_for_peer_types(pair[0], pair[1]):
                continue
            new_conns, _, _, _ = self.config2.allowed_connections(pair[0], pair[1])
            if new_conns:
                conn_graph_added_per_key[key].add_edge(pair[0], pair[1], new_conns)

            if not self.determine_whether_to_compute_allowed_conns_for_peer_types(pair[1], pair[0]):
                continue
            new_conns, _, _, _ = self.config2.allowed_connections(pair[1], pair[0])
            if new_conns:
                conn_graph_added_per_key[key].add_edge(pair[1], pair[0], new_conns)

        # 5.1. new connections between added peers
        key = 'New connections between added peers'
        keys_list.append(key)
        conn_graph_removed_per_key[key] = None
        conn_graph_added_per_key[key] = self.get_conn_graph_changed_conns(key, PeerSet(), True)
        for pair in itertools.permutations(added_peers, 2):
            if not self.determine_whether_to_compute_allowed_conns_for_peer_types(pair[0], pair[1]):
                continue
            new_conns, _, _, _ = self.config2.allowed_connections(pair[0], pair[1])
            if new_conns:
                conn_graph_added_per_key[key].add_edge(pair[0], pair[1], new_conns)

        # 5.2. new connections between added peers and ipBlocks
        key = 'New connections between added peers and ipBlocks'
        keys_list.append(key)
        conn_graph_removed_per_key[key] = None
        conn_graph_added_per_key[key] = self.get_conn_graph_changed_conns(key, new_ip_blocks, True)

        for pair in itertools.product(added_peers, new_ip_blocks):
            if not self.determine_whether_to_compute_allowed_conns_for_peer_types(pair[0], pair[1]):
                continue
            new_conns, _, _, _ = self.config2.allowed_connections(pair[0], pair[1])
            if new_conns:
                conn_graph_added_per_key[key].add_edge(pair[0], pair[1], new_conns)

            if not self.determine_whether_to_compute_allowed_conns_for_peer_types(pair[1], pair[0]):
                continue
            new_conns, _, _, _ = self.config2.allowed_connections(pair[1], pair[0])
            if new_conns:
                conn_graph_added_per_key[key].add_edge(pair[1], pair[0], new_conns)

        return self.get_results_for_computed_fw_rules(keys_list, conn_graph_removed_per_key,
                                                      conn_graph_added_per_key)

    def exec(self, cmd_line_flag):
        self.output_config.fullExplanation = True  # assign true for this query - it is always ok to compare its results
        query_answer = self.is_identical_topologies(True)
        if query_answer.bool_result and query_answer.output_result:
            return query_answer
        res, explanation = self.compute_diff()
        if res > 0:
            return QueryAnswer(bool_result=False,
                               output_result=f'{self.name1} and {self.name2} are not semantically equivalent.',
                               output_explanation=explanation,
                               numerical_result=res if not cmd_line_flag else 1)

        return QueryAnswer(bool_result=True,
                           output_result=f'{self.name1} and {self.name2} are semantically equivalent.',
                           output_explanation=explanation,
                           numerical_result=res)


class StrongEquivalenceQuery(TwoNetworkConfigsQuery):
    """
    Checks whether the two configs have exactly the same set of policies (same names and same semantics)
    """

    @staticmethod
    def get_query_type():
        return QueryType.PairComparisonQuery

    def exec(self, cmd_line_flag):
        query_answer = self.is_identical_topologies(True)
        if query_answer.output_result:
            query_answer.numerical_result = not query_answer.bool_result
            return query_answer

        policies1 = set(f'{policy_name}[{policy_type}]' for policy_name, policy_type in
                        self.config1.policies_container.policies.keys())
        policies2 = set(f'{policy_name}[{policy_type}]' for policy_name, policy_type in
                        self.config2.policies_container.policies.keys())
        policies_1_minus_2 = policies1.difference(policies2)
        policies_2_minus_1 = policies2.difference(policies1)
        if policies_1_minus_2:
            output_result = f'{self.name1} contains a network policy named {policies_1_minus_2.pop()}, but ' \
                            f'{self.name2} does not'
            return QueryAnswer(False, output_result, numerical_result=1)
        if policies_2_minus_1:
            output_result = f'{self.name2} contains a network policy named {policies_2_minus_1.pop()}, but ' \
                            f'{self.name1} does not'
            return QueryAnswer(False, output_result, numerical_result=1)

        for policy in self.config1.policies_container.policies.values():
            single_policy_config1 = self.config1.clone_with_just_one_policy(policy.full_name())
            single_policy_config2 = self.config2.clone_with_just_one_policy(policy.full_name())
            full_result = EquivalenceQuery(single_policy_config1, single_policy_config2, self.output_config).exec()
            if not full_result.bool_result:
                output_result = f'{self.policy_title(policy)} is not equivalent in {self.name1} and in {self.name2}'

                return QueryAnswer(False, output_result,
                                   output_explanation=full_result.output_explanation, numerical_result=1)

        return QueryAnswer(True, self.name1 + ' and ' + self.name2 + ' are strongly equivalent.', numerical_result=0)


class ContainmentQuery(TwoNetworkConfigsQuery):
    """
    Checking whether the connections allowed by config1 are contained in those allowed by config2
    """

    def exec(self, cmd_line_flag=False, only_captured=False):
        config1_peers = self.config1.peer_container.get_all_peers_group(include_dns_entries=True)
        peers_in_config1_not_in_config2 = config1_peers - \
            self.config2.peer_container.get_all_peers_group(include_dns_entries=True)
        if peers_in_config1_not_in_config2:
            peers_list = [str(e) for e in peers_in_config1_not_in_config2]
            final_explanation = \
                PodsListsExplanations(explanation_description=f'Peers in {self.name1} which are not in {self.name2}',
                                      pods_list=sorted(peers_list))
            return QueryAnswer(False, f'{self.name1} is not contained in {self.name2} ',
                               output_explanation=[final_explanation], numerical_result=0 if not cmd_line_flag else 1)

        peers_to_compare = config1_peers | self.disjoint_referenced_ip_blocks()
        captured_pods = self.config1.get_captured_pods() | self.config2.get_captured_pods()
        not_contained_list = []
        for peer1 in peers_to_compare:
            for peer2 in peers_to_compare if peer1 in captured_pods else captured_pods:
                if peer1 == peer2:
                    continue
                if not self.determine_whether_to_compute_allowed_conns_for_peer_types(peer1, peer2):
                    continue
                conns1_all, captured1_flag, conns1_captured, _ = self.config1.allowed_connections(peer1, peer2)
                if only_captured and not captured1_flag:
                    continue
                conns1 = conns1_captured if only_captured else conns1_all
                conns2, _, _, _ = self.config2.allowed_connections(peer1, peer2)
                if not conns1.contained_in(conns2):
                    not_contained_list.append(PeersAndConnections(str(peer1), str(peer2), conns1))
                    if not self.output_config.fullExplanation:
                        return self._query_answer_with_relevant_explanation(not_contained_list, cmd_line_flag)
        if not_contained_list:
            return self._query_answer_with_relevant_explanation(sorted(not_contained_list), cmd_line_flag)
        return QueryAnswer(True, self.name1 + ' is contained in ' + self.name2,
                           numerical_result=1 if not cmd_line_flag else 0)

    def _query_answer_with_relevant_explanation(self, explanation_list, cmd_line_flag):
        output_result = f'{self.name1} is not contained in {self.name2}'
        explanation_description = f'Connections allowed in {self.name1} which are not a subset of those in {self.name2}'
        final_explanation = ConnectionsDiffExplanation(explanation_description=explanation_description,
                                                       peers_diff_connections_list=explanation_list)
        return QueryAnswer(False, output_result, output_explanation=[final_explanation],
                           numerical_result=0 if not cmd_line_flag else 1)


class TwoWayContainmentQuery(TwoNetworkConfigsQuery):
    """
    Checks containment in both sides (whether config1 is contained in config2 and vice versa)
    """

    @staticmethod
    def get_query_type():
        return QueryType.PairComparisonQuery

    def exec(self, cmd_line_flag):
        query_answer = self.is_identical_topologies(True)
        if query_answer.bool_result and query_answer.output_result:
            return query_answer  # identical configurations (contained)

        contained_1_in_2 = \
            ContainmentQuery(self.config1, self.config2, self.output_config).exec(cmd_line_flag=cmd_line_flag)
        contained_2_in_1 = \
            ContainmentQuery(self.config2, self.config1, self.output_config).exec(cmd_line_flag=cmd_line_flag)
        if contained_1_in_2.bool_result and contained_2_in_1.bool_result:
            return QueryAnswer(bool_result=True,
                               output_result=f'The two network configurations {self.name1} and {self.name2} '
                                             'are semantically equivalent.',
                               numerical_result=3 if not cmd_line_flag else 0)

        if not contained_1_in_2.bool_result and not contained_2_in_1.bool_result:
            final_explanation = contained_2_in_1.output_explanation + contained_1_in_2.output_explanation
            return QueryAnswer(bool_result=False,
                               output_result=f'Neither network configuration {self.name1} and {self.name2} '
                                             f'are contained in the other',
                               output_explanation=final_explanation,
                               numerical_result=0 if not cmd_line_flag else 1)
        if contained_1_in_2.bool_result:
            return QueryAnswer(bool_result=False,
                               output_result=f'Network configuration {self.name1} is a proper'
                                             f' subset of {self.name2} but ' + contained_2_in_1.output_result,
                               output_explanation=contained_2_in_1.output_explanation,
                               numerical_result=2 if not cmd_line_flag else 1)
        # (contained_2_in_1)
        return QueryAnswer(bool_result=False,
                           output_result=f'Network configuration {self.name2} is a proper '
                                         f'subset of {self.name1} but ' + contained_1_in_2.output_result,
                           output_explanation=contained_1_in_2.output_explanation,
                           numerical_result=1)


class PermitsQuery(TwoNetworkConfigsQuery):
    """
    Checking whether the connections explicitly allowed by config1 are allowed by config2
    """

    def exec(self, cmd_line_flag):
        output_result_on_permit = f'{self.name2} permits all connections specified in {self.name1}'
        if not self.config1:
            return QueryAnswer(False,
                               output_result='There are no NetworkPolicies in the given permits config. '
                                             'No traffic is specified as permitted.', query_not_executed=True)
        query_answer = self.is_identical_topologies()
        if query_answer.output_result:
            query_answer.numerical_result = 0 if not cmd_line_flag else not query_answer.bool_result
            if query_answer.bool_result:  # same topologies and same policies
                query_answer.output_result = output_result_on_permit
            return query_answer

        if self.config1.policies_container.layers.does_contain_single_layer(NetworkLayerName.Ingress):
            return QueryAnswer(bool_result=False,
                               output_result='Permitted traffic cannot be specified using Ingress resources only',
                               query_not_executed=True)

        config1_without_ingress = self.clone_without_ingress(self.config1)
        query_answer = ContainmentQuery(config1_without_ingress, self.config2,
                                        self.output_config).exec(cmd_line_flag=cmd_line_flag, only_captured=True)
        if not cmd_line_flag:
            query_answer.numerical_result = 1 if query_answer.output_explanation else 0
        if query_answer.bool_result:
            query_answer.output_result = output_result_on_permit
        if query_answer.output_explanation:
            query_answer.output_result = f'{self.name2} does not permit connections specified in {self.name1}'
        return query_answer


class InterferesQuery(TwoNetworkConfigsQuery):
    """
    Checking whether config2 extends config1's allowed connection for Pods captured by policies in config1
    """

    def exec(self, cmd_line_flag):
        query_answer = self.is_identical_topologies()
        if query_answer.output_result:
            query_answer.numerical_result = query_answer.bool_result if not cmd_line_flag \
                else not query_answer.bool_result
            return query_answer

        peers_to_compare = \
            self.config2.peer_container.get_all_peers_group(include_dns_entries=True)
        peers_to_compare |= self.disjoint_referenced_ip_blocks()
        captured_pods = self.config2.get_captured_pods() | self.config1.get_captured_pods()
        extended_conns_list = []
        for peer1 in peers_to_compare:
            for peer2 in peers_to_compare if peer1 in captured_pods else captured_pods:
                if peer1 == peer2:
                    continue
                if not self.determine_whether_to_compute_allowed_conns_for_peer_types(peer1, peer2):
                    continue
                _, captured2_flag, conns2_captured, _ = self.config2.allowed_connections(peer1, peer2)
                if not captured2_flag:
                    continue
                _, captured1_flag, conns1_captured, _ = self.config1.allowed_connections(peer1, peer2)
                if captured1_flag and not conns1_captured.contained_in(conns2_captured):
                    extended_conns_list.append(PeersAndConnections(str(peer1), str(peer2), conns1_captured,
                                                                   conns2_captured))
                    if not self.output_config.fullExplanation:
                        return self._query_answer_with_relevant_explanation(extended_conns_list, cmd_line_flag)
        if extended_conns_list:
            return self._query_answer_with_relevant_explanation(sorted(extended_conns_list), cmd_line_flag)
        return QueryAnswer(False, self.name1 + ' does not interfere with ' + self.name2,
                           numerical_result=0 if not cmd_line_flag else 1)

    def _query_answer_with_relevant_explanation(self, explanation_list, cmd_line_flag):
        interfere_result_msg = self.name1 + ' interferes with ' + self.name2
        explanation_description = f'Allowed connections from {self.name2} which are extended in {self.name1}'
        final_explanation = ConnectionsDiffExplanation(explanation_description=explanation_description,
                                                       peers_diff_connections_list=explanation_list,
                                                       configs=self.get_configs_names(), conns_diff=True)
        return QueryAnswer(True, interfere_result_msg, output_explanation=[final_explanation],
                           numerical_result=1 if not cmd_line_flag else 0)


# Checks whether any two sets in the list interfere each other
class PairwiseInterferesQuery(TwoNetworkConfigsQuery):

    @staticmethod
    def get_query_type():
        return QueryType.PairwiseComparisonQuery

    def exec(self, cmd_line_flag):
        return InterferesQuery(self.config1, self.config2, self.output_config).exec(cmd_line_flag)


# Local class - helps with getting the results for ForbidsQuery
class IntersectsQuery(TwoNetworkConfigsQuery):
    """
    Checking whether both configs allow the same connection between any pair of peers
    """

    def exec(self, cmd_line_flag=False, only_captured=True):
        query_answer = self.is_identical_topologies()
        if query_answer.output_result:
            return query_answer

        peers_to_compare = \
            self.config1.peer_container.get_all_peers_group(include_dns_entries=True)
        peers_to_compare |= self.disjoint_referenced_ip_blocks()
        captured_pods = self.config1.get_captured_pods() | self.config2.get_captured_pods()
        intersect_connections_list = []
        for peer1 in peers_to_compare:
            for peer2 in peers_to_compare if peer1 in captured_pods else captured_pods:
                if peer1 == peer2:
                    continue
                if not self.determine_whether_to_compute_allowed_conns_for_peer_types(peer1, peer2):
                    continue
                conns1_all, captured1_flag, conns1_captured, _ = self.config1.allowed_connections(peer1, peer2)
                if only_captured and not captured1_flag:
                    continue
                conns1 = conns1_captured if only_captured else conns1_all
                conns2, _, _, _ = self.config2.allowed_connections(peer1, peer2)
                conns_in_both = conns2 & conns1
                if bool(conns_in_both):
                    intersect_connections_list.append(PeersAndConnections(str(peer1), str(peer2), conns_in_both))
                    if not self.output_config.fullExplanation:
                        return self._query_answer_with_relevant_explanation(intersect_connections_list)

        if intersect_connections_list:
            return self._query_answer_with_relevant_explanation(sorted(intersect_connections_list))

        return QueryAnswer(False, f'The connections allowed by {self.name1}'
                                  f' do not intersect the connections allowed by {self.name2}', numerical_result=1)

    def _query_answer_with_relevant_explanation(self, explanation_list):
        intersect_result_msg = self.name2 + ' intersects with ' + self.name1
        final_explanation = ConnectionsDiffExplanation(peers_diff_connections_list=explanation_list)
        return QueryAnswer(bool_result=True, output_result=intersect_result_msg,
                           output_explanation=[final_explanation])


class ForbidsQuery(TwoNetworkConfigsQuery):
    """
    Checking whether the connections explicitly allowed by config1 are denied by config2
    """

    def exec(self, cmd_line_flag):
        if not self.config1:
            return QueryAnswer(False, 'There are no NetworkPolicies in the given forbids config. '
                                      'No traffic is specified as forbidden.', query_not_executed=True)
        if self.config1.policies_container.layers.does_contain_single_layer(NetworkLayerName.Ingress):
            return QueryAnswer(bool_result=False,
                               output_result='Forbidden traffic cannot be specified using Ingress resources only',
                               query_not_executed=True)

        config1_without_ingress = self.clone_without_ingress(self.config1)

        query_answer = \
            IntersectsQuery(config1_without_ingress, self.config2, self.output_config).exec(only_captured=True)
        if query_answer.numerical_result == 1:
            query_answer.output_result += f'\n{self.name2} forbids connections specified in ' \
                                          f'{self.name1}'
        if query_answer.output_explanation:
            assert len(query_answer.output_explanation) == 1
            query_answer.output_result = f'{self.name2} does not forbid connections specified in {self.name1}'
            query_answer.output_explanation[0].explanation_description = f'Both {self.name1} and {self.name2} allow ' \
                                                                         f'the following connection(s)'
        query_answer.numerical_result = int(query_answer.bool_result)
        return query_answer


class AllCapturedQuery(NetworkConfigQuery):
    """
    Check that all pods are captured
    Applies for k8s/calico/istio policies (checks only ingress direction for istio)
    """

    def _get_pod_name(self, pod):
        """
        :param Pod pod: a pod object
        :rtype str
        """
        return pod.workload_name if self.output_config.outputEndpoints == 'deployments' else str(pod)

    def _get_uncaptured_xgress_pods(self, layer_name, is_ingress=True):
        """
        returns the uncaptured ingress/egress pods set and its length for the given layer
        :param NetworkLayerName layer_name: the layer to check uncaptured pods in
        :param bool is_ingress: indicates if to check pods affected by ingress/egress
        :return: - number of uncaptured pod
                 - set of the uncaptured pods
        :rtype: (int,set[str])
        """
        # get_all_peers_group() does not require getting dnsEntry peers, since they are not ClusterEP (pods)
        existing_pods = self.config.peer_container.get_all_peers_group()
        uncaptured_xgress_pods = existing_pods - self.config.get_affected_pods(is_ingress, layer_name)
        if not uncaptured_xgress_pods:
            return 0, set()
        uncaptured_resources = set(self._get_pod_name(pod) for pod in uncaptured_xgress_pods)  # no duplicate resources in set
        return len(uncaptured_resources), uncaptured_resources

    def _compute_uncaptured_pods_by_layer(self, layer_name, ingress_only=False):
        """
        computes and returns the result of allcaptured query on the given layer if it includes policies
        :param NetworkLayerName layer_name: the layer to check uncaptured pods in
        :param bool ingress_only: a flag to indicate if to check captured pods only for ingress affected policies
        :return: 1- if there are uncaptured pods then return an explanation containing them, else None
                 2- the number of uncaptured pods on the layer
        :rtype: (PodsListsExplanations, int)
        """
        if layer_name not in self.config.policies_container.layers:
            return None, 0  # not relevant to compute for non-existed layer
        if ingress_only:
            print(f'Warning: AllCaptured query is not considering uncaptured pods in {layer_name.name} egress direction')

        res_ingress, uncaptured_ingress_pods_set = self._get_uncaptured_xgress_pods(layer_name, is_ingress=True)
        res_egress = 0
        uncaptured_egress_pods_set = set()
        if not ingress_only:
            res_egress, uncaptured_egress_pods_set = self._get_uncaptured_xgress_pods(layer_name, is_ingress=False)

        layer_res = res_ingress + res_egress
        if layer_res == 0:  # no uncaptured pods in this layer, no explanation would be written
            return None, 0

        explanation_str = f'workload resources that are not captured by any {layer_name.name} policy that affects '
        layer_explanation = PodsListsExplanations(explanation_description=explanation_str,
                                                  pods_list=list(sorted(uncaptured_ingress_pods_set)),
                                                  egress_pods_list=list(sorted(uncaptured_egress_pods_set)),
                                                  add_xgress_suffix=True)
        return layer_explanation, layer_res

    def exec(self):
        self.output_config.fullExplanation = True  # assign true for this query - it is always ok to compare its results
        # get_all_peers_group() does not require getting dnsEntry peers, since they are not ClusterEP (pods)
        existing_pods = self.config.peer_container.get_all_peers_group()
        if not self.config:
            return QueryAnswer(bool_result=False,
                               output_result=f'There are no network policies in {self.config.name}. '
                                             f'All workload resources are non captured',
                               numerical_result=len(existing_pods))

        if self.config.policies_container.layers.does_contain_single_layer(NetworkLayerName.Ingress):
            return QueryAnswer(bool_result=False,
                               output_result='AllCapturedQuery cannot be applied using Ingress resources only',
                               query_not_executed=True)

        k8s_calico_pods_list_explanation, k8s_calico_res = self._compute_uncaptured_pods_by_layer(NetworkLayerName.K8s_Calico)
        istio_pods_list_explanation, istio_res = self._compute_uncaptured_pods_by_layer(NetworkLayerName.Istio, True)

        if k8s_calico_res == 0 and istio_res == 0:
            output_str = f'All pods are captured by at least one policy in {self.config.name}'
            return QueryAnswer(bool_result=True, output_result=output_str, numerical_result=0)

        final_explanation = []
        if k8s_calico_pods_list_explanation:
            final_explanation.append(k8s_calico_pods_list_explanation)
        if istio_pods_list_explanation:
            final_explanation.append(istio_pods_list_explanation)

        output_str = f'There are workload resources not captured by any policy in {self.config.name}'
        res = k8s_calico_res + istio_res
        return QueryAnswer(bool_result=False, output_result=output_str, output_explanation=final_explanation,
                           numerical_result=res)<|MERGE_RESOLUTION|>--- conflicted
+++ resolved
@@ -811,12 +811,8 @@
             subset_conns = ConnectivityProperties.make_conn_props_from_dict({"src_peers": subset_peers}) | \
                            ConnectivityProperties.make_conn_props_from_dict({"dst_peers": subset_peers})
             all_conns_opt &= subset_conns
-<<<<<<< HEAD
-        all_conns_opt = self.filter_conns_by_peer_types(all_conns_opt, opt_peers_to_compare)
+        all_conns_opt = self.config.filter_conns_by_peer_types(all_conns_opt, opt_peers_to_compare)
         expl_conns = all_conns_opt
-=======
-        all_conns_opt = self.config.filter_conns_by_peer_types(all_conns_opt, opt_peers_to_compare)
->>>>>>> 8ac19e8a
         if self.config.policies_container.layers.does_contain_layer(NetworkLayerName.Istio):
             output_res, opt_fw_rules_tcp, opt_fw_rules_non_tcp = \
                 self.get_props_output_split_by_tcp(all_conns_opt, opt_peers_to_compare)
