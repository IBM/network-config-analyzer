--- conflicted
+++ resolved
@@ -4,24 +4,15 @@
 #
 import itertools
 import os
-<<<<<<< HEAD
 import time
-from dataclasses import dataclass
-=======
 from abc import abstractmethod
->>>>>>> c0554445
 from collections import defaultdict
 from enum import Enum
 
 from nca.CoreDS.ConnectionSet import ConnectionSet
 from nca.CoreDS.Peer import PeerSet, IpBlock, Pod, Peer
-<<<<<<< HEAD
 from nca.CoreDS.TcpLikeProperties import TcpLikeProperties
-from nca.Resources.CalicoNetworkPolicy import CalicoNetworkPolicy
-from nca.Resources.IngressPolicy import IngressPolicy
-from nca.FWRules.ConnectivityGraph import ConnectivityGraph, ConnectivityGraphOptimized
 from .NetworkConfig import NetworkConfig
-=======
 from nca.FWRules.ConnectivityGraph import ConnectivityGraph
 from nca.Resources.CalicoNetworkPolicy import CalicoNetworkPolicy
 from nca.Resources.IngressPolicy import IngressPolicy
@@ -29,7 +20,6 @@
 from .QueryOutputHandler import QueryAnswer, DictOutputHandler,  StringOutputHandler, \
     PoliciesAndRulesExplanations, PodsListsExplanations, ConnectionsDiffExplanation, IntersectPodsExplanation, \
     PoliciesWithCommonPods, PeersAndConnections, ComputedExplanation
->>>>>>> c0554445
 from .NetworkLayer import NetworkLayerName
 
 
@@ -743,7 +733,6 @@
                                 # collect both peers, even if one of them is not in the subset
                                 peers.add(peer1)
                                 peers.add(peer2)
-<<<<<<< HEAD
                 #peers2_end = time.time()
                 #print(f'Original loop: {peer1_cnt+1} / {len(peers_to_compare)} peers, time: {(peers2_end - peers1_start):6.2f} seconds')
             peers1_end = time.time()
@@ -751,12 +740,16 @@
             if self.output_config.outputFormat == 'dot':
                 conn_graph = ConnectivityGraph(peers, self.config.get_allowed_labels(), self.output_config)
                 conn_graph.add_edges(connections)
-                res.output_explanation = conn_graph.get_connectivity_dot_format_str()
+                res.output_explanation = [ComputedExplanation(str_explanation=conn_graph.get_connectivity_dot_format_str())]
             else:
                 conn_graph = ConnectivityGraph(peers_to_compare, self.config.get_allowed_labels(), self.output_config)
                 conn_graph.add_edges(connections)
                 fw_rules = conn_graph.get_minimized_firewall_rules()
-                res.output_explanation = fw_rules.get_fw_rules_in_required_format()
+                formatted_rules = fw_rules.get_fw_rules_in_required_format()
+                if self.output_config.outputFormat in ['json', 'yaml']:
+                    res.output_explanation = [ComputedExplanation(dict_explanation=formatted_rules)]
+                else:
+                    res.output_explanation = [ComputedExplanation(str_explanation=formatted_rules)]
 
         all_conns_opt = TcpLikeProperties.make_empty_properties()
         opt_start = time.time()
@@ -787,7 +780,8 @@
                                                      all_conns_opt.get_cube_dict_with_orig_values(cube))
                 # conn_graph_opt.add_edge(all_conns_opt.get_cube_dict(cube))
             if self.output_config.outputFormat == 'dot':
-                res.output_explanation = conn_graph2.get_connectivity_dot_format_str()
+                res.output_explanation = [
+                    ComputedExplanation(str_explanation=conn_graph.get_connectivity_dot_format_str())]
                 if self.config.optimized_run == 'debug':
                     orig_conn_graph = ConnectivityGraph(peers, self.config.get_allowed_labels(), self.output_config)
                     orig_conn_graph.add_edges(connections)
@@ -796,7 +790,11 @@
                     self.compare_orig_to_opt_conn(orig_conn_graph, all_conns_opt)
             else:
                 fw_rules2 = conn_graph2.get_minimized_firewall_rules()
-                res.output_explanation = fw_rules2.get_fw_rules_in_required_format()
+                formatted_rules2 = fw_rules2.get_fw_rules_in_required_format()
+                if self.output_config.outputFormat in ['json', 'yaml']:
+                    res.output_explanation = [ComputedExplanation(dict_explanation=formatted_rules2)]
+                else:
+                    res.output_explanation = [ComputedExplanation(str_explanation=formatted_rules2)]
                 opt_end = time.time()
                 print(f'Opt time: {(opt_end - opt_start):6.2f} seconds')
                 if self.config.optimized_run == 'debug':
@@ -814,33 +812,6 @@
         # The following assert exposes the bug in HC set
         assert not orig_tcp_props.contained_in(opt_props) or not opt_props.contained_in(orig_tcp_props) or orig_tcp_props == opt_props
 
-    def compute_query_output(self, query_answer):
-        return self.get_query_output(query_answer, only_explanation=query_answer.bool_result)
-
-=======
-                        else:
-                            connections[conns].append((peer1, peer2))
-                            # collect both peers, even if one of them is not in the subset
-                            peers.add(peer1)
-                            peers.add(peer2)
-
-        res = QueryAnswer(True)
-        if self.output_config.outputFormat == 'dot':
-            conn_graph = ConnectivityGraph(peers, self.config.get_allowed_labels(), self.output_config)
-            conn_graph.add_edges(connections)
-            res.output_explanation = [ComputedExplanation(str_explanation=conn_graph.get_connectivity_dot_format_str())]
-        else:
-            conn_graph = ConnectivityGraph(peers_to_compare, self.config.get_allowed_labels(), self.output_config)
-            conn_graph.add_edges(connections)
-            fw_rules = conn_graph.get_minimized_firewall_rules()
-            formatted_rules = fw_rules.get_fw_rules_in_required_format()
-            if self.output_config.outputFormat in ['json', 'yaml']:
-                res.output_explanation = [ComputedExplanation(dict_explanation=formatted_rules)]
-            else:
-                res.output_explanation = [ComputedExplanation(str_explanation=formatted_rules)]
-        return res
-
->>>>>>> c0554445
     @staticmethod
     def filter_istio_edge(peer2, conns):
         # currently only supporting authorization policies, that do not capture egress rules
