#
# Copyright 2020- IBM Inc. All rights reserved
# SPDX-License-Identifier: Apache2.0
#
import itertools
import os
import time
from abc import abstractmethod
from collections import defaultdict
from enum import Enum

from nca.CoreDS.ConnectionSet import ConnectionSet
from nca.CoreDS.Peer import PeerSet, IpBlock, Pod, Peer
from nca.CoreDS.ProtocolSet import ProtocolSet
from nca.CoreDS.ConnectivityProperties import ConnectivityProperties, ConnectivityCube
from nca.FWRules.ConnectivityGraph import ConnectivityGraph
from nca.FWRules.MinimizeFWRules import MinimizeFWRules
from nca.FWRules.ClusterInfo import ClusterInfo
from nca.Resources.CalicoNetworkPolicy import CalicoNetworkPolicy
from nca.Resources.IngressPolicy import IngressPolicy
from nca.Utils.OutputConfiguration import OutputConfiguration
from .QueryOutputHandler import QueryAnswer, DictOutputHandler, StringOutputHandler, \
    PoliciesAndRulesExplanations, PodsListsExplanations, ConnectionsDiffExplanation, IntersectPodsExplanation, \
    PoliciesWithCommonPods, PeersAndConnections, ComputedExplanation
from .NetworkLayer import NetworkLayerName
from nca.Utils.ExplTracker import ExplTracker


class QueryType(Enum):
    SingleConfigQuery = 0
    ComparisonToBaseConfigQuery = 1
    PairComparisonQuery = 2
    PairwiseComparisonQuery = 3


class BaseNetworkQuery:
    """
    A base class for NetworkConfigQuery and TwoNetworkConfigsQuery, with common output configuration logic:
    Per query in a scheme file, the field outputConfiguration is optional, and if exists should contain a dict
    with relevant fields and values
    Thus, every network query has a corresponding  output_config object of type OutputConfiguration
    """

    def __init__(self, output_config_obj):
        self.output_config = output_config_obj if output_config_obj is not None else OutputConfiguration()

    @staticmethod
    def get_supported_output_formats():
        return {'txt', 'yaml', 'json'}

    @staticmethod
    def policy_title(policy):
        """
        Return the title of the given policy, including the type name and the policy name
        :param policy: the given policy
        :return: the title of the policy
        """
        return f'{policy.policy_type_str()} {policy.full_name()}'

    def execute_and_compute_output_in_required_format(self, cmd_line_flag=False):
        """
        calls the exec def of the running query, computes its output to fit the required format and returns query
        results and output
        :param cmd_line_flag: indicates if the query is running from a cmd-line, since it affects computing the
        numerical result of some of TwoNetworkConfigsQuery queries
        :return: the numerical result of the query,
        the query output in form to be written in required format if supported (otherwise empty string),
        and bool indicator if the query was not executed
        :rtype: int, Union[dict, str], bool
        """
        for config in self.get_configs():
            if not config.peer_container.get_num_peers():
                error_msg = f'Error: Network configuration \'{config.name}\' does not have any peers. Can not run Query'
                query_answer = QueryAnswer(output_result=error_msg, query_not_executed=True)
                return query_answer.numerical_result, self._handle_output(query_answer), query_answer.query_not_executed
        if self.output_config.outputFormat not in self.get_supported_output_formats():
            query_answer = QueryAnswer(query_not_executed=True)
            return query_answer.numerical_result, '', query_answer.query_not_executed
        query_answer = self.execute(cmd_line_flag)
        return query_answer.numerical_result, self._handle_output(query_answer), query_answer.query_not_executed

    def _handle_output(self, query_answer):
        """
        handles returning the output of the running query in a form that matches writing required format
        Using the relevant OutputHandler class
        :param QueryAnswer query_answer: the query result of running its exec def
        :return: the output in required format
        :rtype: Union[str, dict] - dict when required format is json/ yaml, otherwise str
        """
        query_name = self.output_config.queryName or type(self).__name__
        configs = self.get_configs_names()
        if self.output_config.outputFormat in ['yaml', 'json']:
            return DictOutputHandler(configs, query_name).compute_query_output(query_answer)
        return StringOutputHandler(self.output_config.outputFormat == 'txt').compute_query_output(query_answer)

    @abstractmethod
    def execute(self, cmd_line_flag):
        """
        this method is a wrapper method for calling exec def, since exec does not need
        the cmd_line_flag param for classes derived from NetworkConfigQuery
        :rtype: QueryAnswer
        """
        raise NotImplementedError

    @abstractmethod
    def get_configs_names(self):
        raise NotImplementedError

    @abstractmethod
    def get_configs(self):
        raise NotImplementedError


class NetworkConfigQuery(BaseNetworkQuery):
    """
    A base class for queries that inspect only a single network config
    """

    def __init__(self, config, output_config_obj=None):
        """
        :param NetworkConfig config: The config to query
        """
        super().__init__(output_config_obj)
        self.config = config

    def get_configs_names(self):
        """
        returns the config name of the query's config
        :rtype: list[str]
        """
        return [self.config.name]

    def get_configs(self):
        """
        returns the config
        :rtype: list[NetworksConfig]
        """
        return [self.config]

    @staticmethod
    def get_query_type():
        return QueryType.SingleConfigQuery

    def execute(self, cmd_line_flag):
        return self.exec()

    @abstractmethod
    def exec(self):
        raise NotImplementedError


class DisjointnessQuery(NetworkConfigQuery):
    """
    Check whether no two policy in the config capture the same peer
    """

    def exec(self):
        # collecting non-disjoint policies per network layer
        non_disjoint_explanation_list = []
        for layer_name, layer in self.config.policies_container.layers.items():
            if layer_name == NetworkLayerName.Ingress:  # skip ingress layer
                continue
            policies_list = layer.policies_list
            for policy1 in policies_list:
                if policy1.is_policy_empty():
                    continue
                for policy2 in policies_list:
                    if policy1 == policy2:
                        break
                    intersection = policy1.selected_peers & policy2.selected_peers
                    if intersection:
                        common_pods = sorted([str(e) for e in intersection]) if self.output_config.fullExplanation \
                            else [intersection.rep()]
                        non_disjoint_explanation_list.append(PoliciesWithCommonPods(policy1.policy_type_str(),
                                                                                    policy1.full_name(),
                                                                                    policy2.policy_type_str(),
                                                                                    policy2.full_name(),
                                                                                    common_pods))

        if not non_disjoint_explanation_list:
            return QueryAnswer(True, output_result='All policies are disjoint in ' + self.config.name,
                               numerical_result=0)

        final_explanation = IntersectPodsExplanation(explanation_description='policies with overlapping captured pods',
                                                     policies_pods=sorted(non_disjoint_explanation_list))
        return QueryAnswer(False, output_result='There are policies capturing the same pods in ' + self.config.name,
                           output_explanation=[final_explanation], numerical_result=len(non_disjoint_explanation_list))


class EmptinessQuery(NetworkConfigQuery):
    """
    Check if any policy or one of its rules captures an empty set of peers
    """

    def exec(self):
        self.output_config.fullExplanation = True  # assign true for this query - it is always ok to compare its results
        all_policies_list = []
        for layer_name, layer in self.config.policies_container.layers.items():
            all_policies_list += layer.policies_list

        res = 0
        empty_policies = []
        empty_ingress_rules = {}
        empty_egress_rules = {}
        for policy in sorted(all_policies_list):
            cnt = 0
            if policy.is_policy_empty():
                cnt += 1
                empty_policies.append(self.policy_title(policy))
            _, ingress_rules, egress_rules = policy.has_empty_rules(self.config.name)
            if ingress_rules:
                cnt += len(ingress_rules)
                empty_ingress_rules.update({self.policy_title(policy): sorted(ingress_rules)})
            if egress_rules:
                cnt += len(egress_rules)
                empty_egress_rules.update({self.policy_title(policy): sorted(egress_rules)})
            if cnt:
                res += cnt
        if not res:
            return QueryAnswer(False, 'No empty NetworkPolicies and no empty rules in ' + self.config.name,
                               numerical_result=res)

        final_explanation = PoliciesAndRulesExplanations(explanation_description=' that does not select any pods',
                                                         policies_list=empty_policies,
                                                         policies_to_ingress_rules_dict=empty_ingress_rules,
                                                         policies_to_egress_rules_dict=empty_egress_rules)
        return QueryAnswer(res > 0,
                           'There are empty NetworkPolicies and/or empty ingress/egress rules in ' + self.config.name,
                           output_explanation=[final_explanation], numerical_result=res)


class VacuityQuery(NetworkConfigQuery):
    """
    Check if the set of policies changes the cluster's default behavior
    """

    def exec(self):
        # TODO: should handle 'ingress' layer or not? (ingress controller pod is not expected to have egress
        #  traffic without any Ingress resource)
        #  currently ignoring ingres layer, removing it from configs on this query
        self.output_config.fullExplanation = True  # assign true for this query - it is ok to compare its results
        vacuous_config = self.config.clone_without_policies('vacuousConfig')
        self_config = TwoNetworkConfigsQuery.clone_without_ingress(self.config)
        vacuous_res = EquivalenceQuery(self_config, vacuous_config).exec()
        if not vacuous_res.bool_result:
            return QueryAnswer(vacuous_res.bool_result,
                               output_result=f'Network configuration {self.config.name} is not vacuous',
                               numerical_result=vacuous_res.bool_result)

        output_result = f'Network configuration {self.config.name} is vacuous - it allows all default connections'
        return QueryAnswer(bool_result=vacuous_res.bool_result, output_result=output_result,
                           numerical_result=vacuous_res.bool_result)


class RedundancyQuery(NetworkConfigQuery):
    """
    Check if any of the policies can be removed without changing cluster connectivity. Same for each rule in each policy
    """

    def redundant_policies(self, policies_list, layer_name):
        """
        Assuming that the input policies list is within a single layer.
        Check if any of the policies in the given list can be removed without changing cluster connectivity.
        :param list[NetworkPolicy.NetworkPolicy] policies_list: the list of policies to check
        :param NetworkLayerName layer_name: the name of the layer the policies are in
        :return: set of redundant policy names
        :rtype: set[str]
        """
        res = 0
        redundant_policies = set()
        # Checking for redundant policies
        # TODO: should a config with 1 policy that is vacuous be considered redundant?
        if len(policies_list) > 1:
            for policy in policies_list:
                config_without_policy = self.config.clone_without_policy(policy)
                # limit the equivalence per relevant layer: one layer's policy should not be considered redundant
                # if its connectivity is contained in a different policy from another layer
                if EquivalenceQuery(self.config, config_without_policy).exec(layer_name=layer_name).bool_result:
                    res += 1
                    redundant_policies.add(policy.full_name())
        return redundant_policies

    def find_redundant_rules(self, policy, layer_name):
        """
        Find redundant rules in the given policy.
        Consider redundancy only with respect to connectivity of the given layer of the policy.
        :param NetworkPolicy.NetworkPolicy policy: the policy to check
        :param NetworkLayerName layer_name: the name of the layer the policies are in
        :return: A tuple of :
                (1) list of redundant ingress rules indexes
                (2) list of redundant egress rules indexes
        :rtype: (list[int], list[int])
        """
        # Checking for redundant ingress/egress rules
        redundant_ingress_rules = []
        redundant_egress_rules = []
        for rule_index, ingress_rule in enumerate(policy.ingress_rules, start=1):
            modified_policy = policy.clone_without_rule(ingress_rule, True)
            if len(modified_policy.ingress_rules) < len(policy.ingress_rules) - 1:
                redundant_ingress_rules.append(rule_index)
                continue
            config_with_modified_policy = self.config.clone_without_policy(policy)
            config_with_modified_policy.append_policy_to_config(modified_policy)
            equiv_result = EquivalenceQuery(self.config, config_with_modified_policy).exec(layer_name=layer_name)
            if equiv_result.bool_result:
                redundant_ingress_rules.append(rule_index)
        for rule_index, egress_rule in enumerate(policy.egress_rules, start=1):
            modified_policy = policy.clone_without_rule(egress_rule, False)
            if len(modified_policy.egress_rules) < len(policy.egress_rules) - 1:
                redundant_egress_rules.append(rule_index)
                continue
            config_with_modified_policy = self.config.clone_without_policy(policy)
            config_with_modified_policy.append_policy_to_config(modified_policy)
            if EquivalenceQuery(self.config, config_with_modified_policy).exec(layer_name=layer_name).bool_result:
                redundant_egress_rules.append(rule_index)
        return redundant_ingress_rules, redundant_egress_rules

    def exec(self):
        res = 0
        redundant_policies = []
        redundant_ingress_rules = {}
        redundant_egress_rules = {}
        self.output_config.fullExplanation = True  # assign true for this query - it is ok to compare its results
        for layer_name, layer in self.config.policies_container.layers.items():
            if layer_name == NetworkLayerName.Ingress:
                continue
            policies_list = layer.policies_list
            redundant_policies = sorted(list(self.redundant_policies(policies_list, layer_name)))
            res += len(redundant_policies)

            # Checking for redundant ingress/egress rules
            for policy in sorted(policies_list):
                if policy.full_name() in redundant_policies:  # we skip checking rules if the whole policy is redundant
                    continue
                ingress_rules, egress_rules = self.find_redundant_rules(policy, layer_name)
                if ingress_rules:
                    res += len(ingress_rules)
                    redundant_ingress_rules.update({self.policy_title(policy): sorted(ingress_rules)})
                if egress_rules:
                    res += len(egress_rules)
                    redundant_egress_rules.update({self.policy_title(policy): sorted(egress_rules)})

        if res > 0:
            final_explanation = \
                PoliciesAndRulesExplanations(explanation_description=f' that are redundant in {self.config.name}',
                                             policies_list=redundant_policies,
                                             policies_to_ingress_rules_dict=redundant_ingress_rules,
                                             policies_to_egress_rules_dict=redundant_egress_rules)
            return QueryAnswer(True, output_result='Redundancies found in ' + self.config.name,
                               output_explanation=[final_explanation], numerical_result=res)
        return QueryAnswer(False, 'No redundancy found in ' + self.config.name)


class SanityQuery(NetworkConfigQuery):
    """
    Perform various queries to check the network config sanity. Checks vacuity, redundancy and emptiness
    """

    @staticmethod
    def get_supported_output_formats():
        return {'txt'}

    def has_conflicting_policies_with_same_order(self):
        """
        Check if there are Calico policies with the same order but conflicting rules.
        :return: (bool result, conflict str)
        :rtype: (bool, str)
        """
        if NetworkLayerName.K8s_Calico not in self.config.policies_container.layers:
            return False, ''
        calico_policies = self.config.policies_container.layers[NetworkLayerName.K8s_Calico].policies_list
        calico_policies = [policy for policy in calico_policies if isinstance(policy, CalicoNetworkPolicy)]
        if len(calico_policies) <= 1:
            return False, ''

        curr_set = []
        for policy in calico_policies:
            if curr_set:
                policy_in_curr_set = next(iter(curr_set))
                if policy_in_curr_set < policy:
                    curr_set.clear()
                else:  # policy has same priority as policies in curr_set
                    for other_policy in curr_set:
                        # TODO: add support for finding conflicting policies between k8s and calico?
                        if policy.is_conflicting(other_policy):
                            conflict_str = '{} and {} have same order but conflicting rules. Behavior is ' \
                                           'undefined.'.format(self.policy_title(policy),
                                                               self.policy_title(other_policy))
                            policy.add_finding(conflict_str)
                            other_policy.add_finding(conflict_str)
                            return True, conflict_str
            curr_set.append(policy)
        return False, ''

    def other_policy_containing_allow(self, self_policy, config_with_self_policy, layer_name):
        """
        Search for a policy which contains all allowed connections specified by self_policy
        :param NetworkPolicy self_policy: The policy to check
        :param NetworkConfig config_with_self_policy: A network config with self_policy as its single policy
        :param NetworkLayerName layer_name: The layer name of the policy
        :return: A policy containing self_policy's allowed connections if exist, None otherwise
        :rtype: NetworkPolicy
        """
        policies_list = self.config.policies_container.layers[layer_name].policies_list
        for other_policy in policies_list:
            if other_policy.get_order() and self_policy.get_order() and \
                    other_policy.get_order() < self_policy.get_order():
                return None  # All other policies have a lower order and cannot contain self_policy
            if other_policy == self_policy:
                continue
            if not self_policy.selected_peers.issubset(other_policy.selected_peers):
                continue
            config_with_other_policy = self.config.clone_with_just_one_policy(other_policy.full_name())
            if ContainmentQuery(config_with_self_policy, config_with_other_policy).exec(only_captured=True).bool_result:
                return other_policy
        return None

    def other_policy_containing_deny(self, self_policy, config_with_self_policy, layer_name):
        """
        Search for a policy which contains all denied connections specified by self_policy
        :param NetworkPolicy self_policy: The policy to check
        :param NetworkConfig config_with_self_policy: A network config with self_policy as its single policy
        :param NetworkLayerName layer_name: The layer name of the policy
        :return: A policy containing self_policy's denied connections if exist, None otherwise
        :rtype: NetworkPolicy
        """
        policies_list = self.config.policies_container.layers[layer_name].policies_list
        for other_policy in policies_list:
            if other_policy.get_order() and self_policy.get_order() and \
                    other_policy.get_order() < self_policy.get_order():
                return None  # not checking lower priority for Calico
            if other_policy == self_policy:
                continue
            if not other_policy.has_deny_rules():
                continue
            config_with_other_policy = self.config.clone_with_just_one_policy(other_policy.full_name())
            pods_to_compare = self.config.peer_container.get_all_peers_group()
            pods_to_compare |= TwoNetworkConfigsQuery(self.config,
                                                      config_with_other_policy).disjoint_referenced_ip_blocks()
            for pod1 in pods_to_compare:
                for pod2 in pods_to_compare:
                    if isinstance(pod1, IpBlock) and isinstance(pod2, IpBlock):
                        continue
                    if pod1 == pod2:
                        continue  # no way to prevent a pod from communicating with itself
                    _, _, _, self_deny_conns = config_with_self_policy.allowed_connections(pod1, pod2, layer_name)
                    _, _, _, other_deny_conns = config_with_other_policy.allowed_connections(pod1, pod2, layer_name)
                    if not self_deny_conns:
                        continue
                    if not self_deny_conns.contained_in(other_deny_conns):
                        return None
            return other_policy
        return None

    def other_rule_containing(self, self_policy, self_rule_index, is_ingress, layer_name):
        """
        Search whether a given policy rule is contained in another policy rule
        :param NetworkPolicy self_policy: The network policy containing the given rule
        :param int self_rule_index: The index of the rule in the policy (1-based)
        :param bool is_ingress: Whether this is an ingress rule or an egress rule
        :param NetworkLayerName layer_name: The layer name of the policy
        :return: If a containing rule is found, return its policy, its index and whether it contradicts the input rule
        :rtype: NetworkPolicy, int, bool
        """
        policies_list = self.config.policies_container.layers[layer_name].policies_list
        for other_policy in policies_list:
            if other_policy.get_order() and self_policy.get_order() and \
                    other_policy.get_order() < self_policy.get_order():
                return None, None, None  # All following policies have a lower order - containment is not interesting
            if is_ingress:
                found_index, contradict = other_policy.ingress_rule_containing(self_policy, self_rule_index)
            else:
                found_index, contradict = other_policy.egress_rule_containing(self_policy, self_rule_index)
            if found_index:
                return other_policy, found_index, contradict
        return None, None, None

    def redundant_rule_text(self, policy, rule_index, is_ingress, layer_name):
        """
        Attempts to provide an explanation as to why a policy rule is redundant
        :param NetworkPolicy policy: A redundant policy
        :param int rule_index: The index of the rule in the policy (1-based)
        :param bool is_ingress: Whether this is an ingress rule or an egress rule
        :param NetworkLayerName layer_name: The layer name of the policy
        :return: A text explaining why the policy is redundant
        :rtype: str
        """
        redundant_text = 'In' if is_ingress else 'E'
        redundant_text += f'gress rule no. {rule_index} in {self.policy_title(policy)} ' \
                          f'is redundant in {self.config.name}'
        containing_policy, containing_index, containing_contradict = \
            self.other_rule_containing(policy, rule_index, is_ingress, layer_name)
        if not containing_policy:
            return redundant_text + '\n'
        redundant_text += ' since it is contained in '
        redundant_text += 'in' if is_ingress else 'e'
        redundant_text += f'gress rule no. {containing_index}'
        if containing_policy == policy:
            redundant_text += ' of its NetworkPolicy'
        else:
            redundant_text += f' of {self.policy_title(containing_policy)}'
        if containing_contradict:
            redundant_text += '\n\tNote that the action of the containing rule and the rule are different.'
        return redundant_text + '\n'

    def redundant_policy_text(self, policy, layer_name):
        """
        Attempts to provide an explanation as to why a policy is redundant
        :param NetworkPolicy policy: A redundant policy
        :param NetworkLayerName layer_name: The name of the layer the policy is in
        :return: A text explaining why the policy is redundant
        :rtype: str
        """
        redundant_text = f'{self.policy_title(policy)} is redundant'
        single_policy_config = self.config.clone_with_just_one_policy(policy.full_name())
        if VacuityQuery(single_policy_config).exec().bool_result:
            redundant_text += '. Note that it does not change default connectivity'
            return redundant_text + '\n'

        has_allow_rules = policy.has_allow_rules()
        has_deny_rules = policy.has_deny_rules()
        if not has_deny_rules and not has_allow_rules:  # all rules are empty
            return redundant_text + '. Note that it contains no effective allow/deny rules\n'

        contain_allow_policy, contain_deny_policy = None, None
        if has_allow_rules:
            contain_allow_policy = self.other_policy_containing_allow(policy, single_policy_config, layer_name)
        if has_deny_rules and (not has_allow_rules or contain_allow_policy is not None):
            contain_deny_policy = self.other_policy_containing_deny(policy, single_policy_config, layer_name)
        if (has_allow_rules and contain_allow_policy is None) or (has_deny_rules and contain_deny_policy is None):
            return redundant_text + '\n'
        if not has_deny_rules:
            redundant_text += f': it is contained in {self.policy_title(contain_allow_policy)}\n'
        elif not has_allow_rules:
            redundant_text += f': it is contained in {self.policy_title(contain_deny_policy)}\n'
        else:
            if contain_deny_policy == contain_allow_policy:
                redundant_text += f': it is contained in {self.policy_title(contain_allow_policy)}\n'
            else:
                redundant_text += f': its allow rules are covered by {self.policy_title(contain_allow_policy)}' \
                                  f', its deny rules are covered by {self.policy_title(contain_deny_policy)}\n'
        return redundant_text

    def exec(self):  # noqa: C901
        if not self.config:
            return QueryAnswer(False, f'No NetworkPolicies in {self.config.name}. Nothing to check sanity on.')

        # check for conflicting policies in calico layer
        has_conflicting_policies, conflict_explanation = self.has_conflicting_policies_with_same_order()
        if has_conflicting_policies:
            return QueryAnswer(bool_result=False, output_result=conflict_explanation, numerical_result=1)
        issues_counter = 0
        policies_issue = ''
        rules_issues = ''

        # vacuity check
        is_config_vacuous_res = VacuityQuery(self.config).exec()
        if is_config_vacuous_res.bool_result:
            issues_counter = 1
            policies_issue += is_config_vacuous_res.output_result + '\n'
            if len(self.config.policies_container.policies) == 1:
                policies_issue += '\tNote that it contains a single policy.\n'

        for layer_name, layer in self.config.policies_container.layers.items():
            if layer_name == NetworkLayerName.Ingress:
                continue
            policies_list = layer.policies_list
            # check for redundant policies in this layer
            redundant_policies = RedundancyQuery(self.config).redundant_policies(policies_list, layer_name)

            for policy in policies_list:

                # check for empty policies
                if policy.is_policy_empty():
                    issues_counter += 1
                    empty_issue = f'{self.policy_title(policy)} is empty - it does not select any pods\n'
                    policies_issue += empty_issue
                    policy.add_finding(empty_issue)
                    continue

                empty_rules_explanation, empty_ingress_rules_list, empty_egress_rules_list = policy.has_empty_rules()
                if empty_rules_explanation:
                    issues_counter += len(empty_rules_explanation)
                    rules_issues += '\n'.join(empty_rules_explanation) + '\n'
                    policy.findings += empty_rules_explanation

                if is_config_vacuous_res.bool_result:
                    continue

                if policy.full_name() in redundant_policies:
                    issues_counter += 1
                    redundancy_full_text = self.redundant_policy_text(policy, layer_name)
                    policies_issue += redundancy_full_text
                    policy.add_finding(redundancy_full_text)
                    continue

                redundant_ingress_rules, redundant_egress_rules = \
                    RedundancyQuery(self.config).find_redundant_rules(policy, layer_name)
                for rule_index in range(1, len(policy.ingress_rules) + 1):
                    if rule_index in empty_ingress_rules_list:
                        continue
                    if rule_index in redundant_ingress_rules:
                        issues_counter += 1
                        redundancy_text = self.redundant_rule_text(policy, rule_index, True, layer_name)
                        rules_issues += redundancy_text
                        policy.add_finding(redundancy_text)
                for rule_index in range(1, len(policy.egress_rules) + 1):
                    if rule_index in empty_egress_rules_list:
                        continue
                    if rule_index in redundant_egress_rules:
                        issues_counter += 1
                        redundancy_text = self.redundant_rule_text(policy, rule_index, False, layer_name)
                        rules_issues += redundancy_text
                        policy.add_finding(redundancy_text)

        if issues_counter == 0:
            output_result = f'NetworkConfig {self.config.name} passed sanity check'
        else:
            output_result = f'NetworkConfig {self.config.name} failed sanity check:'

        return QueryAnswer(bool_result=(issues_counter == 0), output_result=output_result,
                           output_explanation=[ComputedExplanation(str_explanation=policies_issue + rules_issues)],
                           numerical_result=issues_counter)


class ConnectivityMapQuery(NetworkConfigQuery):
    """
    Print the connectivity graph in the form of firewall rules
    """

    @staticmethod
    def get_supported_output_formats():
        return {'txt', 'yaml', 'csv', 'md', 'dot', 'json', 'jpg', 'txt_no_fw_rules'}

    def is_in_subset(self, peer):
        """
        returns indication if the peer element is in the defined subset
        Please note: Subset is a sort of a filter. It filters out elements which WERE DEFINED and do
        not match the settings.
        Thus, the function returns True if no subset was defined
        since, in this case, the subset is infinite and everything is "in the subset"
        :param peer: peer element to filter (currently supports only Pods)
        :return:
        """
        # if subset restrictions were not defined at all, everything is in the subset
        if not self.output_config.subset:
            return True

        subset = self.output_config.subset
        # filter by namespace
        if isinstance(peer, Peer) and subset.get('namespace_subset') \
                and str(peer.namespace) in str(subset['namespace_subset']).split(','):
            return True

        # filter by deployment
        if isinstance(peer, Pod) and subset.get('deployment_subset') and peer.owner_name:
            dep_names = str(subset.get('deployment_subset')).split(',')
            for dep_name in dep_names:
                if '/' in dep_name:
                    dep_name_for_comp = peer.workload_name
                else:
                    dep_name_for_comp = peer.owner_name
                if dep_name in dep_name_for_comp:
                    return True

        # filter by label
        if isinstance(peer, Peer) and subset.get('label_subset') and peer.labels:
            # go over the labels and see if all of them are defined
            for single_label_subset in list(subset['label_subset']):
                if self.are_labels_all_included(single_label_subset, peer.labels):
                    return True

        return False

    def compute_subset(self, peers):
        """
        Compures all peers that are in the defined subset out of the given peer set
        :param PeerSet peers: the given peer set
        :return: peers in the defined subset
        """
        if not self.output_config.subset:
            return peers
        res = PeerSet()
        for peer in peers:
            if self.is_in_subset(peer):
                res.add(peer)
        return res

    @staticmethod
    def are_labels_all_included(target_labels, pool_labels):
        for key, val in target_labels.items():
            if pool_labels.get(key) != val:
                return False
        return True

    def exec(self):  # noqa: C901
        self.output_config.fullExplanation = True  # assign true for this query - it is always ok to compare its results
        self.output_config.configName = os.path.basename(self.config.name) if self.config.name.startswith('./') else \
            self.config.name
        connections = defaultdict(list)
        res = QueryAnswer(True)
        fw_rules = None
        fw_rules_tcp = None
        fw_rules_non_tcp = None
        exclude_ipv6 = self.output_config.excludeIPv6Range
        if self.config.optimized_run != 'true':
            peers_to_compare = self.config.peer_container.get_all_peers_group()
            ref_ip_blocks = IpBlock.disjoint_ip_blocks(self.config.get_referenced_ip_blocks(exclude_ipv6),
                                                       IpBlock.get_all_ips_block_peer_set(exclude_ipv6),
                                                       exclude_ipv6)
            peers_to_compare |= ref_ip_blocks
            peers = PeerSet()
            peers1_start = time.time()
            for peer1_cnt, peer1 in enumerate(peers_to_compare):
                for peer2 in peers_to_compare:
                    if self.is_in_subset(peer1):
                        peers.add(peer1)
                    elif not self.is_in_subset(peer2):
                        continue  # skipping pairs if none of them are in the given subset
                    if isinstance(peer1, IpBlock) and isinstance(peer2, IpBlock):
                        continue  # skipping pairs with ip-blocks for both src and dst
                    if peer1 == peer2:
                        # cannot restrict pod's connection to itself
                        connections[ConnectionSet(True)].append((peer1, peer2))
                    else:
                        conns, _, _, _ = self.config.allowed_connections(peer1, peer2)
                        if conns:
                            connections[conns].append((peer1, peer2))
                            # collect both peers, even if one of them is not in the subset
                            peers.add(peer1)
                            peers.add(peer2)
            # if Istio is a layer in the network config - produce 2 maps, for TCP and for non-TCP
            # because Istio policies can only capture TCP connectivity
            if self.config.policies_container.layers.does_contain_layer(NetworkLayerName.Istio):
                output_res, fw_rules_tcp, fw_rules_non_tcp = \
                    self.get_connectivity_output_split_by_tcp(connections, peers, peers_to_compare)
            else:
                output_res, fw_rules = self.get_connectivity_output_full(connections, peers, peers_to_compare)
            peers1_end = time.time()
            print(f'Original loop: time: {(peers1_end - peers1_start):6.2f} seconds')
            if self.output_config.outputFormat in ['json', 'yaml']:
                res.output_explanation = [ComputedExplanation(dict_explanation=output_res)]
            else:
                res.output_explanation = [ComputedExplanation(str_explanation=output_res)]

        all_conns_opt = ConnectivityProperties.make_empty_props()
        opt_start = time.time()
        if self.config.optimized_run != 'false':
            all_conns_opt = self.config.allowed_connections_optimized()
        if all_conns_opt:
            opt_peers_to_compare = self.config.peer_container.get_all_peers_group()
            # add all relevant IpBlocks, used in connections
            opt_peers_to_compare |= all_conns_opt.project_on_one_dimension('src_peers') | \
                all_conns_opt.project_on_one_dimension('dst_peers')

            subset_peers = self.compute_subset(opt_peers_to_compare)
            src_peers_conn_cube = ConnectivityCube(self.config.peer_container.get_all_peers_group())
            dst_peers_conn_cube = ConnectivityCube(self.config.peer_container.get_all_peers_group())
            src_peers_conn_cube["src_peers"] = subset_peers
            dst_peers_conn_cube["dst_peers"] = subset_peers
            subset_conns = ConnectivityProperties.make_conn_props(src_peers_conn_cube) | \
                ConnectivityProperties.make_conn_props(dst_peers_conn_cube)
            all_conns_opt &= subset_conns
<<<<<<< HEAD
            ExplTracker().set_connections(all_conns_opt)
=======
            ip_blocks_mask = IpBlock.get_all_ips_block()
            if exclude_ipv6:
                ip_blocks_mask = IpBlock.get_all_ips_block(exclude_ipv6=True)
                ref_ip_blocks = self.config.get_referenced_ip_blocks(exclude_ipv6)
                for ip_block in ref_ip_blocks:
                    ip_blocks_mask |= ip_block
                opt_peers_to_compare.filter_ipv6_blocks(ip_blocks_mask)
>>>>>>> 4119c29a

            if self.config.policies_container.layers.does_contain_layer(NetworkLayerName.Istio):
                output_res, opt_fw_rules_tcp, opt_fw_rules_non_tcp = \
                    self.get_props_output_split_by_tcp(all_conns_opt, opt_peers_to_compare, ip_blocks_mask)
                opt_end = time.time()
                print(f'Opt time: {(opt_end - opt_start):6.2f} seconds')
                if self.config.optimized_run == 'debug':
                    if fw_rules_tcp and fw_rules_tcp.fw_rules_map and \
                            opt_fw_rules_tcp and opt_fw_rules_tcp.fw_rules_map:
                        self.compare_fw_rules(fw_rules_tcp, opt_fw_rules_tcp)
                    if fw_rules_non_tcp and fw_rules_non_tcp.fw_rules_map and \
                            opt_fw_rules_non_tcp and opt_fw_rules_non_tcp.fw_rules_map:
                        self.compare_fw_rules(fw_rules_non_tcp, opt_fw_rules_non_tcp)
            else:
                output_res, opt_fw_rules = self.get_props_output_full(all_conns_opt, opt_peers_to_compare,
                                                                      ip_blocks_mask)
                opt_end = time.time()
                print(f'Opt time: {(opt_end - opt_start):6.2f} seconds')
                if self.config.optimized_run == 'debug' and fw_rules and fw_rules.fw_rules_map and \
                        opt_fw_rules and opt_fw_rules.fw_rules_map:
                    self.compare_fw_rules(fw_rules, opt_fw_rules)
            if self.config.optimized_run == 'true':
                if self.output_config.outputFormat in ['json', 'yaml']:
                    res.output_explanation = [ComputedExplanation(dict_explanation=output_res)]
                else:
                    res.output_explanation = [ComputedExplanation(str_explanation=output_res)]
        return res

    def compare_fw_rules(self, fw_rules1, fw_rules2):
        conn_props1 = ConnectionSet.fw_rules_to_conn_props(fw_rules1, self.config.peer_container)
        conn_props2 = ConnectionSet.fw_rules_to_conn_props(fw_rules2, self.config.peer_container)
        if conn_props1 == conn_props2:
            print("Original and optimized fw-rules are semantically equivalent")
        else:
            diff_prop = (conn_props1 - conn_props2) | (conn_props2 - conn_props1)
            if diff_prop.are_auto_conns():
                print("Original and optimized fw-rules differ only in auto-connections")
            else:
                print("Error: original and optimized fw-rules are different")
                assert False

    def get_connectivity_output_full(self, connections, peers, peers_to_compare):
        """
        get the connectivity map output considering all connections in the output
        :param dict connections: the connections' dict (map from connection-set to peer pairs)
        :param PeerSet peers: the peers to consider for dot and txt_no_fw_rules output
        :param PeerSet peers_to_compare: the peers to consider for fw-rules output
        :rtype Union[str,dict]
        """
        if self.output_config.outputFormat in ['dot', 'jpg']:
            dot_full = self.dot_format_from_connections_dict(connections, peers)
            return dot_full, None
        if self.output_config.outputFormat == 'txt_no_fw_rules':
            conns_wo_fw_rules = self._txt_no_fw_rules_format_from_connections_dict(connections, peers)
            return conns_wo_fw_rules, None
        # handle other formats
        formatted_rules, fw_rules = self.fw_rules_from_connections_dict(connections, peers_to_compare)
        return formatted_rules, fw_rules

    def get_props_output_full(self, props, peers_to_compare, ip_blocks_mask):
        """
        get the connectivity map output considering all connections in the output
        :param ConnectivityProperties props: properties describing allowed connections
        :param PeerSet peers_to_compare: the peers to consider for dot/fw-rules output
        :param IpBlock ip_blocks_mask:  IpBlock containing all allowed ip values,
         whereas all other values should be filtered out in the output
        :rtype Union[str,dict]
        """
        if self.output_config.outputFormat in ['dot', 'jpg']:
            dot_full = self.dot_format_from_props(props, peers_to_compare, ip_blocks_mask)
            return dot_full, None
        # TODO - handle 'txt_no_fw_rules' output format
        # handle other formats
        formatted_rules, fw_rules = self.fw_rules_from_props(props, peers_to_compare, ip_blocks_mask)
        return formatted_rules, fw_rules

    def get_connectivity_output_split_by_tcp(self, connections, peers, peers_to_compare):
        """
        get the connectivity map output as two parts: TCP and non-TCP
        :param dict connections: the connections' dict (map from connection-set to peer pairs)
        :param PeerSet peers: the peers to consider for dot output
        :param PeerSet peers_to_compare: the peers to consider for fw-rules output
        :rtype Union[str,dict]
        """
        connectivity_tcp_str = 'TCP'
        connectivity_non_tcp_str = 'non-TCP'
        connections_tcp, connections_non_tcp = self.convert_connections_to_split_by_tcp(connections)
        if self.output_config.outputFormat in ['dot', 'jpg']:
            dot_tcp = self.dot_format_from_connections_dict(connections_tcp, peers, connectivity_tcp_str)
            dot_non_tcp = self.dot_format_from_connections_dict(connections_non_tcp, peers, connectivity_non_tcp_str)
            # concatenate the two graphs into one dot file
            res_str = dot_tcp + dot_non_tcp
            return res_str, None, None

        if self.output_config.outputFormat == 'txt_no_fw_rules':
            conns_msg_suffix = ' Connections:'
            tcp_conns_wo_fw_rules = \
                self._txt_no_fw_rules_format_from_connections_dict(connections_tcp, peers,
                                                                   connectivity_tcp_str + conns_msg_suffix)
            non_tcp_conns_wo_fw_rules = \
                self._txt_no_fw_rules_format_from_connections_dict(connections_non_tcp, peers,
                                                                   connectivity_non_tcp_str + conns_msg_suffix)
            return tcp_conns_wo_fw_rules + '\n\n' + non_tcp_conns_wo_fw_rules, None, None
        # handle formats other than dot and txt_no_fw_rules
        formatted_rules_tcp, fw_rules_tcp = \
            self.fw_rules_from_connections_dict(connections_tcp, peers_to_compare, connectivity_tcp_str)
        formatted_rules_non_tcp, fw_rules_non_tcp = \
            self.fw_rules_from_connections_dict(connections_non_tcp, peers_to_compare, connectivity_non_tcp_str)
        if self.output_config.outputFormat in ['json', 'yaml']:
            # get a dict object containing the two maps on different keys (TCP_rules and non-TCP_rules)
            rules = formatted_rules_tcp
            rules.update(formatted_rules_non_tcp)
            return rules, fw_rules_tcp, fw_rules_non_tcp
        # remaining formats: txt / csv / md : concatenate the two strings of the conn-maps
        if self.output_config.outputFormat == 'txt':
            res_str = f'{formatted_rules_tcp}\n{formatted_rules_non_tcp}'
        else:
            res_str = formatted_rules_tcp + formatted_rules_non_tcp
        return res_str, fw_rules_tcp, fw_rules_non_tcp

    def get_props_output_split_by_tcp(self, props, peers_to_compare, ip_blocks_mask):
        """
        get the connectivity map output as two parts: TCP and non-TCP
        :param ConnectivityProperties props: properties describing allowed connections
        :param PeerSet peers_to_compare: the peers to consider for dot/fw-rules output
        :param IpBlock ip_blocks_mask:  IpBlock containing all allowed ip values,
         whereas all other values should be filtered out in the output
        :rtype Union[str,dict]
        """
        connectivity_tcp_str = 'TCP'
        connectivity_non_tcp_str = 'non-TCP'
        props_tcp, props_non_tcp = self.convert_props_to_split_by_tcp(props)
        if self.output_config.outputFormat in ['dot', 'jpg']:
            dot_tcp = self.dot_format_from_props(props_tcp, peers_to_compare, ip_blocks_mask,
                                                 connectivity_tcp_str)
            dot_non_tcp = self.dot_format_from_props(props_non_tcp, peers_to_compare, ip_blocks_mask,
                                                     connectivity_non_tcp_str)
            # concatenate the two graphs into one dot file
            res_str = dot_tcp + dot_non_tcp
            return res_str, None, None
        # TODO - handle 'txt_no_fw_rules' output format
        # handle formats other than dot and txt_no_fw_rules
        formatted_rules_tcp, fw_rules_tcp = self.fw_rules_from_props(props_tcp, peers_to_compare, ip_blocks_mask,
                                                                     connectivity_tcp_str)
        formatted_rules_non_tcp, fw_rules_non_tcp = self.fw_rules_from_props(props_non_tcp, peers_to_compare,
                                                                             ip_blocks_mask,
                                                                             connectivity_non_tcp_str)
        if self.output_config.outputFormat in ['json', 'yaml']:
            # get a dict object containing the two maps on different keys (TCP_rules and non-TCP_rules)
            rules = formatted_rules_tcp
            rules.update(formatted_rules_non_tcp)
            return rules, fw_rules_tcp, fw_rules_non_tcp
        # remaining formats: txt / csv / md : concatenate the two strings of the conn-maps
        if self.output_config.outputFormat == 'txt':
            res_str = f'{formatted_rules_tcp}\n{formatted_rules_non_tcp}'
        else:
            res_str = formatted_rules_tcp + formatted_rules_non_tcp
        return res_str, fw_rules_tcp, fw_rules_non_tcp

    def _get_conn_graph(self, connections, peers):
        """
        :param dict connections: the connections' dict (map from connection-set to peer pairs)
        :param PeerSet peers: the peers to consider for building connectivity graph
        :rtype:  ConnectivityGraph
        :return the connectivity graph of the given connections and peers
        """
        conn_graph = ConnectivityGraph(peers, self.config.get_allowed_labels(), self.output_config)
        conn_graph.add_edges(connections)
        return conn_graph

    def _txt_no_fw_rules_format_from_connections_dict(self, connections, peers, connectivity_restriction=None):
        """
        :param dict connections: the connections' dict (map from connection-set to peer pairs)
        :param PeerSet peers: the peers to consider for dot output
        :param Union[str,None] connectivity_restriction: specify if connectivity is restricted to TCP / non-TCP , or not
        :rtype:  str
        :return the connectivity map in txt_no_fw_rules format, the connections between peers, excluding fw-rules
        and connections involving livesim peers
        """
        conn_graph = self._get_conn_graph(connections, peers)
        return conn_graph.get_connections_without_fw_rules_txt_format(connectivity_restriction)

    def dot_format_from_connections_dict(self, connections, peers, connectivity_restriction=None):
        """
        :param dict connections: the connections' dict (map from connection-set to peer pairs)
        :param PeerSet peers: the peers to consider for dot output
        :param Union[str,None] connectivity_restriction: specify if connectivity is restricted to
               TCP / non-TCP , or not
        :rtype str
        :return the connectivity map in dot-format, considering connectivity_restriction if required
        """
        conn_graph = self._get_conn_graph(connections, peers)
        return conn_graph.get_connectivity_dot_format_str(connectivity_restriction)

    def dot_format_from_props(self, props, peers, ip_blocks_mask, connectivity_restriction=None):
        """
        :param ConnectivityProperties props: properties describing allowed connections
        :param PeerSet peers: the peers to consider for dot output
        :param IpBlock ip_blocks_mask:  IpBlock containing all allowed ip values,
         whereas all other values should be filtered out in the output
        :param Union[str,None] connectivity_restriction: specify if connectivity is restricted to
               TCP / non-TCP , or not
        :rtype str
        :return the connectivity map in dot-format, considering connectivity_restriction if required
        """
        conn_graph = ConnectivityGraph(peers, self.config.get_allowed_labels(), self.output_config)
        for cube in props:
            conn_graph.add_edges_from_cube_dict(props.get_connectivity_cube(cube), ip_blocks_mask)
        return conn_graph.get_connectivity_dot_format_str(connectivity_restriction)

    def fw_rules_from_connections_dict(self, connections, peers_to_compare, connectivity_restriction=None):
        """
        :param dict connections: the connections' dict (map from connection-set to peer pairs)
        :param PeerSet peers_to_compare: the peers to consider for fw-rules output
        :param Union[str,None] connectivity_restriction: specify if connectivity is restricted to
               TCP / non-TCP , or not
        :return the connectivity map in fw-rules, considering connectivity_restriction if required
        :rtype: Union[str, dict]
        """
        conn_graph = self._get_conn_graph(connections, peers_to_compare)
        fw_rules = conn_graph.get_minimized_firewall_rules()
        formatted_rules = fw_rules.get_fw_rules_in_required_format(connectivity_restriction=connectivity_restriction)
        return formatted_rules, fw_rules

    def fw_rules_from_props(self, props, peers_to_compare, ip_blocks_mask, connectivity_restriction=None):
        """
        :param ConnectivityProperties props: properties describing allowed connections
        :param PeerSet peers_to_compare: the peers to consider for fw-rules output
        :param IpBlock ip_blocks_mask:  IpBlock containing all allowed ip values,
         whereas all other values should be filtered out in the output
        :param Union[str,None] connectivity_restriction: specify if connectivity is restricted to
               TCP / non-TCP , or not
        :return the connectivity map in fw-rules, considering connectivity_restriction if required
        :rtype: Union[str, dict]
        """
        cluster_info = ClusterInfo(peers_to_compare, self.config.get_allowed_labels())
        fw_rules_map = ConnectionSet.conn_props_to_fw_rules(props, cluster_info, self.config.peer_container,
                                                            ip_blocks_mask, connectivity_restriction)
        fw_rules = MinimizeFWRules(fw_rules_map, cluster_info, self.output_config, {})
        formatted_rules = fw_rules.get_fw_rules_in_required_format(connectivity_restriction=connectivity_restriction)
        return formatted_rules, fw_rules

    def convert_connections_to_split_by_tcp(self, connections):
        """
        given the connections' dict , convert it to two connection maps, one for TCP only, and the other
        for non-TCP only.
        :param dict connections: the connections' dict (map from connection-set to peer pairs)
        :return: a tuple of the two connection maps : first for TCP, second for non-TCP
        :rtype: tuple(dict, dict)
        """
        connections_tcp = defaultdict(list)
        connections_non_tcp = defaultdict(list)
        for conn, peers_list in connections.items():
            tcp_conns, non_tcp_conns = self.split_to_tcp_and_non_tcp_conns(conn)
            connections_tcp[tcp_conns] += peers_list
            connections_non_tcp[non_tcp_conns] += peers_list

        return connections_tcp, connections_non_tcp

    @staticmethod
    def split_to_tcp_and_non_tcp_conns(conns):
        """
        split a ConnectionSet object to two objects: one within TCP only, the other within non-TCP protocols
        :param ConnectionSet conns: a  ConnectionSet object
        :return: a tuple of the two ConnectionSet objects: first for TCP, second for non-TCP
        :rtype: tuple(ConnectionSet, ConnectionSet)
        """
        tcp_conns = conns - ConnectionSet.get_non_tcp_connections()
        non_tcp_conns = conns - tcp_conns
        if non_tcp_conns == ConnectionSet.get_non_tcp_connections():
            non_tcp_conns = ConnectionSet(True)  # all connections in terms of non-TCP
        if tcp_conns == ConnectionSet.get_all_tcp_connections():
            tcp_conns = ConnectionSet(True)  # all connections in terms of TCP

        return tcp_conns, non_tcp_conns

    def convert_props_to_split_by_tcp(self, props):
        """
        given the ConnectivityProperties properties set, convert it to two properties sets, one for TCP only, and the other
        for non-TCP only.
        :param ConnectivityProperties props: properties describing allowed connections
        :return: a tuple of the two properties sets: first for TCP, second for non-TCP
        :rtype: tuple(ConnectivityProperties, ConnectivityProperties)
        """
        tcp_protocol = ProtocolSet.get_protocol_set_with_single_protocol('TCP')
        conn_cube = ConnectivityCube(self.config.peer_container.get_all_peers_group())
        conn_cube["protocols"] = tcp_protocol
        tcp_props = props & ConnectivityProperties.make_conn_props(conn_cube)
        non_tcp_props = props - tcp_props
        return tcp_props, non_tcp_props


class TwoNetworkConfigsQuery(BaseNetworkQuery):
    """
    A base class for queries that inspect two network configs
    """

    def __init__(self, config1, config2, output_config_obj=None):
        """
        :param NetworkConfig config1: First config to query
        :param NetworkConfig config2: Second config to query
        """
        super().__init__(output_config_obj)
        self.config1 = config1
        self.config2 = config2
        self.name1 = os.path.basename(config1.name) if config1.name.startswith('./') else config1.name
        self.name2 = os.path.basename(config2.name) if config2.name.startswith('./') else config2.name

    def get_configs_names(self):
        """
        returns list of the query's configs names
        :rtype: list[str]
        """
        return [self.name1, self.name2]

    def get_configs(self):
        """
        returns list of the query's configs
        :rtype: list[NetworksConfig]
        """
        return [self.config1, self.config2]

    @staticmethod
    def get_query_type():
        return QueryType.ComparisonToBaseConfigQuery

    def is_identical_topologies(self, check_same_policies=False):
        if not self.config1.peer_container.is_comparable_with_other_container(self.config2.peer_container):
            return QueryAnswer(False, 'The two configurations have different network '
                                      'topologies and thus are not comparable.', query_not_executed=True)
        if check_same_policies and self.config1.policies_container.policies == self.config2.policies_container.policies:
            return QueryAnswer(True, f'{self.name1} and {self.name2} have the same network '
                                     'topology and the same set of policies.')
        return QueryAnswer(True)

    def disjoint_referenced_ip_blocks(self):
        """
        Returns disjoint ip-blocks in the policies of both configs
        :return: A set of disjoint ip-blocks
        :rtype: PeerSet
        """
        exclude_ipv6 = self.output_config.excludeIPv6Range
        return IpBlock.disjoint_ip_blocks(self.config1.get_referenced_ip_blocks(exclude_ipv6),
                                          self.config2.get_referenced_ip_blocks(exclude_ipv6), exclude_ipv6)

    @staticmethod
    def clone_without_ingress(config):
        """
        Clone config without ingress policies
        :param NetworkConfig config: the config to clone
        :return: resulting config without ingress policies
        :rtype: NetworkConfig
        """
        if NetworkLayerName.Ingress not in config.policies_container.layers or not config.policies_container.layers[
                NetworkLayerName.Ingress].policies_list:
            return config  # no ingress policies in this config
        config_without_ingress = config.clone_without_policies(config.name)
        for policy in config.policies_container.policies.values():
            if not isinstance(policy, IngressPolicy):  # ignoring ingress policies
                config_without_ingress.append_policy_to_config(policy)
        return config_without_ingress

    def execute(self, cmd_line_flag):
        return self.exec(cmd_line_flag)

    @abstractmethod
    def exec(self, cmd_line_flag):
        raise NotImplementedError


class EquivalenceQuery(TwoNetworkConfigsQuery):
    """
    Check whether config1 and config2 allow exactly the same set of connections.
    """

    @staticmethod
    def get_query_type():
        return QueryType.PairComparisonQuery

    def exec(self, cmd_line_flag=False, layer_name=None):
        query_answer = self.is_identical_topologies(True)
        if query_answer.output_result:
            query_answer.numerical_result = not query_answer.bool_result
            return query_answer

        peers_to_compare = self.config1.peer_container.get_all_peers_group()
        peers_to_compare |= self.disjoint_referenced_ip_blocks()
        captured_pods = self.config1.get_captured_pods(layer_name) | self.config2.get_captured_pods(layer_name)
        different_conns_list = []
        for peer1 in peers_to_compare:
            for peer2 in peers_to_compare if peer1 in captured_pods else captured_pods:
                if peer1 == peer2:
                    continue
                conns1, _, _, _ = self.config1.allowed_connections(peer1, peer2, layer_name)
                conns2, _, _, _ = self.config2.allowed_connections(peer1, peer2, layer_name)
                if conns1 != conns2:
                    different_conns_list.append(PeersAndConnections(str(peer1), str(peer2), conns1, conns2))
                    if not self.output_config.fullExplanation:
                        return self._query_answer_with_relevant_explanation(different_conns_list)

        if different_conns_list:
            return self._query_answer_with_relevant_explanation(sorted(different_conns_list))

        return QueryAnswer(True, self.name1 + ' and ' + self.name2 + ' are semantically equivalent.',
                           numerical_result=0)

    def _query_answer_with_relevant_explanation(self, explanation_list):
        output_result = self.name1 + ' and ' + self.name2 + ' are not semantically equivalent.'
        explanation_description = f'Connections allowed in {self.name1} which are different in {self.name2}'
        final_explanation = ConnectionsDiffExplanation(explanation_description=explanation_description,
                                                       peers_diff_connections_list=explanation_list,
                                                       configs=self.get_configs_names(), conns_diff=True)
        return QueryAnswer(False, output_result, output_explanation=[final_explanation], numerical_result=1)


class SemanticDiffQuery(TwoNetworkConfigsQuery):
    """
    Produces a report of changed connections (also for the case of two configurations of different network topologies)
    """

    @staticmethod
    def get_query_type():
        return QueryType.PairComparisonQuery

    @staticmethod
    def get_supported_output_formats():
        return {'txt', 'yaml', 'csv', 'md', 'json', 'txt_no_fw_rules'}

    @staticmethod
    def _get_updated_key(key, is_added):
        """
        updates given key if needed, by replacing Changed with Added/ Removed based on the is_added flag value
        :param str key: a key string describing connectivity changes
        :param bool is_added: a bool flag indicating if connections are added or removed
        :return updated key
        :rtype: str
        """
        return key.replace("Changed", "Added") if is_added else key.replace("Changed", "Removed")

    @staticmethod
    def get_explanation_from_conn_graph(conn_graph, is_first_connectivity_result):
        """
        :param conn_graph:  a ConnectivityGraph with added/removed connections
        :param is_first_connectivity_result: bool flag indicating if this is the first connectivity fw-rules computation
               for the current semantic-diff query
        :return: fw-rules summarizing added/removed connections
        :rtype: Union[str, dict] - dict if required format is yaml/json , str otherwise
        """
        fw_rules = conn_graph.get_minimized_firewall_rules()
        # for csv format, adding the csv header only for the first connectivity fw-rules computation
        fw_rules_output = fw_rules.get_fw_rules_in_required_format(False, is_first_connectivity_result)
        return fw_rules_output

    def compute_explanation_for_key(self, key, is_added, conn_graph, is_first_connectivity_result):
        """
        computes the explanation for given key and conn_graph with description and fw-rules results
        prepares the description and explanation
        description text is written for txt, yaml and json formats
        other formats description already included in the conn_graph data
        :param str key: the key describing the changes
        :param bool is_added: a bool flag indicating if connections are added or removed
        :param ConnectivityGraph conn_graph: a ConnectivityGraph with added/removed connections
        :param bool is_first_connectivity_result: flag indicating if this is the first connectivity fw-rules computation
               for the current semantic-diff query
        :return the computedExplanation of the current key and conn_graph considering the outputFormat
        :rtype: ComputedExplanation
        """
        updated_key = self._get_updated_key(key, is_added)
        topology_config_name = self.name2 if is_added else self.name1
        connectivity_changes_header = f'{updated_key} (based on topology from config: {topology_config_name}) :'
        if self.output_config.outputFormat == 'txt_no_fw_rules':
            conn_graph_explanation = conn_graph.get_connections_without_fw_rules_txt_format(connectivity_changes_header) + '\n'
        else:
            conn_graph_explanation = self.get_explanation_from_conn_graph(conn_graph, is_first_connectivity_result)

        if self.output_config.outputFormat in ['json', 'yaml']:
            explanation_dict = {'description': updated_key}
            explanation_dict.update(conn_graph_explanation)
            key_explanation = ComputedExplanation(dict_explanation=explanation_dict)
        else:
            str_explanation = f'\n{connectivity_changes_header}\n' if self.output_config.outputFormat == 'txt' else ''
            str_explanation += conn_graph_explanation
            key_explanation = ComputedExplanation(str_explanation=str_explanation)

        return key_explanation

    def get_results_for_computed_fw_rules(self, keys_list, conn_graph_removed_per_key, conn_graph_added_per_key):
        """
        Compute accumulated explanation and res for all keys of changed connections categories
        :param keys_list: the list of keys
        :param conn_graph_removed_per_key: map from key to ConnectivityGraph of removed connections
        :param conn_graph_added_per_key: map from key to ConnectivityGraph of added connections
        :return:
        res (int): number of categories with diffs
        explanation (list): list of ComputedExplanation, the diffs' explanations, one for each category
        :rtype: int, list[ComputedExplanation]
        """
        explanation = []
        add_explanation = self.output_config.outputFormat in SemanticDiffQuery.get_supported_output_formats()
        res = 0
        for key in keys_list:
            conn_graph_added_conns = conn_graph_added_per_key[key]
            conn_graph_removed_conns = conn_graph_removed_per_key[key]
            is_added = conn_graph_added_conns is not None and conn_graph_added_conns.conn_graph_has_fw_rules()
            is_removed = conn_graph_removed_conns is not None and conn_graph_removed_conns.conn_graph_has_fw_rules()
            if is_added:
                if add_explanation:
                    explanation.append(self.compute_explanation_for_key(key, True, conn_graph_added_conns, res == 0))
                res += 1

            if is_removed:
                if add_explanation:
                    explanation.append(self.compute_explanation_for_key(key, False, conn_graph_removed_conns, res == 0))
                res += 1

        return res, explanation

    def get_conn_graph_changed_conns(self, key, ip_blocks, is_added):
        """
        create a ConnectivityGraph for chnged (added/removed) connections per given key
        :param key: the key (category) of changed connections
        :param ip_blocks: a PeerSet of ip-blocks to be added for the topology peers
        :param is_added: a bool flag indicating if connections are added or removed
        :return: a ConnectivityGraph object
        """
        old_peers = self.config1.peer_container.get_all_peers_group()
        new_peers = self.config2.peer_container.get_all_peers_group()
        allowed_labels = (self.config1.get_allowed_labels()).union(self.config2.get_allowed_labels())
        topology_peers = new_peers | ip_blocks if is_added else old_peers | ip_blocks
        # following query_name update is for adding query line descriptions for csv and md formats
        updated_key = self._get_updated_key(key, is_added)
        if self.output_config.queryName:
            query_name = f'semantic_diff, config1: {self.config1.name}, config2: {self.config2.name}, key: {updated_key}'
        else:
            # omit the query name prefix if self.output_config.queryName is empty (single query from command line)
            query_name = updated_key
        output_config = OutputConfiguration(self.output_config, query_name)
        return ConnectivityGraph(topology_peers, allowed_labels, output_config)

    def compute_diff(self):  # noqa: C901
        """
        Compute changed connections as following:

        1.1. lost connections between removed peers
        1.2. lost connections between removed peers and ipBlocks

        2.1. lost connections between removed peers and intersected peers

        3.1. lost/new connections between intersected peers due to changes in policies and labels of pods/namespaces
        3.2. lost/new connections between intersected peers and ipBlocks due to changes in policies and labels

        4.1. new connections between intersected peers and added peers

        5.1. new connections between added peers
        5.2. new connections between added peers and ipBlocks

        Some sections might be empty and can be dropped.

        :return:
        res (int): number of categories with diffs
        explanation (list): list of diff explanations - one for each category
        :rtype: int, list[ComputedExplanation]
        """
        old_peers = self.config1.peer_container.get_all_peers_group()
        new_peers = self.config2.peer_container.get_all_peers_group()
        intersected_peers = old_peers & new_peers
        removed_peers = old_peers - intersected_peers
        added_peers = new_peers - intersected_peers
        captured_pods = (self.config1.get_captured_pods() | self.config2.get_captured_pods()) & intersected_peers
        exclude_ipv6 = self.output_config.excludeIPv6Range
        old_ip_blocks = IpBlock.disjoint_ip_blocks(self.config1.get_referenced_ip_blocks(exclude_ipv6),
                                                   IpBlock.get_all_ips_block_peer_set(exclude_ipv6),
                                                   exclude_ipv6)
        new_ip_blocks = IpBlock.disjoint_ip_blocks(self.config2.get_referenced_ip_blocks(exclude_ipv6),
                                                   IpBlock.get_all_ips_block_peer_set(exclude_ipv6),
                                                   exclude_ipv6)

        conn_graph_removed_per_key = dict()
        conn_graph_added_per_key = dict()
        keys_list = []

        # 1.1. lost connections between removed peers
        key = 'Lost connections between removed peers'
        keys_list.append(key)
        conn_graph_removed_per_key[key] = self.get_conn_graph_changed_conns(key, PeerSet(), False)
        conn_graph_added_per_key[key] = None
        for pair in itertools.permutations(removed_peers, 2):
            lost_conns, _, _, _ = self.config1.allowed_connections(pair[0], pair[1])
            if lost_conns:
                conn_graph_removed_per_key[key].add_edge(pair[0], pair[1], lost_conns)

        # 1.2. lost connections between removed peers and ipBlocks
        key = 'Lost connections between removed peers and ipBlocks'
        keys_list.append(key)
        conn_graph_removed_per_key[key] = self.get_conn_graph_changed_conns(key, old_ip_blocks, False)
        conn_graph_added_per_key[key] = None
        for pair in itertools.product(removed_peers, old_ip_blocks):
            lost_conns, _, _, _ = self.config1.allowed_connections(pair[0], pair[1])
            if lost_conns:
                conn_graph_removed_per_key[key].add_edge(pair[0], pair[1], lost_conns)

            lost_conns, _, _, _ = self.config1.allowed_connections(pair[1], pair[0])
            if lost_conns:
                conn_graph_removed_per_key[key].add_edge(pair[1], pair[0], lost_conns)

        # 2.1. lost connections between removed peers and intersected peers
        key = 'Lost connections between removed peers and persistent peers'
        keys_list.append(key)
        conn_graph_removed_per_key[key] = self.get_conn_graph_changed_conns(key, PeerSet(), False)
        conn_graph_added_per_key[key] = None
        for pair in itertools.product(removed_peers, intersected_peers):
            lost_conns, _, _, _ = self.config1.allowed_connections(pair[0], pair[1])
            if lost_conns:
                conn_graph_removed_per_key[key].add_edge(pair[0], pair[1], lost_conns)

            lost_conns, _, _, _ = self.config1.allowed_connections(pair[1], pair[0])
            if lost_conns:
                conn_graph_removed_per_key[key].add_edge(pair[1], pair[0], lost_conns)

        # 3.1. lost/new connections between intersected peers due to changes in policies and labels of pods/namespaces
        key = 'Changed connections between persistent peers'
        keys_list.append(key)
        conn_graph_removed_per_key[key] = self.get_conn_graph_changed_conns(key, PeerSet(), False)
        conn_graph_added_per_key[key] = self.get_conn_graph_changed_conns(key, PeerSet(), True)
        for pod1 in intersected_peers:
            for pod2 in intersected_peers if pod1 in captured_pods else captured_pods:
                if pod1 == pod2:
                    continue
                old_conns, _, _, _ = self.config1.allowed_connections(pod1, pod2)
                new_conns, _, _, _ = self.config2.allowed_connections(pod1, pod2)
                if new_conns != old_conns:
                    conn_graph_removed_per_key[key].add_edge(pod1, pod2, old_conns - new_conns)
                    conn_graph_added_per_key[key].add_edge(pod1, pod2, new_conns - old_conns)

        # 3.2. lost/new connections between intersected peers and ipBlocks due to changes in policies and labels
        key = 'Changed connections between persistent peers and ipBlocks'
        disjoint_ip_blocks = IpBlock.disjoint_ip_blocks(old_ip_blocks, new_ip_blocks, exclude_ipv6)
        peers = captured_pods | disjoint_ip_blocks
        keys_list.append(key)
        conn_graph_removed_per_key[key] = self.get_conn_graph_changed_conns(key, disjoint_ip_blocks, False)
        conn_graph_added_per_key[key] = self.get_conn_graph_changed_conns(key, disjoint_ip_blocks, True)
        for pod1 in peers:
            for pod2 in disjoint_ip_blocks if pod1 in captured_pods else captured_pods:
                old_conns, _, _, _ = self.config1.allowed_connections(pod1, pod2)
                new_conns, _, _, _ = self.config2.allowed_connections(pod1, pod2)
                if new_conns != old_conns:
                    conn_graph_removed_per_key[key].add_edge(pod1, pod2, old_conns - new_conns)
                    conn_graph_added_per_key[key].add_edge(pod1, pod2, new_conns - old_conns)

        # 4.1. new connections between intersected peers and added peers
        key = 'New connections between persistent peers and added peers'
        keys_list.append(key)
        conn_graph_removed_per_key[key] = None
        conn_graph_added_per_key[key] = self.get_conn_graph_changed_conns(key, PeerSet(), True)
        for pair in itertools.product(intersected_peers, added_peers):
            new_conns, _, _, _ = self.config2.allowed_connections(pair[0], pair[1])
            if new_conns:
                conn_graph_added_per_key[key].add_edge(pair[0], pair[1], new_conns)

            new_conns, _, _, _ = self.config2.allowed_connections(pair[1], pair[0])
            if new_conns:
                conn_graph_added_per_key[key].add_edge(pair[1], pair[0], new_conns)

        # 5.1. new connections between added peers
        key = 'New connections between added peers'
        keys_list.append(key)
        conn_graph_removed_per_key[key] = None
        conn_graph_added_per_key[key] = self.get_conn_graph_changed_conns(key, PeerSet(), True)
        for pair in itertools.permutations(added_peers, 2):
            new_conns, _, _, _ = self.config2.allowed_connections(pair[0], pair[1])
            if new_conns:
                conn_graph_added_per_key[key].add_edge(pair[0], pair[1], new_conns)

        # 5.2. new connections between added peers and ipBlocks
        key = 'New connections between added peers and ipBlocks'
        keys_list.append(key)
        conn_graph_removed_per_key[key] = None
        conn_graph_added_per_key[key] = self.get_conn_graph_changed_conns(key, new_ip_blocks, True)

        for pair in itertools.product(added_peers, new_ip_blocks):
            new_conns, _, _, _ = self.config2.allowed_connections(pair[0], pair[1])
            if new_conns:
                conn_graph_added_per_key[key].add_edge(pair[0], pair[1], new_conns)

            new_conns, _, _, _ = self.config2.allowed_connections(pair[1], pair[0])
            if new_conns:
                conn_graph_added_per_key[key].add_edge(pair[1], pair[0], new_conns)

        return self.get_results_for_computed_fw_rules(keys_list, conn_graph_removed_per_key,
                                                      conn_graph_added_per_key)

    def exec(self, cmd_line_flag):
        self.output_config.fullExplanation = True  # assign true for this query - it is always ok to compare its results
        query_answer = self.is_identical_topologies(True)
        if query_answer.bool_result and query_answer.output_result:
            return query_answer
        res, explanation = self.compute_diff()
        if res > 0:
            return QueryAnswer(bool_result=False,
                               output_result=f'{self.name1} and {self.name2} are not semantically equivalent.',
                               output_explanation=explanation,
                               numerical_result=res if not cmd_line_flag else 1)

        return QueryAnswer(bool_result=True,
                           output_result=f'{self.name1} and {self.name2} are semantically equivalent.',
                           output_explanation=explanation,
                           numerical_result=res)


class StrongEquivalenceQuery(TwoNetworkConfigsQuery):
    """
    Checks whether the two configs have exactly the same set of policies (same names and same semantics)
    """

    @staticmethod
    def get_query_type():
        return QueryType.PairComparisonQuery

    def exec(self, cmd_line_flag):
        query_answer = self.is_identical_topologies(True)
        if query_answer.output_result:
            query_answer.numerical_result = not query_answer.bool_result
            return query_answer

        policies1 = set(f'{policy_name}[{policy_type}]' for policy_name, policy_type in
                        self.config1.policies_container.policies.keys())
        policies2 = set(f'{policy_name}[{policy_type}]' for policy_name, policy_type in
                        self.config2.policies_container.policies.keys())
        policies_1_minus_2 = policies1.difference(policies2)
        policies_2_minus_1 = policies2.difference(policies1)
        if policies_1_minus_2:
            output_result = f'{self.name1} contains a network policy named {policies_1_minus_2.pop()}, but ' \
                            f'{self.name2} does not'
            return QueryAnswer(False, output_result, numerical_result=1)
        if policies_2_minus_1:
            output_result = f'{self.name2} contains a network policy named {policies_2_minus_1.pop()}, but ' \
                            f'{self.name1} does not'
            return QueryAnswer(False, output_result, numerical_result=1)

        for policy in self.config1.policies_container.policies.values():
            single_policy_config1 = self.config1.clone_with_just_one_policy(policy.full_name())
            single_policy_config2 = self.config2.clone_with_just_one_policy(policy.full_name())
            full_result = EquivalenceQuery(single_policy_config1, single_policy_config2, self.output_config).exec()
            if not full_result.bool_result:
                output_result = f'{self.policy_title(policy)} is not equivalent in {self.name1} and in {self.name2}'

                return QueryAnswer(False, output_result,
                                   output_explanation=full_result.output_explanation, numerical_result=1)

        return QueryAnswer(True, self.name1 + ' and ' + self.name2 + ' are strongly equivalent.', numerical_result=0)


class ContainmentQuery(TwoNetworkConfigsQuery):
    """
    Checking whether the connections allowed by config1 are contained in those allowed by config2
    """

    def exec(self, cmd_line_flag=False, only_captured=False):
        config1_peers = self.config1.peer_container.get_all_peers_group()
        peers_in_config1_not_in_config2 = config1_peers - self.config2.peer_container.get_all_peers_group()
        if peers_in_config1_not_in_config2:
            peers_list = [str(e) for e in peers_in_config1_not_in_config2]
            final_explanation = \
                PodsListsExplanations(explanation_description=f'Pods in {self.name1} which are not in {self.name2}',
                                      pods_list=sorted(peers_list))
            return QueryAnswer(False, f'{self.name1} is not contained in {self.name2} ',
                               output_explanation=[final_explanation], numerical_result=0 if not cmd_line_flag else 1)

        peers_to_compare = config1_peers | self.disjoint_referenced_ip_blocks()
        captured_pods = self.config1.get_captured_pods() | self.config2.get_captured_pods()
        not_contained_list = []
        for peer1 in peers_to_compare:
            for peer2 in peers_to_compare if peer1 in captured_pods else captured_pods:
                if peer1 == peer2:
                    continue
                conns1_all, captured1_flag, conns1_captured, _ = self.config1.allowed_connections(peer1, peer2)
                if only_captured and not captured1_flag:
                    continue
                conns1 = conns1_captured if only_captured else conns1_all
                conns2, _, _, _ = self.config2.allowed_connections(peer1, peer2)
                if not conns1.contained_in(conns2):
                    not_contained_list.append(PeersAndConnections(str(peer1), str(peer2), conns1))
                    if not self.output_config.fullExplanation:
                        return self._query_answer_with_relevant_explanation(not_contained_list, cmd_line_flag)
        if not_contained_list:
            return self._query_answer_with_relevant_explanation(sorted(not_contained_list), cmd_line_flag)
        return QueryAnswer(True, self.name1 + ' is contained in ' + self.name2,
                           numerical_result=1 if not cmd_line_flag else 0)

    def _query_answer_with_relevant_explanation(self, explanation_list, cmd_line_flag):
        output_result = f'{self.name1} is not contained in {self.name2}'
        explanation_description = f'Connections allowed in {self.name1} which are not a subset of those in {self.name2}'
        final_explanation = ConnectionsDiffExplanation(explanation_description=explanation_description,
                                                       peers_diff_connections_list=explanation_list)
        return QueryAnswer(False, output_result, output_explanation=[final_explanation],
                           numerical_result=0 if not cmd_line_flag else 1)


class TwoWayContainmentQuery(TwoNetworkConfigsQuery):
    """
    Checks containment in both sides (whether config1 is contained in config2 and vice versa)
    """

    @staticmethod
    def get_query_type():
        return QueryType.PairComparisonQuery

    def exec(self, cmd_line_flag):
        query_answer = self.is_identical_topologies(True)
        if query_answer.bool_result and query_answer.output_result:
            return query_answer  # identical configurations (contained)

        contained_1_in_2 = \
            ContainmentQuery(self.config1, self.config2, self.output_config).exec(cmd_line_flag=cmd_line_flag)
        contained_2_in_1 = \
            ContainmentQuery(self.config2, self.config1, self.output_config).exec(cmd_line_flag=cmd_line_flag)
        if contained_1_in_2.bool_result and contained_2_in_1.bool_result:
            return QueryAnswer(bool_result=True,
                               output_result=f'The two network configurations {self.name1} and {self.name2} '
                                             'are semantically equivalent.',
                               numerical_result=3 if not cmd_line_flag else 0)

        if not contained_1_in_2.bool_result and not contained_2_in_1.bool_result:
            final_explanation = contained_2_in_1.output_explanation + contained_1_in_2.output_explanation
            return QueryAnswer(bool_result=False,
                               output_result=f'Neither network configuration {self.name1} and {self.name2} '
                                             f'are contained in the other',
                               output_explanation=final_explanation,
                               numerical_result=0 if not cmd_line_flag else 1)
        if contained_1_in_2.bool_result:
            return QueryAnswer(bool_result=False,
                               output_result=f'Network configuration {self.name1} is a proper'
                                             f' subset of {self.name2} but ' + contained_2_in_1.output_result,
                               output_explanation=contained_2_in_1.output_explanation,
                               numerical_result=2 if not cmd_line_flag else 1)
        # (contained_2_in_1)
        return QueryAnswer(bool_result=False,
                           output_result=f'Network configuration {self.name2} is a proper '
                                         f'subset of {self.name1} but ' + contained_1_in_2.output_result,
                           output_explanation=contained_1_in_2.output_explanation,
                           numerical_result=1)


class PermitsQuery(TwoNetworkConfigsQuery):
    """
    Checking whether the connections explicitly allowed by config1 are allowed by config2
    """

    def exec(self, cmd_line_flag):
        output_result_on_permit = f'{self.name2} permits all connections specified in {self.name1}'
        if not self.config1:
            return QueryAnswer(False,
                               output_result='There are no NetworkPolicies in the given permits config. '
                                             'No traffic is specified as permitted.', query_not_executed=True)
        query_answer = self.is_identical_topologies()
        if query_answer.output_result:
            query_answer.numerical_result = 0 if not cmd_line_flag else not query_answer.bool_result
            if query_answer.bool_result:  # same topologies and same policies
                query_answer.output_result = output_result_on_permit
            return query_answer

        if self.config1.policies_container.layers.does_contain_single_layer(NetworkLayerName.Ingress):
            return QueryAnswer(bool_result=False,
                               output_result='Permitted traffic cannot be specified using Ingress resources only',
                               query_not_executed=True)

        config1_without_ingress = self.clone_without_ingress(self.config1)
        query_answer = ContainmentQuery(config1_without_ingress, self.config2,
                                        self.output_config).exec(cmd_line_flag=cmd_line_flag, only_captured=True)
        if not cmd_line_flag:
            query_answer.numerical_result = 1 if query_answer.output_explanation else 0
        if query_answer.bool_result:
            query_answer.output_result = output_result_on_permit
        if query_answer.output_explanation:
            query_answer.output_result = f'{self.name2} does not permit connections specified in {self.name1}'
        return query_answer


class InterferesQuery(TwoNetworkConfigsQuery):
    """
    Checking whether config2 extends config1's allowed connection for Pods captured by policies in config1
    """

    def exec(self, cmd_line_flag):
        query_answer = self.is_identical_topologies()
        if query_answer.output_result:
            query_answer.numerical_result = query_answer.bool_result if not cmd_line_flag \
                else not query_answer.bool_result
            return query_answer

        peers_to_compare = self.config2.peer_container.get_all_peers_group()
        peers_to_compare |= self.disjoint_referenced_ip_blocks()
        captured_pods = self.config2.get_captured_pods() | self.config1.get_captured_pods()
        extended_conns_list = []
        for peer1 in peers_to_compare:
            for peer2 in peers_to_compare if peer1 in captured_pods else captured_pods:
                if peer1 == peer2:
                    continue

                _, captured2_flag, conns2_captured, _ = self.config2.allowed_connections(peer1, peer2)
                if not captured2_flag:
                    continue
                _, captured1_flag, conns1_captured, _ = self.config1.allowed_connections(peer1, peer2)
                if captured1_flag and not conns1_captured.contained_in(conns2_captured):
                    extended_conns_list.append(PeersAndConnections(str(peer1), str(peer2), conns1_captured,
                                                                   conns2_captured))
                    if not self.output_config.fullExplanation:
                        return self._query_answer_with_relevant_explanation(extended_conns_list, cmd_line_flag)
        if extended_conns_list:
            return self._query_answer_with_relevant_explanation(sorted(extended_conns_list), cmd_line_flag)
        return QueryAnswer(False, self.name1 + ' does not interfere with ' + self.name2,
                           numerical_result=0 if not cmd_line_flag else 1)

    def _query_answer_with_relevant_explanation(self, explanation_list, cmd_line_flag):
        interfere_result_msg = self.name1 + ' interferes with ' + self.name2
        explanation_description = f'Allowed connections from {self.name2} which are extended in {self.name1}'
        final_explanation = ConnectionsDiffExplanation(explanation_description=explanation_description,
                                                       peers_diff_connections_list=explanation_list,
                                                       configs=self.get_configs_names(), conns_diff=True)
        return QueryAnswer(True, interfere_result_msg, output_explanation=[final_explanation],
                           numerical_result=1 if not cmd_line_flag else 0)


# Checks whether any two sets in the list interfere each other
class PairwiseInterferesQuery(TwoNetworkConfigsQuery):

    @staticmethod
    def get_query_type():
        return QueryType.PairwiseComparisonQuery

    def exec(self, cmd_line_flag):
        return InterferesQuery(self.config1, self.config2, self.output_config).exec(cmd_line_flag)


# Local class - helps with getting the results for ForbidsQuery
class IntersectsQuery(TwoNetworkConfigsQuery):
    """
    Checking whether both configs allow the same connection between any pair of peers
    """

    def exec(self, cmd_line_flag=False, only_captured=True):
        query_answer = self.is_identical_topologies()
        if query_answer.output_result:
            return query_answer

        peers_to_compare = self.config1.peer_container.get_all_peers_group()
        peers_to_compare |= self.disjoint_referenced_ip_blocks()
        captured_pods = self.config1.get_captured_pods() | self.config2.get_captured_pods()
        intersect_connections_list = []
        for peer1 in peers_to_compare:
            for peer2 in peers_to_compare if peer1 in captured_pods else captured_pods:
                if peer1 == peer2:
                    continue
                conns1_all, captured1_flag, conns1_captured, _ = self.config1.allowed_connections(peer1, peer2)
                if only_captured and not captured1_flag:
                    continue
                conns1 = conns1_captured if only_captured else conns1_all
                conns2, _, _, _ = self.config2.allowed_connections(peer1, peer2)
                conns_in_both = conns2 & conns1
                if bool(conns_in_both):
                    intersect_connections_list.append(PeersAndConnections(str(peer1), str(peer2), conns_in_both))
                    if not self.output_config.fullExplanation:
                        return self._query_answer_with_relevant_explanation(intersect_connections_list)

        if intersect_connections_list:
            return self._query_answer_with_relevant_explanation(sorted(intersect_connections_list))

        return QueryAnswer(False, f'The connections allowed by {self.name1}'
                                  f' do not intersect the connections allowed by {self.name2}', numerical_result=1)

    def _query_answer_with_relevant_explanation(self, explanation_list):
        intersect_result_msg = self.name2 + ' intersects with ' + self.name1
        final_explanation = ConnectionsDiffExplanation(peers_diff_connections_list=explanation_list)
        return QueryAnswer(bool_result=True, output_result=intersect_result_msg,
                           output_explanation=[final_explanation])


class ForbidsQuery(TwoNetworkConfigsQuery):
    """
    Checking whether the connections explicitly allowed by config1 are denied by config2
    """

    def exec(self, cmd_line_flag):
        if not self.config1:
            return QueryAnswer(False, 'There are no NetworkPolicies in the given forbids config. '
                                      'No traffic is specified as forbidden.', query_not_executed=True)
        if self.config1.policies_container.layers.does_contain_single_layer(NetworkLayerName.Ingress):
            return QueryAnswer(bool_result=False,
                               output_result='Forbidden traffic cannot be specified using Ingress resources only',
                               query_not_executed=True)

        config1_without_ingress = self.clone_without_ingress(self.config1)

        query_answer = \
            IntersectsQuery(config1_without_ingress, self.config2, self.output_config).exec(only_captured=True)
        if query_answer.numerical_result == 1:
            query_answer.output_result += f'\n{self.name2} forbids connections specified in ' \
                                          f'{self.name1}'
        if query_answer.output_explanation:
            assert len(query_answer.output_explanation) == 1
            query_answer.output_result = f'{self.name2} does not forbid connections specified in {self.name1}'
            query_answer.output_explanation[0].explanation_description = f'Both {self.name1} and {self.name2} allow ' \
                                                                         f'the following connection(s)'
        query_answer.numerical_result = int(query_answer.bool_result)
        return query_answer


class AllCapturedQuery(NetworkConfigQuery):
    """
    Check that all pods are captured
    Applies for k8s/calico/istio policies (checks only ingress direction for istio)
    """

    def _get_pod_name(self, pod):
        """
        :param Pod pod: a pod object
        :rtype str
        """
        return pod.workload_name if self.output_config.outputEndpoints == 'deployments' else str(pod)

    def _get_uncaptured_xgress_pods(self, layer_name, is_ingress=True):
        """
        returns the uncaptured ingress/egress pods set and its length for the given layer
        :param NetworkLayerName layer_name: the layer to check uncaptured pods in
        :param bool is_ingress: indicates if to check pods affected by ingress/egress
        :return: - number of uncaptured pod
                 - set of the uncaptured pods
        :rtype: (int,set[str])
        """
        existing_pods = self.config.peer_container.get_all_peers_group()
        uncaptured_xgress_pods = existing_pods - self.config.get_affected_pods(is_ingress, layer_name)
        if not uncaptured_xgress_pods:
            return 0, set()
        uncaptured_resources = set(self._get_pod_name(pod) for pod in uncaptured_xgress_pods)  # no duplicate resources in set
        return len(uncaptured_resources), uncaptured_resources

    def _compute_uncaptured_pods_by_layer(self, layer_name, ingress_only=False):
        """
        computes and returns the result of allcaptured query on the given layer if it includes policies
        :param NetworkLayerName layer_name: the layer to check uncaptured pods in
        :param bool ingress_only: a flag to indicate if to check captured pods only for ingress affected policies
        :return: 1- if there are uncaptured pods then return an explanation containing them, else None
                 2- the number of uncaptured pods on the layer
        :rtype: (PodsListsExplanations, int)
        """
        if layer_name not in self.config.policies_container.layers:
            return None, 0  # not relevant to compute for non-existed layer
        if ingress_only:
            print(f'Warning: AllCaptured query is not considering uncaptured pods in {layer_name.name} egress direction')

        res_ingress, uncaptured_ingress_pods_set = self._get_uncaptured_xgress_pods(layer_name, is_ingress=True)
        res_egress = 0
        uncaptured_egress_pods_set = set()
        if not ingress_only:
            res_egress, uncaptured_egress_pods_set = self._get_uncaptured_xgress_pods(layer_name, is_ingress=False)

        layer_res = res_ingress + res_egress
        if layer_res == 0:  # no uncaptured pods in this layer, no explanation would be written
            return None, 0

        explanation_str = f'workload resources that are not captured by any {layer_name.name} policy that affects '
        layer_explanation = PodsListsExplanations(explanation_description=explanation_str,
                                                  pods_list=list(sorted(uncaptured_ingress_pods_set)),
                                                  egress_pods_list=list(sorted(uncaptured_egress_pods_set)),
                                                  add_xgress_suffix=True)
        return layer_explanation, layer_res

    def exec(self):
        self.output_config.fullExplanation = True  # assign true for this query - it is always ok to compare its results
        existing_pods = self.config.peer_container.get_all_peers_group()
        if not self.config:
            return QueryAnswer(bool_result=False,
                               output_result=f'There are no network policies in {self.config.name}. '
                                             f'All workload resources are non captured',
                               numerical_result=len(existing_pods))

        if self.config.policies_container.layers.does_contain_single_layer(NetworkLayerName.Ingress):
            return QueryAnswer(bool_result=False,
                               output_result='AllCapturedQuery cannot be applied using Ingress resources only',
                               query_not_executed=True)

        k8s_calico_pods_list_explanation, k8s_calico_res = self._compute_uncaptured_pods_by_layer(NetworkLayerName.K8s_Calico)
        istio_pods_list_explanation, istio_res = self._compute_uncaptured_pods_by_layer(NetworkLayerName.Istio, True)

        if k8s_calico_res == 0 and istio_res == 0:
            output_str = f'All pods are captured by at least one policy in {self.config.name}'
            return QueryAnswer(bool_result=True, output_result=output_str, numerical_result=0)

        final_explanation = []
        if k8s_calico_pods_list_explanation:
            final_explanation.append(k8s_calico_pods_list_explanation)
        if istio_pods_list_explanation:
            final_explanation.append(istio_pods_list_explanation)

        output_str = f'There are workload resources not captured by any policy in {self.config.name}'
        res = k8s_calico_res + istio_res
        return QueryAnswer(bool_result=False, output_result=output_str, output_explanation=final_explanation,
                           numerical_result=res)<|MERGE_RESOLUTION|>--- conflicted
+++ resolved
@@ -761,9 +761,7 @@
             subset_conns = ConnectivityProperties.make_conn_props(src_peers_conn_cube) | \
                 ConnectivityProperties.make_conn_props(dst_peers_conn_cube)
             all_conns_opt &= subset_conns
-<<<<<<< HEAD
             ExplTracker().set_connections(all_conns_opt)
-=======
             ip_blocks_mask = IpBlock.get_all_ips_block()
             if exclude_ipv6:
                 ip_blocks_mask = IpBlock.get_all_ips_block(exclude_ipv6=True)
@@ -771,7 +769,6 @@
                 for ip_block in ref_ip_blocks:
                     ip_blocks_mask |= ip_block
                 opt_peers_to_compare.filter_ipv6_blocks(ip_blocks_mask)
->>>>>>> 4119c29a
 
             if self.config.policies_container.layers.does_contain_layer(NetworkLayerName.Istio):
                 output_res, opt_fw_rules_tcp, opt_fw_rules_non_tcp = \
