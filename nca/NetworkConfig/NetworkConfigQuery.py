#
# Copyright 2020- IBM Inc. All rights reserved
# SPDX-License-Identifier: Apache2.0
#
import itertools
import os
import time
from abc import abstractmethod
from collections import defaultdict
from enum import Enum

from nca.CoreDS.ConnectionSet import ConnectionSet
from nca.CoreDS.Peer import PeerSet, IpBlock, Pod, Peer
from nca.CoreDS.ProtocolSet import ProtocolSet
from nca.CoreDS.TcpLikeProperties import TcpLikeProperties
from .NetworkConfig import NetworkConfig
from nca.FWRules.ConnectivityGraph import ConnectivityGraph
from nca.FWRules.MinimizeFWRules import MinimizeFWRules
from nca.FWRules.ClusterInfo import ClusterInfo
from nca.Resources.CalicoNetworkPolicy import CalicoNetworkPolicy
from nca.Resources.IngressPolicy import IngressPolicy
from nca.Utils.OutputConfiguration import OutputConfiguration
from .QueryOutputHandler import QueryAnswer, DictOutputHandler, StringOutputHandler, \
    PoliciesAndRulesExplanations, PodsListsExplanations, ConnectionsDiffExplanation, IntersectPodsExplanation, \
    PoliciesWithCommonPods, PeersAndConnections, ComputedExplanation
from .NetworkLayer import NetworkLayerName


class QueryType(Enum):
    SingleConfigQuery = 0
    ComparisonToBaseConfigQuery = 1
    PairComparisonQuery = 2
    PairwiseComparisonQuery = 3


class BaseNetworkQuery:
    """
    A base class for NetworkConfigQuery and TwoNetworkConfigsQuery, with common output configuration logic:
    Per query in a scheme file, the field outputConfiguration is optional, and if exists should contain a dict
    with relevant fields and values
    Thus, every network query has a corresponding  output_config object of type OutputConfiguration
    """

    def __init__(self, output_config_obj):
        self.output_config = output_config_obj if output_config_obj is not None else OutputConfiguration()

    @staticmethod
    def get_supported_output_formats():
        return {'txt', 'yaml', 'json'}

    @staticmethod
    def policy_title(policy):
        """
        Return the title of the given policy, including the type name and the policy name
        :param policy: the given policy
        :return: the title of the policy
        """
        return f'{policy.policy_type_str()} {policy.full_name()}'

    def execute_and_compute_output_in_required_format(self, cmd_line_flag=False):
        """
        calls the exec def of the running query, computes its output to fit the required format and returns query results
        and output
        :param cmd_line_flag: indicates if the query is running from a cmd-line, since it affects computing the
        numerical result of some of TwoNetworkConfigsQuery queries
        :return: the numerical result of the query,
        the query output in form to be written in required format if supported (otherwise empty string),
        and bool indicator if the query was not executed
        :rtype: int, Union[dict, str], bool
        """
        for config in self.get_configs():
            if not config.peer_container.get_num_peers():
                error_msg = f'Error: Network configuration \'{config.name}\' does not have any peers. Can not run Query'
                query_answer = QueryAnswer(output_result=error_msg, query_not_executed=True)
                return query_answer.numerical_result, self._handle_output(query_answer), query_answer.query_not_executed
        query_answer = self.execute(cmd_line_flag)
        if self.output_config.outputFormat not in self.get_supported_output_formats():
            return query_answer.numerical_result, '', query_answer.query_not_executed

        return query_answer.numerical_result, self._handle_output(query_answer), query_answer.query_not_executed

    def _handle_output(self, query_answer):
        """
        handles returning the output of the running query in a form that matches writing required format
        Using the relevant OutputHandler class
        :param QueryAnswer query_answer: the query result of running its exec def
        :return: the output in required format
        :rtype: Union[str, dict] - dict when required format is json/ yaml, otherwise str
        """
        query_name = self.output_config.queryName or type(self).__name__
        configs = self.get_configs_names()
        if self.output_config.outputFormat in ['yaml', 'json']:
            return DictOutputHandler(configs, query_name).compute_query_output(query_answer)
        return StringOutputHandler(self.output_config.outputFormat == 'txt').compute_query_output(query_answer)

    @abstractmethod
    def execute(self, cmd_line_flag):
        """
        this method is a wrapper method for calling exec def, since exec does not need
        the cmd_line_flag param for classes derived from NetworkConfigQuery
        :rtype: QueryAnswer
        """
        raise NotImplementedError

    @abstractmethod
    def get_configs_names(self):
        raise NotImplementedError

    @abstractmethod
    def get_configs(self):
        raise NotImplementedError


class NetworkConfigQuery(BaseNetworkQuery):
    """
    A base class for queries that inspect only a single network config
    """

    def __init__(self, config, output_config_obj=None):
        """
        :param NetworkConfig config: The config to query
        """
        super().__init__(output_config_obj)
        self.config = config

    def get_configs_names(self):
        """
        returns the config name of the query's config
        :rtype: list[str]
        """
        return [self.config.name]

    def get_configs(self):
        """
        returns the config
        :rtype: list[NetworksConfig]
        """
        return [self.config]

    @staticmethod
    def get_query_type():
        return QueryType.SingleConfigQuery

    def execute(self, cmd_line_flag):
        return self.exec()

    @abstractmethod
    def exec(self):
        raise NotImplementedError


class DisjointnessQuery(NetworkConfigQuery):
    """
    Check whether no two policy in the config capture the same peer
    """

    def exec(self):
        # collecting non-disjoint policies per network layer
        non_disjoint_explanation_list = []
        for layer_name, layer in self.config.policies_container.layers.items():
            if layer_name == NetworkLayerName.Ingress:  # skip ingress layer
                continue
            policies_list = layer.policies_list
            for policy1 in policies_list:
                if policy1.is_policy_empty():
                    continue
                for policy2 in policies_list:
                    if policy1 == policy2:
                        break
                    intersection = policy1.selected_peers & policy2.selected_peers
                    if intersection:
                        common_pods = sorted([str(e) for e in intersection]) if self.output_config.fullExplanation \
                            else [intersection.rep()]
                        non_disjoint_explanation_list.append(PoliciesWithCommonPods(policy1.policy_type_str(),
                                                                                    policy1.full_name(),
                                                                                    policy2.policy_type_str(),
                                                                                    policy2.full_name(),
                                                                                    common_pods))

        if not non_disjoint_explanation_list:
            return QueryAnswer(True, output_result='All policies are disjoint in ' + self.config.name,
                               numerical_result=0)

        final_explanation = IntersectPodsExplanation(explanation_description='policies with overlapping captured pods',
                                                     policies_pods=sorted(non_disjoint_explanation_list))
        return QueryAnswer(False, output_result='There are policies capturing the same pods in ' + self.config.name,
                           output_explanation=[final_explanation], numerical_result=len(non_disjoint_explanation_list))


class EmptinessQuery(NetworkConfigQuery):
    """
    Check if any policy or one of its rules captures an empty set of peers
    """

    def exec(self):
        self.output_config.fullExplanation = True  # assign true for this query - it is always ok to compare its results
        all_policies_list = []
        for layer_name, layer in self.config.policies_container.layers.items():
            all_policies_list += layer.policies_list

        res = 0
        empty_policies = []
        empty_ingress_rules = {}
        empty_egress_rules = {}
        for policy in sorted(all_policies_list):
            cnt = 0
            if policy.is_policy_empty():
                cnt += 1
                empty_policies.append(self.policy_title(policy))
            _, ingress_rules, egress_rules = policy.has_empty_rules(self.config.name)
            if ingress_rules:
                cnt += len(ingress_rules)
                empty_ingress_rules.update({self.policy_title(policy): sorted(ingress_rules)})
            if egress_rules:
                cnt += len(egress_rules)
                empty_egress_rules.update({self.policy_title(policy): sorted(egress_rules)})
            if cnt:
                res += cnt
        if not res:
            return QueryAnswer(False, 'No empty NetworkPolicies and no empty rules in ' + self.config.name,
                               numerical_result=res)

        final_explanation = PoliciesAndRulesExplanations(explanation_description=' that does not select any pods',
                                                         policies_list=empty_policies,
                                                         policies_to_ingress_rules_dict=empty_ingress_rules,
                                                         policies_to_egress_rules_dict=empty_egress_rules)
        return QueryAnswer(res > 0,
                           'There are empty NetworkPolicies and/or empty ingress/egress rules in ' + self.config.name,
                           output_explanation=[final_explanation], numerical_result=res)


class VacuityQuery(NetworkConfigQuery):
    """
    Check if the set of policies changes the cluster's default behavior
    """

    def exec(self):
        # TODO: should handle 'ingress' layer or not? (ingress controller pod is not expected to have egress
        #  traffic without any Ingress resource)
        #  currently ignoring ingres layer, removing it from configs on this query
        self.output_config.fullExplanation = True  # assign true for this query - it is ok to compare its results
        vacuous_config = self.config.clone_without_policies('vacuousConfig')
        self_config = TwoNetworkConfigsQuery.clone_without_ingress(self.config)
        vacuous_res = EquivalenceQuery(self_config, vacuous_config).exec()
        if not vacuous_res.bool_result:
            return QueryAnswer(vacuous_res.bool_result,
                               output_result=f'Network configuration {self.config.name} is not vacuous',
                               numerical_result=vacuous_res.bool_result)

        output_result = f'Network configuration {self.config.name} is vacuous - it allows all default connections'
        return QueryAnswer(bool_result=vacuous_res.bool_result, output_result=output_result,
                           numerical_result=vacuous_res.bool_result)


class RedundancyQuery(NetworkConfigQuery):
    """
    Check if any of the policies can be removed without changing cluster connectivity. Same for each rule in each policy
    """

    def redundant_policies(self, policies_list, layer_name):
        """
        Assuming that the input policies list is within a single layer.
        Check if any of the policies in the given list can be removed without changing cluster connectivity.
        :param list[NetworkPolicy.NetworkPolicy] policies_list: the list of policies to check
        :param NetworkLayerName layer_name: the name of the layer the policies are in
        :return: set of redundant policy names
        :rtype: set[str]
        """
        res = 0
        redundant_policies = set()
        # Checking for redundant policies
        # TODO: should a config with 1 policy that is vacuous be considered redundant?
        if len(policies_list) > 1:
            for policy in policies_list:
                config_without_policy = self.config.clone_without_policy(policy)
                # limit the equivalence per relevant layer: one layer's policy should not be considered redundant
                # if its connectivity is contained in a different policy from another layer
                if EquivalenceQuery(self.config, config_without_policy).exec(layer_name=layer_name).bool_result:
                    res += 1
                    redundant_policies.add(policy.full_name())
        return redundant_policies

    def find_redundant_rules(self, policy, layer_name):
        """
        Find redundant rules in the given policy.
        Consider redundancy only with respect to connectivity of the given layer of the policy.
        :param NetworkPolicy.NetworkPolicy policy: the policy to check
        :param NetworkLayerName layer_name: the name of the layer the policies are in
        :return: A tuple of :
                (1) list of redundant ingress rules indexes
                (2) list of redundant egress rules indexes
        :rtype: (list[int], list[int])
        """
        # Checking for redundant ingress/egress rules
        redundant_ingress_rules = []
        redundant_egress_rules = []
        for rule_index, ingress_rule in enumerate(policy.ingress_rules, start=1):
            modified_policy = policy.clone_without_rule(ingress_rule, True)
            if len(modified_policy.ingress_rules) < len(policy.ingress_rules) - 1:
                redundant_ingress_rules.append(rule_index)
                continue
            config_with_modified_policy = self.config.clone_without_policy(policy)
            config_with_modified_policy.append_policy_to_config(modified_policy)
            equiv_result = EquivalenceQuery(self.config, config_with_modified_policy).exec(layer_name=layer_name)
            if equiv_result.bool_result:
                redundant_ingress_rules.append(rule_index)
        for rule_index, egress_rule in enumerate(policy.egress_rules, start=1):
            modified_policy = policy.clone_without_rule(egress_rule, False)
            if len(modified_policy.egress_rules) < len(policy.egress_rules) - 1:
                redundant_egress_rules.append(rule_index)
                continue
            config_with_modified_policy = self.config.clone_without_policy(policy)
            config_with_modified_policy.append_policy_to_config(modified_policy)
            if EquivalenceQuery(self.config, config_with_modified_policy).exec(layer_name=layer_name).bool_result:
                redundant_egress_rules.append(rule_index)
        return redundant_ingress_rules, redundant_egress_rules

    def exec(self):
        res = 0
        redundant_policies = []
        redundant_ingress_rules = {}
        redundant_egress_rules = {}
        self.output_config.fullExplanation = True  # assign true for this query - it is ok to compare its results
        for layer_name, layer in self.config.policies_container.layers.items():
            if layer_name == NetworkLayerName.Ingress:
                continue
            policies_list = layer.policies_list
            redundant_policies = sorted(list(self.redundant_policies(policies_list, layer_name)))
            res += len(redundant_policies)

            # Checking for redundant ingress/egress rules
            for policy in sorted(policies_list):
                if policy.full_name() in redundant_policies:  # we skip checking rules if the whole policy is redundant
                    continue
                ingress_rules, egress_rules = self.find_redundant_rules(policy, layer_name)
                if ingress_rules:
                    res += len(ingress_rules)
                    redundant_ingress_rules.update({self.policy_title(policy): sorted(ingress_rules)})
                if egress_rules:
                    res += len(egress_rules)
                    redundant_egress_rules.update({self.policy_title(policy): sorted(egress_rules)})

        if res > 0:
            final_explanation = \
                PoliciesAndRulesExplanations(explanation_description=f' that are redundant in {self.config.name}',
                                             policies_list=redundant_policies,
                                             policies_to_ingress_rules_dict=redundant_ingress_rules,
                                             policies_to_egress_rules_dict=redundant_egress_rules)
            return QueryAnswer(True, output_result='Redundancies found in ' + self.config.name,
                               output_explanation=[final_explanation], numerical_result=res)
        return QueryAnswer(False, 'No redundancy found in ' + self.config.name)


class SanityQuery(NetworkConfigQuery):
    """
    Perform various queries to check the network config sanity. Checks vacuity, redundancy and emptiness
    """

    @staticmethod
    def get_supported_output_formats():
        return {'txt'}

    def has_conflicting_policies_with_same_order(self):
        """
        Check if there are Calico policies with the same order but conflicting rules.
        :return: (bool result, conflict str)
        :rtype: (bool, str)
        """
        if NetworkLayerName.K8s_Calico not in self.config.policies_container.layers:
            return False, ''
        calico_policies = self.config.policies_container.layers[NetworkLayerName.K8s_Calico].policies_list
        calico_policies = [policy for policy in calico_policies if isinstance(policy, CalicoNetworkPolicy)]
        if len(calico_policies) <= 1:
            return False, ''

        curr_set = []
        for policy in calico_policies:
            if curr_set:
                policy_in_curr_set = next(iter(curr_set))
                if policy_in_curr_set < policy:
                    curr_set.clear()
                else:  # policy has same priority as policies in curr_set
                    for other_policy in curr_set:
                        # TODO: add support for finding conflicting policies between k8s and calico?
                        if policy.is_conflicting(other_policy):
                            conflict_str = '{} and {} have same order but conflicting rules. Behavior is ' \
                                           'undefined.'.format(self.policy_title(policy),
                                                               self.policy_title(other_policy))
                            policy.add_finding(conflict_str)
                            other_policy.add_finding(conflict_str)
                            return True, conflict_str
            curr_set.append(policy)
        return False, ''

    def other_policy_containing_allow(self, self_policy, config_with_self_policy, layer_name):
        """
        Search for a policy which contains all allowed connections specified by self_policy
        :param NetworkPolicy self_policy: The policy to check
        :param NetworkConfig config_with_self_policy: A network config with self_policy as its single policy
        :param NetworkLayerName layer_name: The layer name of the policy
        :return: A policy containing self_policy's allowed connections if exist, None otherwise
        :rtype: NetworkPolicy
        """
        policies_list = self.config.policies_container.layers[layer_name].policies_list
        for other_policy in policies_list:
            if other_policy.get_order() and self_policy.get_order() and other_policy.get_order() < self_policy.get_order():
                return None  # All other policies have a lower order and cannot contain self_policy
            if other_policy == self_policy:
                continue
            if not self_policy.selected_peers.issubset(other_policy.selected_peers):
                continue
            config_with_other_policy = self.config.clone_with_just_one_policy(other_policy.full_name())
            if ContainmentQuery(config_with_self_policy, config_with_other_policy).exec(only_captured=True).bool_result:
                return other_policy
        return None

    def other_policy_containing_deny(self, self_policy, config_with_self_policy, layer_name):
        """
        Search for a policy which contains all denied connections specified by self_policy
        :param NetworkPolicy self_policy: The policy to check
        :param NetworkConfig config_with_self_policy: A network config with self_policy as its single policy
        :param NetworkLayerName layer_name: The layer name of the policy
        :return: A policy containing self_policy's denied connections if exist, None otherwise
        :rtype: NetworkPolicy
        """
        policies_list = self.config.policies_container.layers[layer_name].policies_list
        for other_policy in policies_list:
            if other_policy.get_order() and self_policy.get_order() and other_policy.get_order() < self_policy.get_order():
                return None  # not checking lower priority for Calico
            if other_policy == self_policy:
                continue
            if not other_policy.has_deny_rules():
                continue
            config_with_other_policy = self.config.clone_with_just_one_policy(other_policy.full_name())
            pods_to_compare = self.config.peer_container.get_all_peers_group()
            pods_to_compare |= TwoNetworkConfigsQuery(self.config,
                                                      config_with_other_policy).disjoint_referenced_ip_blocks()
            for pod1 in pods_to_compare:
                for pod2 in pods_to_compare:
                    if isinstance(pod1, IpBlock) and isinstance(pod2, IpBlock):
                        continue
                    if pod1 == pod2:
                        continue  # no way to prevent a pod from communicating with itself
                    _, _, _, self_deny_conns = config_with_self_policy.allowed_connections(pod1, pod2, layer_name)
                    _, _, _, other_deny_conns = config_with_other_policy.allowed_connections(pod1, pod2, layer_name)
                    if not self_deny_conns:
                        continue
                    if not self_deny_conns.contained_in(other_deny_conns):
                        return None
            return other_policy
        return None

    def other_rule_containing(self, self_policy, self_rule_index, is_ingress, layer_name):
        """
        Search whether a given policy rule is contained in another policy rule
        :param NetworkPolicy self_policy: The network policy containing the given rule
        :param int self_rule_index: The index of the rule in the policy (1-based)
        :param bool is_ingress: Whether this is an ingress rule or an egress rule
        :param NetworkLayerName layer_name: The layer name of the policy
        :return: If a containing rule is found, return its policy, its index and whether it contradicts the input rule
        :rtype: NetworkPolicy, int, bool
        """
        policies_list = self.config.policies_container.layers[layer_name].policies_list
        for other_policy in policies_list:
            if other_policy.get_order() and self_policy.get_order() and other_policy.get_order() < self_policy.get_order():
                return None, None, None  # All following policies have a lower order - containment is not interesting
            if is_ingress:
                found_index, contradict = other_policy.ingress_rule_containing(self_policy, self_rule_index)
            else:
                found_index, contradict = other_policy.egress_rule_containing(self_policy, self_rule_index)
            if found_index:
                return other_policy, found_index, contradict
        return None, None, None

    def redundant_rule_text(self, policy, rule_index, is_ingress, layer_name):
        """
        Attempts to provide an explanation as to why a policy rule is redundant
        :param NetworkPolicy policy: A redundant policy
        :param int rule_index: The index of the rule in the policy (1-based)
        :param bool is_ingress: Whether this is an ingress rule or an egress rule
        :param NetworkLayerName layer_name: The layer name of the policy
        :return: A text explaining why the policy is redundant
        :rtype: str
        """
        redundant_text = 'In' if is_ingress else 'E'
        redundant_text += f'gress rule no. {rule_index} in {self.policy_title(policy)} ' \
                          f'is redundant in {self.config.name}'
        containing_policy, containing_index, containing_contradict = \
            self.other_rule_containing(policy, rule_index, is_ingress, layer_name)
        if not containing_policy:
            return redundant_text + '\n'
        redundant_text += ' since it is contained in '
        redundant_text += 'in' if is_ingress else 'e'
        redundant_text += f'gress rule no. {containing_index}'
        if containing_policy == policy:
            redundant_text += ' of its NetworkPolicy'
        else:
            redundant_text += f' of {self.policy_title(containing_policy)}'
        if containing_contradict:
            redundant_text += '\n\tNote that the action of the containing rule and the rule are different.'
        return redundant_text + '\n'

    def redundant_policy_text(self, policy, layer_name):
        """
        Attempts to provide an explanation as to why a policy is redundant
        :param NetworkPolicy policy: A redundant policy
        :param NetworkLayerName layer_name: The name of the layer the policy is in
        :return: A text explaining why the policy is redundant
        :rtype: str
        """
        redundant_text = f'{self.policy_title(policy)} is redundant'
        single_policy_config = self.config.clone_with_just_one_policy(policy.full_name())
        if VacuityQuery(single_policy_config).exec().bool_result:
            redundant_text += '. Note that it does not change default connectivity'
            return redundant_text + '\n'

        has_allow_rules = policy.has_allow_rules()
        has_deny_rules = policy.has_deny_rules()
        if not has_deny_rules and not has_allow_rules:  # all rules are empty
            return redundant_text + '. Note that it contains no effective allow/deny rules\n'

        contain_allow_policy, contain_deny_policy = None, None
        if has_allow_rules:
            contain_allow_policy = self.other_policy_containing_allow(policy, single_policy_config, layer_name)
        if has_deny_rules and (not has_allow_rules or contain_allow_policy is not None):
            contain_deny_policy = self.other_policy_containing_deny(policy, single_policy_config, layer_name)
        if (has_allow_rules and contain_allow_policy is None) or (has_deny_rules and contain_deny_policy is None):
            return redundant_text + '\n'
        if not has_deny_rules:
            redundant_text += f': it is contained in {self.policy_title(contain_allow_policy)}\n'
        elif not has_allow_rules:
            redundant_text += f': it is contained in {self.policy_title(contain_deny_policy)}\n'
        else:
            if contain_deny_policy == contain_allow_policy:
                redundant_text += f': it is contained in {self.policy_title(contain_allow_policy)}\n'
            else:
                redundant_text += f': its allow rules are covered by {self.policy_title(contain_allow_policy)}' \
                                  f', its deny rules are covered by {self.policy_title(contain_deny_policy)}\n'
        return redundant_text

    def exec(self):  # noqa: C901
        if not self.config:
            return QueryAnswer(False, f'No NetworkPolicies in {self.config.name}. Nothing to check sanity on.')

        # check for conflicting policies in calico layer
        has_conflicting_policies, conflict_explanation = self.has_conflicting_policies_with_same_order()
        if has_conflicting_policies:
            return QueryAnswer(bool_result=False, output_result=conflict_explanation, numerical_result=1)
        issues_counter = 0
        policies_issue = ''
        rules_issues = ''

        # vacuity check
        is_config_vacuous_res = VacuityQuery(self.config).exec()
        if is_config_vacuous_res.bool_result:
            issues_counter = 1
            policies_issue += is_config_vacuous_res.output_result + '\n'
            if len(self.config.policies_container.policies) == 1:
                policies_issue += '\tNote that it contains a single policy.\n'

        for layer_name, layer in self.config.policies_container.layers.items():
            if layer_name == NetworkLayerName.Ingress:
                continue
            policies_list = layer.policies_list
            # check for redundant policies in this layer
            redundant_policies = RedundancyQuery(self.config).redundant_policies(policies_list, layer_name)

            for policy in policies_list:

                # check for empty policies
                if policy.is_policy_empty():
                    issues_counter += 1
                    empty_issue = f'{self.policy_title(policy)} is empty - it does not select any pods\n'
                    policies_issue += empty_issue
                    policy.add_finding(empty_issue)
                    continue

                empty_rules_explanation, empty_ingress_rules_list, empty_egress_rules_list = policy.has_empty_rules()
                if empty_rules_explanation:
                    issues_counter += len(empty_rules_explanation)
                    rules_issues += '\n'.join(empty_rules_explanation) + '\n'
                    policy.findings += empty_rules_explanation

                if is_config_vacuous_res.bool_result:
                    continue

                if policy.full_name() in redundant_policies:
                    issues_counter += 1
                    redundancy_full_text = self.redundant_policy_text(policy, layer_name)
                    policies_issue += redundancy_full_text
                    policy.add_finding(redundancy_full_text)
                    continue

                redundant_ingress_rules, redundant_egress_rules = \
                    RedundancyQuery(self.config).find_redundant_rules(policy, layer_name)
                for rule_index in range(1, len(policy.ingress_rules) + 1):
                    if rule_index in empty_ingress_rules_list:
                        continue
                    if rule_index in redundant_ingress_rules:
                        issues_counter += 1
                        redundancy_text = self.redundant_rule_text(policy, rule_index, True, layer_name)
                        rules_issues += redundancy_text
                        policy.add_finding(redundancy_text)
                for rule_index in range(1, len(policy.egress_rules) + 1):
                    if rule_index in empty_egress_rules_list:
                        continue
                    if rule_index in redundant_egress_rules:
                        issues_counter += 1
                        redundancy_text = self.redundant_rule_text(policy, rule_index, False, layer_name)
                        rules_issues += redundancy_text
                        policy.add_finding(redundancy_text)

        if issues_counter == 0:
            output_result = f'NetworkConfig {self.config.name} passed sanity check'
        else:
            output_result = f'NetworkConfig {self.config.name} failed sanity check:'

        return QueryAnswer(bool_result=(issues_counter == 0), output_result=output_result,
                           output_explanation=[ComputedExplanation(str_explanation=policies_issue + rules_issues)],
                           numerical_result=issues_counter)


class ConnectivityMapQuery(NetworkConfigQuery):
    """
    Print the connectivity graph in the form of firewall rules
    """

    @staticmethod
    def get_supported_output_formats():
        return {'txt', 'yaml', 'csv', 'md', 'dot', 'json', 'jpg'}

    def is_in_subset(self, peer):
        """
        returns indication if the peer element is in the defined subset
        Please note: Subset is a sort of a filter. It filters out elements which WERE DEFINED and do
        not match the settings.
        Thus, the function returns True if no subset was defined
        since, in this case, the subset is infinite and everything is "in the subset"
        :param peer: peer element to filter (currently supports only Pods)
        :return:
        """
        # if subset restrictions were not defined at all, everything is in the subset
        if not self.output_config.subset:
            return True

        subset = self.output_config.subset
        # filter by namespace
        if isinstance(peer, Peer) and subset.get('namespace_subset') \
                and str(peer.namespace) in str(subset['namespace_subset']).split(','):
            return True

        # filter by deployment
        if isinstance(peer, Pod) and subset.get('deployment_subset') and peer.owner_name:
            dep_names = str(subset.get('deployment_subset')).split(',')
            for dep_name in dep_names:
                if '/' in dep_name:
                    dep_name_for_comp = peer.workload_name
                else:
                    dep_name_for_comp = peer.owner_name
                if dep_name in dep_name_for_comp:
                    return True

        # filter by label
        if isinstance(peer, Peer) and subset.get('label_subset') and peer.labels:
            # go over the labels and see if all of them are defined
            for single_label_subset in list(subset['label_subset']):
                if self.are_labels_all_included(single_label_subset, peer.labels):
                    return True

        return False

    def compute_subset(self, peers):
        """
        Compures all peers that are in the defined subset out of the given peer set
        :param PeerSet peers: the given peer set
        :return: peers in the defined subset
        """
        if not self.output_config.subset:
            return peers
        res = PeerSet()
        for peer in peers:
            if self.is_in_subset(peer):
                res.add(peer)
        return res

    @staticmethod
    def are_labels_all_included(target_labels, pool_labels):
        for key, val in target_labels.items():
            if pool_labels.get(key) != val:
                return False
        return True

    def exec(self):
        self.output_config.fullExplanation = True  # assign true for this query - it is always ok to compare its results
        self.output_config.configName = os.path.basename(self.config.name) if self.config.name.startswith('./') else \
            self.config.name
<<<<<<< HEAD
=======
        peers_to_compare = self.config.peer_container.get_all_peers_group()

        exclude_ipv6 = self.output_config.excludeIPv6Range
        ref_ip_blocks = IpBlock.disjoint_ip_blocks(self.config.get_referenced_ip_blocks(exclude_ipv6),
                                                   IpBlock.get_all_ips_block_peer_set(exclude_ipv6),
                                                   exclude_ipv6)
>>>>>>> cf76d374
        connections = defaultdict(list)
        res = QueryAnswer(True)
        fw_rules = None
        fw_rules_tcp = None
        fw_rules_non_tcp = None
        if self.config.optimized_run != 'true':
            peers_to_compare = self.config.peer_container.get_all_peers_group()

            ref_ip_blocks = IpBlock.disjoint_ip_blocks(self.config.get_referenced_ip_blocks(),
                                                       IpBlock.get_all_ips_block_peer_set())
            peers_to_compare |= ref_ip_blocks
            peers = PeerSet()
            peers1_start = time.time()
            for peer1_cnt, peer1 in enumerate(peers_to_compare):
                for peer2 in peers_to_compare:
                    if self.is_in_subset(peer1):
                        peers.add(peer1)
                    elif not self.is_in_subset(peer2):
                        continue  # skipping pairs if none of them are in the given subset
                    if isinstance(peer1, IpBlock) and isinstance(peer2, IpBlock):
                        continue  # skipping pairs with ip-blocks for both src and dst
                    if peer1 == peer2:
                        # cannot restrict pod's connection to itself
                        connections[ConnectionSet(True)].append((peer1, peer2))
                    else:
                        conns, _, _, _ = self.config.allowed_connections(peer1, peer2)
                        if conns:
                            connections[conns].append((peer1, peer2))
                            # collect both peers, even if one of them is not in the subset
                            peers.add(peer1)
                            peers.add(peer2)
            # if Istio is a layer in the network config - produce 2 maps, for TCP and for non-TCP
            # because Istio policies can only capture TCP connectivity
            if self.config.policies_container.layers.does_contain_layer(NetworkLayerName.Istio):
                output_res, fw_rules_tcp, fw_rules_non_tcp = self.get_connectivity_output_split_by_tcp(connections, peers, peers_to_compare)
            else:
                output_res, fw_rules = self.get_connectivity_output_full(connections, peers, peers_to_compare)
            peers1_end = time.time()
            print(f'Original loop: time: {(peers1_end - peers1_start):6.2f} seconds')
            if self.output_config.outputFormat in ['json', 'yaml']:
                res.output_explanation = [ComputedExplanation(dict_explanation=output_res)]
            else:
                res.output_explanation = [ComputedExplanation(str_explanation=output_res)]

        all_conns_opt = TcpLikeProperties.make_empty_properties()
        opt_start = time.time()
        if self.config.optimized_run != 'false':
            all_conns_opt = self.config.allowed_connections_optimized(self.output_config.connectivityFilterIstioEdges)
        if all_conns_opt:
            opt_peers_to_compare = self.config.peer_container.get_all_peers_group()
            # add all relevant IpBlocks, used in connections
            opt_peers_to_compare |= all_conns_opt.project_on_one_dimension('src_peers') | \
                                    all_conns_opt.project_on_one_dimension('dst_peers')
            subset_peers = self.compute_subset(opt_peers_to_compare)
            src_peers_in_subset_conns = TcpLikeProperties.make_tcp_like_properties(self.config.peer_container,
                                                                                   src_peers=subset_peers)
            dst_peers_in_subset_conns = TcpLikeProperties.make_tcp_like_properties(self.config.peer_container,
                                                                                   dst_peers=subset_peers)
            all_conns_opt &= src_peers_in_subset_conns | dst_peers_in_subset_conns
            if self.config.policies_container.layers.does_contain_layer(NetworkLayerName.Istio):
                output_res, opt_fw_rules_tcp, opt_fw_rules_non_tcp = self.get_props_output_split_by_tcp(all_conns_opt, opt_peers_to_compare)
                opt_end = time.time()
                print(f'Opt time: {(opt_end - opt_start):6.2f} seconds')
                if self.config.optimized_run == 'debug':
                    if fw_rules_tcp.fw_rules_map and opt_fw_rules_tcp.fw_rules_map:
                        self.compare_fw_rules(fw_rules_tcp, opt_fw_rules_tcp)
                    if fw_rules_non_tcp.fw_rules_map and opt_fw_rules_non_tcp.fw_rules_map:
                        self.compare_fw_rules(fw_rules_non_tcp, opt_fw_rules_non_tcp)
            else:
                output_res, opt_fw_rules = self.get_props_output_full(all_conns_opt, opt_peers_to_compare)
                opt_end = time.time()
                print(f'Opt time: {(opt_end - opt_start):6.2f} seconds')
                if self.config.optimized_run == 'debug' and fw_rules and opt_fw_rules:
                    self.compare_fw_rules(fw_rules, opt_fw_rules)

            if self.output_config.outputFormat in ['json', 'yaml']:
                res.output_explanation = [ComputedExplanation(dict_explanation=output_res)]
            else:
                res.output_explanation = [ComputedExplanation(str_explanation=output_res)]
        return res

    def compare_orig_to_opt_conn(self, orig_conn_graph, opt_props):
        print("Converting orig_conn_graph to tcp_like_properties...")
        orig_tcp_props = orig_conn_graph.convert_to_tcp_like_properties(self.config.peer_container)
        assert orig_tcp_props.contained_in(opt_props) and opt_props.contained_in(orig_tcp_props)  # workaround for ==
        # The following assert exposes the bug in HC set
        assert not orig_tcp_props.contained_in(opt_props) or not opt_props.contained_in(orig_tcp_props) or orig_tcp_props == opt_props

    def compare_fw_rules(self, fw_rules1, fw_rules2):
        tcp_props1 = ConnectionSet.fw_rules_to_tcp_properties(fw_rules1, self.config.peer_container)
        tcp_props2 = ConnectionSet.fw_rules_to_tcp_properties(fw_rules2, self.config.peer_container)
        if tcp_props1 == tcp_props2:
            print("Original and optimized fw-rules are semantically equivalent")
        else:
            diff_prop = (tcp_props1 - tcp_props2) | (tcp_props2 - tcp_props1)
            if diff_prop.are_auto_conns():
                print("Original and optimized fw-rules differ only in auto-connections")
            else:
                print("Error: original and optimized fw-rules are different")
                assert False

    def get_connectivity_output_full(self, connections, peers, peers_to_compare):
        """
        get the connectivity map output considering all connections in the output
        :param dict connections: the connections' dict (map from connection-set to peer pairs)
        :param PeerSet peers: the peers to consider for dot output
        :param PeerSet peers_to_compare: the peers to consider for fw-rules output
        :rtype Union[str,dict]
        """
<<<<<<< HEAD
        if self.output_config.outputFormat == 'dot':
            dot_full, conn_graph = self.dot_format_from_connections_dict(connections, peers)
            return dot_full, None
        # handle formats other than dot
        formatted_rules, fw_rules = self.fw_rules_from_connections_dict(connections, peers_to_compare)
        return formatted_rules, fw_rules

    def get_props_output_full(self, props, peers_to_compare):
        """
        get the connectivity map output considering all connections in the output
        :param TcpLikeProperties props: properties describing allowed connections
        :param PeerSet peers_to_compare: the peers to consider for dot/fw-rules output
        :rtype Union[str,dict]
        """
        if self.output_config.outputFormat == 'dot':
            dot_full = self.dot_format_from_props(props, peers_to_compare)
            return dot_full, None
=======
        if self.output_config.outputFormat in ['dot', 'jpg']:
            dot_full = self.dot_format_from_connections_dict(connections, peers)
            return dot_full
>>>>>>> cf76d374
        # handle formats other than dot
        formatted_rules, fw_rules = self.fw_rules_from_props(props, peers_to_compare)
        return formatted_rules, fw_rules

    def get_connectivity_output_split_by_tcp(self, connections, peers, peers_to_compare):
        """
        get the connectivity map output as two parts: TCP and non-TCP
        :param dict connections: the connections' dict (map from connection-set to peer pairs)
        :param PeerSet peers: the peers to consider for dot output
        :param PeerSet peers_to_compare: the peers to consider for fw-rules output
        :rtype Union[str,dict]
        """
        connectivity_tcp_str = 'TCP'
        connectivity_non_tcp_str = 'non-TCP'
        connections_tcp, connections_non_tcp = self.convert_connections_to_split_by_tcp(connections)
        if self.output_config.outputFormat in ['dot', 'jpg']:
            dot_tcp = self.dot_format_from_connections_dict(connections_tcp, peers, connectivity_tcp_str)
            dot_non_tcp = self.dot_format_from_connections_dict(connections_non_tcp, peers, connectivity_non_tcp_str)
            # concatenate the two graphs into one dot file
            res_str = dot_tcp + dot_non_tcp
            return res_str, None, None
        # handle formats other than dot
        formatted_rules_tcp, fw_rules_tcp = self.fw_rules_from_connections_dict(connections_tcp, peers_to_compare,
                                                                  connectivity_tcp_str)
        formatted_rules_non_tcp, fw_rules_non_tcp = self.fw_rules_from_connections_dict(connections_non_tcp, peers_to_compare,
                                                                      connectivity_non_tcp_str)
        if self.output_config.outputFormat in ['json', 'yaml']:
            # get a dict object containing the two maps on different keys (TCP_rules and non-TCP_rules)
            rules = formatted_rules_tcp
            rules.update(formatted_rules_non_tcp)
            return rules, fw_rules_tcp, fw_rules_non_tcp
        # remaining formats: txt / csv / md : concatenate the two strings of the conn-maps
        if self.output_config.outputFormat == 'txt':
            res_str = f'{formatted_rules_tcp}\n{formatted_rules_non_tcp}'
        else:
            res_str = formatted_rules_tcp + formatted_rules_non_tcp
        return res_str, fw_rules_tcp, fw_rules_non_tcp

    def get_props_output_split_by_tcp(self, props, peers_to_compare):
        """
        get the connectivity map output as two parts: TCP and non-TCP
        :param TcpLikeProperties props: properties describing allowed connections
        :param PeerSet peers_to_compare: the peers to consider for dot/fw-rules output
        :rtype Union[str,dict]
        """
        connectivity_tcp_str = 'TCP'
        connectivity_non_tcp_str = 'non-TCP'
        props_tcp, props_non_tcp = self.convert_props_to_split_by_tcp(props)
        if self.output_config.outputFormat == 'dot':
            dot_tcp = self.dot_format_from_props(props_tcp, peers_to_compare, connectivity_tcp_str)
            dot_non_tcp = self.dot_format_from_props(props_non_tcp, peers_to_compare, connectivity_non_tcp_str)
            # concatenate the two graphs into one dot file
            res_str = dot_tcp + dot_non_tcp
            return res_str, None, None
        # handle formats other than dot
        formatted_rules_tcp, fw_rules_tcp = self.fw_rules_from_props(props_tcp, peers_to_compare, connectivity_tcp_str)
        formatted_rules_non_tcp, fw_rules_non_tcp = self.fw_rules_from_props(props_non_tcp, peers_to_compare, connectivity_non_tcp_str)
        if self.output_config.outputFormat in ['json', 'yaml']:
            # get a dict object containing the two maps on different keys (TCP_rules and non-TCP_rules)
            rules = formatted_rules_tcp
            rules.update(formatted_rules_non_tcp)
            return rules, fw_rules_tcp, fw_rules_non_tcp
        # remaining formats: txt / csv / md : concatenate the two strings of the conn-maps
        if self.output_config.outputFormat == 'txt':
            res_str = f'{formatted_rules_tcp}\n{formatted_rules_non_tcp}'
        else:
            res_str = formatted_rules_tcp + formatted_rules_non_tcp
        return res_str, fw_rules_tcp, fw_rules_non_tcp

    def dot_format_from_connections_dict(self, connections, peers, connectivity_restriction=None):
        """
        :param dict connections: the connections' dict (map from connection-set to peer pairs)
        :param PeerSet peers: the peers to consider for dot output
        :param Union[str,None] connectivity_restriction: specify if connectivity is restricted to
               TCP / non-TCP , or not
        :rtype str
        :return the connectivity map in dot-format, considering connectivity_restriction if required
        """
        conn_graph = ConnectivityGraph(peers, self.config.get_allowed_labels(), self.output_config)
        conn_graph.add_edges(connections)
        return conn_graph.get_connectivity_dot_format_str(connectivity_restriction), conn_graph

    def dot_format_from_props(self, props, peers, connectivity_restriction=None):
        """
        :param TcpLikeProperties props: properties describing allowed connections
        :param PeerSet peers: the peers to consider for dot output
        :param Union[str,None] connectivity_restriction: specify if connectivity is restricted to
               TCP / non-TCP , or not
        :rtype str
        :return the connectivity map in dot-format, considering connectivity_restriction if required
        """
        conn_graph = ConnectivityGraph(peers, self.config.get_allowed_labels(), self.output_config)
        for cube in props:
            conn_graph.add_edges_from_cube_dict(self.config.peer_container,
                                                 props.get_cube_dict_with_orig_values(cube))
        return conn_graph.get_connectivity_dot_format_str(connectivity_restriction)

    def fw_rules_from_connections_dict(self, connections, peers_to_compare, connectivity_restriction=None):
        """
        :param dict connections: the connections' dict (map from connection-set to peer pairs)
        :param PeerSet peers_to_compare: the peers to consider for fw-rules output
        :param Union[str,None] connectivity_restriction: specify if connectivity is restricted to
               TCP / non-TCP , or not
        :return the connectivity map in fw-rules, considering connectivity_restriction if required
        :rtype: Union[str, dict]
        """
        conn_graph = ConnectivityGraph(peers_to_compare, self.config.get_allowed_labels(), self.output_config)
        conn_graph.add_edges(connections)
        fw_rules = conn_graph.get_minimized_firewall_rules()
        formatted_rules = fw_rules.get_fw_rules_in_required_format(connectivity_restriction=connectivity_restriction)
        return formatted_rules, fw_rules

    def fw_rules_from_props(self, props, peers_to_compare, connectivity_restriction=None):
        """
        :param TcpLikeProperties props: properties describing allowed connections
        :param PeerSet peers_to_compare: the peers to consider for fw-rules output
        :param Union[str,None] connectivity_restriction: specify if connectivity is restricted to
               TCP / non-TCP , or not
        :return the connectivity map in fw-rules, considering connectivity_restriction if required
        :rtype: Union[str, dict]
        """
        cluster_info = ClusterInfo(peers_to_compare, self.config.get_allowed_labels())
        fw_rules_map = ConnectionSet.tcp_properties_to_fw_rules(props, cluster_info, self.config.peer_container,
                                                                connectivity_restriction)
        fw_rules = MinimizeFWRules(fw_rules_map, cluster_info, self.output_config, {})
        formatted_rules = fw_rules.get_fw_rules_in_required_format(connectivity_restriction=connectivity_restriction)
        return formatted_rules, fw_rules

    def convert_connections_to_split_by_tcp(self, connections):
        """
        given the connections' dict , convert it to two connection maps, one for TCP only, and the other
        for non-TCP only.
        :param dict connections: the connections' dict (map from connection-set to peer pairs)
        :return: a tuple of the two connection maps : first for TCP, second for non-TCP
        :rtype: tuple(dict, dict)
        """
        connections_tcp = defaultdict(list)
        connections_non_tcp = defaultdict(list)
        for conn, peers_list in connections.items():
            tcp_conns, non_tcp_conns = self.split_to_tcp_and_non_tcp_conns(conn)
            connections_tcp[tcp_conns] += peers_list
            connections_non_tcp[non_tcp_conns] += peers_list

        return connections_tcp, connections_non_tcp

    @staticmethod
    def split_to_tcp_and_non_tcp_conns(conns):
        """
        split a ConnectionSet object to two objects: one within TCP only, the other within non-TCP protocols
        :param ConnectionSet conns: a  ConnectionSet object
        :return: a tuple of the two ConnectionSet objects: first for TCP, second for non-TCP
        :rtype: tuple(ConnectionSet, ConnectionSet)
        """
        tcp_conns = conns - ConnectionSet.get_non_tcp_connections()
        non_tcp_conns = conns - tcp_conns
        if non_tcp_conns == ConnectionSet.get_non_tcp_connections():
            non_tcp_conns = ConnectionSet(True)  # all connections in terms of non-TCP
        if tcp_conns == ConnectionSet.get_all_tcp_connections():
            tcp_conns = ConnectionSet(True)  # all connections in terms of TCP

        return tcp_conns, non_tcp_conns

    def convert_props_to_split_by_tcp(self, props):
        """
        given the TcpLikeProperties properties set, convert it to two properties sets, one for TCP only, and the other
        for non-TCP only.
        :param TcpLikeProperties props: properties describing allowed connections
        :return: a tuple of the two properties sets: first for TCP, second for non-TCP
        :rtype: tuple(TcpLikeProperties, TcpLikeProperties)
        """
        tcp_protocol = ProtocolSet()
        tcp_protocol.add_protocol('TCP')
        tcp_props = props & TcpLikeProperties.make_tcp_like_properties(self.config.peer_container, protocols=tcp_protocol)
        non_tcp_props = props - tcp_props
        return tcp_props, non_tcp_props


class TwoNetworkConfigsQuery(BaseNetworkQuery):
    """
    A base class for queries that inspect two network configs
    """

    def __init__(self, config1, config2, output_config_obj=None):
        """
        :param NetworkConfig config1: First config to query
        :param NetworkConfig config2: Second config to query
        """
        super().__init__(output_config_obj)
        self.config1 = config1
        self.config2 = config2
        self.name1 = os.path.basename(config1.name) if config1.name.startswith('./') else config1.name
        self.name2 = os.path.basename(config2.name) if config2.name.startswith('./') else config2.name

    def get_configs_names(self):
        """
        returns list of the query's configs names
        :rtype: list[str]
        """
        return [self.name1, self.name2]

    def get_configs(self):
        """
        returns list of the query's configs
        :rtype: list[NetworksConfig]
        """
        return [self.config1, self.config2]

    @staticmethod
    def get_query_type():
        return QueryType.ComparisonToBaseConfigQuery

    def is_identical_topologies(self, check_same_policies=False):
        if not self.config1.peer_container.is_comparable_with_other_container(self.config2.peer_container):
            return QueryAnswer(False, 'The two configurations have different network '
                                      'topologies and thus are not comparable.', query_not_executed=True)
        if check_same_policies and self.config1.policies_container.policies == self.config2.policies_container.policies:
            return QueryAnswer(True, f'{self.name1} and {self.name2} have the same network '
                                     'topology and the same set of policies.')
        return QueryAnswer(True)

    def disjoint_referenced_ip_blocks(self):
        """
        Returns disjoint ip-blocks in the policies of both configs
        :return: A set of disjoint ip-blocks
        :rtype: PeerSet
        """
        exclude_ipv6 = self.output_config.excludeIPv6Range
        return IpBlock.disjoint_ip_blocks(self.config1.get_referenced_ip_blocks(exclude_ipv6),
                                          self.config2.get_referenced_ip_blocks(exclude_ipv6), exclude_ipv6)

    @staticmethod
    def clone_without_ingress(config):
        """
        Clone config without ingress policies
        :param NetworkConfig config: the config to clone
        :return: resulting config without ingress policies
        :rtype: NetworkConfig
        """
        if NetworkLayerName.Ingress not in config.policies_container.layers or not config.policies_container.layers[
                NetworkLayerName.Ingress].policies_list:
            return config  # no ingress policies in this config
        config_without_ingress = config.clone_without_policies(config.name)
        for policy in config.policies_container.policies.values():
            if not isinstance(policy, IngressPolicy):  # ignoring ingress policies
                config_without_ingress.append_policy_to_config(policy)
        return config_without_ingress

    def execute(self, cmd_line_flag):
        return self.exec(cmd_line_flag)

    @abstractmethod
    def exec(self, cmd_line_flag):
        raise NotImplementedError


class EquivalenceQuery(TwoNetworkConfigsQuery):
    """
    Check whether config1 and config2 allow exactly the same set of connections.
    """

    @staticmethod
    def get_query_type():
        return QueryType.PairComparisonQuery

    def exec(self, cmd_line_flag=False, layer_name=None):
        query_answer = self.is_identical_topologies(True)
        if query_answer.output_result:
            query_answer.numerical_result = not query_answer.bool_result
            return query_answer

        peers_to_compare = self.config1.peer_container.get_all_peers_group()
        peers_to_compare |= self.disjoint_referenced_ip_blocks()
        captured_pods = self.config1.get_captured_pods(layer_name) | self.config2.get_captured_pods(layer_name)
        different_conns_list = []
        for peer1 in peers_to_compare:
            for peer2 in peers_to_compare if peer1 in captured_pods else captured_pods:
                if peer1 == peer2:
                    continue
                conns1, _, _, _ = self.config1.allowed_connections(peer1, peer2, layer_name)
                conns2, _, _, _ = self.config2.allowed_connections(peer1, peer2, layer_name)
                if conns1 != conns2:
                    different_conns_list.append(PeersAndConnections(str(peer1), str(peer2), conns1, conns2))
                    if not self.output_config.fullExplanation:
                        return self._query_answer_with_relevant_explanation(different_conns_list)

        if different_conns_list:
            return self._query_answer_with_relevant_explanation(sorted(different_conns_list))

        return QueryAnswer(True, self.name1 + ' and ' + self.name2 + ' are semantically equivalent.',
                           numerical_result=0)

    def _query_answer_with_relevant_explanation(self, explanation_list):
        output_result = self.name1 + ' and ' + self.name2 + ' are not semantically equivalent.'
        explanation_description = f'Connections allowed in {self.name1} which are different in {self.name2}'
        final_explanation = ConnectionsDiffExplanation(explanation_description=explanation_description,
                                                       peers_diff_connections_list=explanation_list,
                                                       configs=self.get_configs_names(), conns_diff=True)
        return QueryAnswer(False, output_result, output_explanation=[final_explanation], numerical_result=1)


class SemanticDiffQuery(TwoNetworkConfigsQuery):
    """
    Produces a report of changed connections (also for the case of two configurations of different network topologies)
    """

    @staticmethod
    def get_query_type():
        return QueryType.PairComparisonQuery

    @staticmethod
    def get_supported_output_formats():
        return {'txt', 'yaml', 'csv', 'md', 'json'}

    @staticmethod
    def _get_updated_key(key, is_added):
        """
        updates given key if needed, by replacing Changed with Added/ Removed based on the is_added flag value
        :param str key: a key string describing connectivity changes
        :param bool is_added: a bool flag indicating if connections are added or removed
        :return updated key
        :rtype: str
        """
        return key.replace("Changed", "Added") if is_added else key.replace("Changed", "Removed")

    @staticmethod
    def get_explanation_from_conn_graph(conn_graph, is_first_connectivity_result):
        """
        :param conn_graph:  a ConnectivityGraph with added/removed connections
        :param is_first_connectivity_result: bool flag indicating if this is the first connectivity fw-rules computation
               for the current semantic-diff query
        :return: fw-rules summarizing added/removed connections
        :rtype: Union[str, dict] - dict if required format is yaml/json , str otherwise
        """
        fw_rules = conn_graph.get_minimized_firewall_rules()
        # for csv format, adding the csv header only for the first connectivity fw-rules computation
        fw_rules_output = fw_rules.get_fw_rules_in_required_format(False, is_first_connectivity_result)
        return fw_rules_output

    def compute_explanation_for_key(self, key, is_added, conn_graph, is_first_connectivity_result):
        """
        computes the explanation for given key and conn_graph with description and fw-rules results
        prepares the description and explanation
        description text is written for txt, yaml and json formats
        other formats description already included in the conn_graph data
        :param str key: the key describing the changes
        :param bool is_added: a bool flag indicating if connections are added or removed
        :param ConnectivityGraph conn_graph: a ConnectivityGraph with added/removed connections
        :param bool is_first_connectivity_result: flag indicating if this is the first connectivity fw-rules computation
               for the current semantic-diff query
        :return the computedExplanation of the current key and conn_graph considering the outputFormat
        :rtype: ComputedExplanation
        """
        updated_key = self._get_updated_key(key, is_added)
        topology_config_name = self.name2 if is_added else self.name1
        conn_graph_explanation = self.get_explanation_from_conn_graph(conn_graph, is_first_connectivity_result)

        if self.output_config.outputFormat in ['json', 'yaml']:
            explanation_dict = {'description': updated_key}
            explanation_dict.update(conn_graph_explanation)
            key_explanation = ComputedExplanation(dict_explanation=explanation_dict)
        else:
            str_explanation = f'\n{updated_key} (based on topology from config: {topology_config_name}) :\n' \
                if self.output_config.outputFormat == 'txt' else ''
            str_explanation += conn_graph_explanation
            key_explanation = ComputedExplanation(str_explanation=str_explanation)

        return key_explanation

    def get_results_for_computed_fw_rules(self, keys_list, conn_graph_removed_per_key, conn_graph_added_per_key):
        """
        Compute accumulated explanation and res for all keys of changed connections categories
        :param keys_list: the list of keys
        :param conn_graph_removed_per_key: map from key to ConnectivityGraph of removed connections
        :param conn_graph_added_per_key: map from key to ConnectivityGraph of added connections
        :return:
        res (int): number of categories with diffs
        explanation (list): list of ComputedExplanation, the diffs' explanations, one for each category
        :rtype: int, list[ComputedExplanation]
        """
        explanation = []
        add_explanation = self.output_config.outputFormat in SemanticDiffQuery.get_supported_output_formats()
        res = 0
        for key in keys_list:
            conn_graph_added_conns = conn_graph_added_per_key[key]
            conn_graph_removed_conns = conn_graph_removed_per_key[key]
            is_added = conn_graph_added_conns is not None and conn_graph_added_conns.conn_graph_has_fw_rules()
            is_removed = conn_graph_removed_conns is not None and conn_graph_removed_conns.conn_graph_has_fw_rules()
            if is_added:
                if add_explanation:
                    explanation.append(self.compute_explanation_for_key(key, True, conn_graph_added_conns, res == 0))
                res += 1

            if is_removed:
                if add_explanation:
                    explanation.append(self.compute_explanation_for_key(key, False, conn_graph_removed_conns, res == 0))
                res += 1

        return res, explanation

    def get_conn_graph_changed_conns(self, key, ip_blocks, is_added):
        """
        create a ConnectivityGraph for chnged (added/removed) connections per given key
        :param key: the key (category) of changed connections
        :param ip_blocks: a PeerSet of ip-blocks to be added for the topology peers
        :param is_added: a bool flag indicating if connections are added or removed
        :return: a ConnectivityGraph object
        """
        old_peers = self.config1.peer_container.get_all_peers_group()
        new_peers = self.config2.peer_container.get_all_peers_group()
        allowed_labels = (self.config1.get_allowed_labels()).union(self.config2.get_allowed_labels())
        topology_peers = new_peers | ip_blocks if is_added else old_peers | ip_blocks
        # following query_name update is for adding query line descriptions for csv and md formats
        updated_key = self._get_updated_key(key, is_added)
        if self.output_config.queryName:
            query_name = f'semantic_diff, config1: {self.config1.name}, config2: {self.config2.name}, key: {updated_key}'
        else:
            # omit the query name prefix if self.output_config.queryName is empty (single query from command line)
            query_name = updated_key
        output_config = OutputConfiguration(self.output_config, query_name)
        return ConnectivityGraph(topology_peers, allowed_labels, output_config)

    def compute_diff(self):  # noqa: C901
        """
        Compute changed connections as following:

        1.1. lost connections between removed peers
        1.2. lost connections between removed peers and ipBlocks

        2.1. lost connections between removed peers and intersected peers

        3.1. lost/new connections between intersected peers due to changes in policies and labels of pods/namespaces
        3.2. lost/new connections between intersected peers and ipBlocks due to changes in policies and labels

        4.1. new connections between intersected peers and added peers

        5.1. new connections between added peers
        5.2. new connections between added peers and ipBlocks

        Some sections might be empty and can be dropped.

        :return:
        res (int): number of categories with diffs
        explanation (list): list of diff explanations - one for each category
        :rtype: int, list[ComputedExplanation]
        """
        old_peers = self.config1.peer_container.get_all_peers_group()
        new_peers = self.config2.peer_container.get_all_peers_group()
        intersected_peers = old_peers & new_peers
        removed_peers = old_peers - intersected_peers
        added_peers = new_peers - intersected_peers
        captured_pods = (self.config1.get_captured_pods() | self.config2.get_captured_pods()) & intersected_peers
        exclude_ipv6 = self.output_config.excludeIPv6Range
        old_ip_blocks = IpBlock.disjoint_ip_blocks(self.config1.get_referenced_ip_blocks(exclude_ipv6),
                                                   IpBlock.get_all_ips_block_peer_set(exclude_ipv6),
                                                   exclude_ipv6)
        new_ip_blocks = IpBlock.disjoint_ip_blocks(self.config2.get_referenced_ip_blocks(exclude_ipv6),
                                                   IpBlock.get_all_ips_block_peer_set(exclude_ipv6),
                                                   exclude_ipv6)

        conn_graph_removed_per_key = dict()
        conn_graph_added_per_key = dict()
        keys_list = []

        # 1.1. lost connections between removed peers
        key = 'Lost connections between removed peers'
        keys_list.append(key)
        conn_graph_removed_per_key[key] = self.get_conn_graph_changed_conns(key, PeerSet(), False)
        conn_graph_added_per_key[key] = None
        for pair in itertools.permutations(removed_peers, 2):
            lost_conns, _, _, _ = self.config1.allowed_connections(pair[0], pair[1])
            if lost_conns:
                conn_graph_removed_per_key[key].add_edge(pair[0], pair[1], lost_conns)

        # 1.2. lost connections between removed peers and ipBlocks
        key = 'Lost connections between removed peers and ipBlocks'
        keys_list.append(key)
        conn_graph_removed_per_key[key] = self.get_conn_graph_changed_conns(key, old_ip_blocks, False)
        conn_graph_added_per_key[key] = None
        for pair in itertools.product(removed_peers, old_ip_blocks):
            lost_conns, _, _, _ = self.config1.allowed_connections(pair[0], pair[1])
            if lost_conns:
                conn_graph_removed_per_key[key].add_edge(pair[0], pair[1], lost_conns)

            lost_conns, _, _, _ = self.config1.allowed_connections(pair[1], pair[0])
            if lost_conns:
                conn_graph_removed_per_key[key].add_edge(pair[1], pair[0], lost_conns)

        # 2.1. lost connections between removed peers and intersected peers
        key = 'Lost connections between removed peers and persistent peers'
        keys_list.append(key)
        conn_graph_removed_per_key[key] = self.get_conn_graph_changed_conns(key, PeerSet(), False)
        conn_graph_added_per_key[key] = None
        for pair in itertools.product(removed_peers, intersected_peers):
            lost_conns, _, _, _ = self.config1.allowed_connections(pair[0], pair[1])
            if lost_conns:
                conn_graph_removed_per_key[key].add_edge(pair[0], pair[1], lost_conns)

            lost_conns, _, _, _ = self.config1.allowed_connections(pair[1], pair[0])
            if lost_conns:
                conn_graph_removed_per_key[key].add_edge(pair[1], pair[0], lost_conns)

        # 3.1. lost/new connections between intersected peers due to changes in policies and labels of pods/namespaces
        key = 'Changed connections between persistent peers'
        keys_list.append(key)
        conn_graph_removed_per_key[key] = self.get_conn_graph_changed_conns(key, PeerSet(), False)
        conn_graph_added_per_key[key] = self.get_conn_graph_changed_conns(key, PeerSet(), True)
        for pod1 in intersected_peers:
            for pod2 in intersected_peers if pod1 in captured_pods else captured_pods:
                if pod1 == pod2:
                    continue
                old_conns, _, _, _ = self.config1.allowed_connections(pod1, pod2)
                new_conns, _, _, _ = self.config2.allowed_connections(pod1, pod2)
                if new_conns != old_conns:
                    conn_graph_removed_per_key[key].add_edge(pod1, pod2, old_conns - new_conns)
                    conn_graph_added_per_key[key].add_edge(pod1, pod2, new_conns - old_conns)

        # 3.2. lost/new connections between intersected peers and ipBlocks due to changes in policies and labels
        key = 'Changed connections between persistent peers and ipBlocks'
        disjoint_ip_blocks = IpBlock.disjoint_ip_blocks(old_ip_blocks, new_ip_blocks, exclude_ipv6)
        peers = captured_pods | disjoint_ip_blocks
        keys_list.append(key)
        conn_graph_removed_per_key[key] = self.get_conn_graph_changed_conns(key, disjoint_ip_blocks, False)
        conn_graph_added_per_key[key] = self.get_conn_graph_changed_conns(key, disjoint_ip_blocks, True)
        for pod1 in peers:
            for pod2 in disjoint_ip_blocks if pod1 in captured_pods else captured_pods:
                old_conns, _, _, _ = self.config1.allowed_connections(pod1, pod2)
                new_conns, _, _, _ = self.config2.allowed_connections(pod1, pod2)
                if new_conns != old_conns:
                    conn_graph_removed_per_key[key].add_edge(pod1, pod2, old_conns - new_conns)
                    conn_graph_added_per_key[key].add_edge(pod1, pod2, new_conns - old_conns)

        # 4.1. new connections between intersected peers and added peers
        key = 'New connections between persistent peers and added peers'
        keys_list.append(key)
        conn_graph_removed_per_key[key] = None
        conn_graph_added_per_key[key] = self.get_conn_graph_changed_conns(key, PeerSet(), True)
        for pair in itertools.product(intersected_peers, added_peers):
            new_conns, _, _, _ = self.config2.allowed_connections(pair[0], pair[1])
            if new_conns:
                conn_graph_added_per_key[key].add_edge(pair[0], pair[1], new_conns)

            new_conns, _, _, _ = self.config2.allowed_connections(pair[1], pair[0])
            if new_conns:
                conn_graph_added_per_key[key].add_edge(pair[1], pair[0], new_conns)

        # 5.1. new connections between added peers
        key = 'New connections between added peers'
        keys_list.append(key)
        conn_graph_removed_per_key[key] = None
        conn_graph_added_per_key[key] = self.get_conn_graph_changed_conns(key, PeerSet(), True)
        for pair in itertools.permutations(added_peers, 2):
            new_conns, _, _, _ = self.config2.allowed_connections(pair[0], pair[1])
            if new_conns:
                conn_graph_added_per_key[key].add_edge(pair[0], pair[1], new_conns)

        # 5.2. new connections between added peers and ipBlocks
        key = 'New connections between added peers and ipBlocks'
        keys_list.append(key)
        conn_graph_removed_per_key[key] = None
        conn_graph_added_per_key[key] = self.get_conn_graph_changed_conns(key, new_ip_blocks, True)

        for pair in itertools.product(added_peers, new_ip_blocks):
            new_conns, _, _, _ = self.config2.allowed_connections(pair[0], pair[1])
            if new_conns:
                conn_graph_added_per_key[key].add_edge(pair[0], pair[1], new_conns)

            new_conns, _, _, _ = self.config2.allowed_connections(pair[1], pair[0])
            if new_conns:
                conn_graph_added_per_key[key].add_edge(pair[1], pair[0], new_conns)

        return self.get_results_for_computed_fw_rules(keys_list, conn_graph_removed_per_key,
                                                      conn_graph_added_per_key)

    def exec(self, cmd_line_flag):
        self.output_config.fullExplanation = True  # assign true for this query - it is always ok to compare its results
        query_answer = self.is_identical_topologies(True)
        if query_answer.bool_result and query_answer.output_result:
            return query_answer
        res, explanation = self.compute_diff()
        if res > 0:
            return QueryAnswer(bool_result=False,
                               output_result=f'{self.name1} and {self.name2} are not semantically equivalent.',
                               output_explanation=explanation,
                               numerical_result=res if not cmd_line_flag else 1)

        return QueryAnswer(bool_result=True,
                           output_result=f'{self.name1} and {self.name2} are semantically equivalent.',
                           output_explanation=explanation,
                           numerical_result=res)


class StrongEquivalenceQuery(TwoNetworkConfigsQuery):
    """
    Checks whether the two configs have exactly the same set of policies (same names and same semantics)
    """

    @staticmethod
    def get_query_type():
        return QueryType.PairComparisonQuery

    def exec(self, cmd_line_flag):
        query_answer = self.is_identical_topologies(True)
        if query_answer.output_result:
            query_answer.numerical_result = not query_answer.bool_result
            return query_answer

        policies1 = set(f'{policy_name}[{policy_type}]' for policy_name, policy_type in
                        self.config1.policies_container.policies.keys())
        policies2 = set(f'{policy_name}[{policy_type}]' for policy_name, policy_type in
                        self.config2.policies_container.policies.keys())
        policies_1_minus_2 = policies1.difference(policies2)
        policies_2_minus_1 = policies2.difference(policies1)
        if policies_1_minus_2:
            output_result = f'{self.name1} contains a network policy named {policies_1_minus_2.pop()}, but ' \
                            f'{self.name2} does not'
            return QueryAnswer(False, output_result, numerical_result=1)
        if policies_2_minus_1:
            output_result = f'{self.name2} contains a network policy named {policies_2_minus_1.pop()}, but ' \
                            f'{self.name1} does not'
            return QueryAnswer(False, output_result, numerical_result=1)

        for policy in self.config1.policies_container.policies.values():
            single_policy_config1 = self.config1.clone_with_just_one_policy(policy.full_name())
            single_policy_config2 = self.config2.clone_with_just_one_policy(policy.full_name())
            full_result = EquivalenceQuery(single_policy_config1, single_policy_config2, self.output_config).exec()
            if not full_result.bool_result:
                output_result = f'{self.policy_title(policy)} is not equivalent in {self.name1} and in {self.name2}'

                return QueryAnswer(False, output_result,
                                   output_explanation=full_result.output_explanation, numerical_result=1)

        return QueryAnswer(True, self.name1 + ' and ' + self.name2 + ' are strongly equivalent.', numerical_result=0)


class ContainmentQuery(TwoNetworkConfigsQuery):
    """
    Checking whether the connections allowed by config1 are contained in those allowed by config2
    """

    def exec(self, cmd_line_flag=False, only_captured=False):
        config1_peers = self.config1.peer_container.get_all_peers_group()
        peers_in_config1_not_in_config2 = config1_peers - self.config2.peer_container.get_all_peers_group()
        if peers_in_config1_not_in_config2:
            peers_list = [str(e) for e in peers_in_config1_not_in_config2]
            final_explanation = \
                PodsListsExplanations(explanation_description=f'Pods in {self.name1} which are not in {self.name2}',
                                      pods_list=sorted(peers_list))
            return QueryAnswer(False, f'{self.name1} is not contained in {self.name2} ',
                               output_explanation=[final_explanation], numerical_result=0 if not cmd_line_flag else 1)

        peers_to_compare = config1_peers | self.disjoint_referenced_ip_blocks()
        captured_pods = self.config1.get_captured_pods() | self.config2.get_captured_pods()
        not_contained_list = []
        for peer1 in peers_to_compare:
            for peer2 in peers_to_compare if peer1 in captured_pods else captured_pods:
                if peer1 == peer2:
                    continue
                conns1_all, captured1_flag, conns1_captured, _ = self.config1.allowed_connections(peer1, peer2)
                if only_captured and not captured1_flag:
                    continue
                conns1 = conns1_captured if only_captured else conns1_all
                conns2, _, _, _ = self.config2.allowed_connections(peer1, peer2)
                if not conns1.contained_in(conns2):
                    not_contained_list.append(PeersAndConnections(str(peer1), str(peer2), conns1))
                    if not self.output_config.fullExplanation:
                        return self._query_answer_with_relevant_explanation(not_contained_list, cmd_line_flag)
        if not_contained_list:
            return self._query_answer_with_relevant_explanation(sorted(not_contained_list), cmd_line_flag)
        return QueryAnswer(True, self.name1 + ' is contained in ' + self.name2,
                           numerical_result=1 if not cmd_line_flag else 0)

    def _query_answer_with_relevant_explanation(self, explanation_list, cmd_line_flag):
        output_result = f'{self.name1} is not contained in {self.name2}'
        explanation_description = f'Connections allowed in {self.name1} which are not a subset of those in {self.name2}'
        final_explanation = ConnectionsDiffExplanation(explanation_description=explanation_description,
                                                       peers_diff_connections_list=explanation_list)
        return QueryAnswer(False, output_result, output_explanation=[final_explanation],
                           numerical_result=0 if not cmd_line_flag else 1)


class TwoWayContainmentQuery(TwoNetworkConfigsQuery):
    """
    Checks containment in both sides (whether config1 is contained in config2 and vice versa)
    """

    @staticmethod
    def get_query_type():
        return QueryType.PairComparisonQuery

    def exec(self, cmd_line_flag):
        query_answer = self.is_identical_topologies(True)
        if query_answer.bool_result and query_answer.output_result:
            return query_answer  # identical configurations (contained)

        contained_1_in_2 = \
            ContainmentQuery(self.config1, self.config2, self.output_config).exec(cmd_line_flag=cmd_line_flag)
        contained_2_in_1 = \
            ContainmentQuery(self.config2, self.config1, self.output_config).exec(cmd_line_flag=cmd_line_flag)
        if contained_1_in_2.bool_result and contained_2_in_1.bool_result:
            return QueryAnswer(bool_result=True,
                               output_result=f'The two network configurations {self.name1} and {self.name2} '
                                             'are semantically equivalent.',
                               numerical_result=3 if not cmd_line_flag else 0)

        if not contained_1_in_2.bool_result and not contained_2_in_1.bool_result:
            final_explanation = contained_2_in_1.output_explanation + contained_1_in_2.output_explanation
            return QueryAnswer(bool_result=False,
                               output_result=f'Neither network configuration {self.name1} and {self.name2} '
                                             f'are contained in the other',
                               output_explanation=final_explanation,
                               numerical_result=0 if not cmd_line_flag else 1)
        if contained_1_in_2.bool_result:
            return QueryAnswer(bool_result=False,
                               output_result=f'Network configuration {self.name1} is a proper'
                                             f' subset of {self.name2} but ' + contained_2_in_1.output_result,
                               output_explanation=contained_2_in_1.output_explanation,
                               numerical_result=2 if not cmd_line_flag else 1)
        # (contained_2_in_1)
        return QueryAnswer(bool_result=False,
                           output_result=f'Network configuration {self.name2} is a proper '
                                         f'subset of {self.name1} but ' + contained_1_in_2.output_result,
                           output_explanation=contained_1_in_2.output_explanation,
                           numerical_result=1)


class PermitsQuery(TwoNetworkConfigsQuery):
    """
    Checking whether the connections explicitly allowed by config1 are allowed by config2
    """

    def exec(self, cmd_line_flag):
        output_result_on_permit = f'{self.name2} permits all connections specified in {self.name1}'
        if not self.config1:
            return QueryAnswer(False,
                               output_result='There are no NetworkPolicies in the given permits config. '
                                             'No traffic is specified as permitted.', query_not_executed=True)
        query_answer = self.is_identical_topologies()
        if query_answer.output_result:
            query_answer.numerical_result = 0 if not cmd_line_flag else not query_answer.bool_result
            if query_answer.bool_result:  # same topologies and same policies
                query_answer.output_result = output_result_on_permit
            return query_answer

        if self.config1.policies_container.layers.does_contain_single_layer(NetworkLayerName.Ingress):
            return QueryAnswer(bool_result=False,
                               output_result='Permitted traffic cannot be specified using Ingress resources only',
                               query_not_executed=True)

        config1_without_ingress = self.clone_without_ingress(self.config1)
        query_answer = ContainmentQuery(config1_without_ingress, self.config2,
                                        self.output_config).exec(cmd_line_flag=cmd_line_flag, only_captured=True)
        if not cmd_line_flag:
            query_answer.numerical_result = 1 if query_answer.output_explanation else 0
        if query_answer.bool_result:
            query_answer.output_result = output_result_on_permit
        if query_answer.output_explanation:
            query_answer.output_result = f'{self.name2} does not permit connections specified in {self.name1}'
        return query_answer


class InterferesQuery(TwoNetworkConfigsQuery):
    """
    Checking whether config2 extends config1's allowed connection for Pods captured by policies in config1
    """

    def exec(self, cmd_line_flag):
        query_answer = self.is_identical_topologies()
        if query_answer.output_result:
            query_answer.numerical_result = query_answer.bool_result if not cmd_line_flag \
                else not query_answer.bool_result
            return query_answer

        peers_to_compare = self.config2.peer_container.get_all_peers_group()
        peers_to_compare |= self.disjoint_referenced_ip_blocks()
        captured_pods = self.config2.get_captured_pods() | self.config1.get_captured_pods()
        extended_conns_list = []
        for peer1 in peers_to_compare:
            for peer2 in peers_to_compare if peer1 in captured_pods else captured_pods:
                if peer1 == peer2:
                    continue

                _, captured2_flag, conns2_captured, _ = self.config2.allowed_connections(peer1, peer2)
                if not captured2_flag:
                    continue
                _, captured1_flag, conns1_captured, _ = self.config1.allowed_connections(peer1, peer2)
                if captured1_flag and not conns1_captured.contained_in(conns2_captured):
                    extended_conns_list.append(PeersAndConnections(str(peer1), str(peer2), conns1_captured,
                                                                   conns2_captured))
                    if not self.output_config.fullExplanation:
                        return self._query_answer_with_relevant_explanation(extended_conns_list, cmd_line_flag)
        if extended_conns_list:
            return self._query_answer_with_relevant_explanation(sorted(extended_conns_list), cmd_line_flag)
        return QueryAnswer(False, self.name1 + ' does not interfere with ' + self.name2,
                           numerical_result=0 if not cmd_line_flag else 1)

    def _query_answer_with_relevant_explanation(self, explanation_list, cmd_line_flag):
        interfere_result_msg = self.name1 + ' interferes with ' + self.name2
        explanation_description = f'Allowed connections from {self.name2} which are extended in {self.name1}'
        final_explanation = ConnectionsDiffExplanation(explanation_description=explanation_description,
                                                       peers_diff_connections_list=explanation_list,
                                                       configs=self.get_configs_names(), conns_diff=True)
        return QueryAnswer(True, interfere_result_msg, output_explanation=[final_explanation],
                           numerical_result=1 if not cmd_line_flag else 0)


# Checks whether any two sets in the list interfere each other
class PairwiseInterferesQuery(TwoNetworkConfigsQuery):

    @staticmethod
    def get_query_type():
        return QueryType.PairwiseComparisonQuery

    def exec(self, cmd_line_flag):
        return InterferesQuery(self.config1, self.config2, self.output_config).exec(cmd_line_flag)


# Local class - helps with getting the results for ForbidsQuery
class IntersectsQuery(TwoNetworkConfigsQuery):
    """
    Checking whether both configs allow the same connection between any pair of peers
    """

    def exec(self, cmd_line_flag=False, only_captured=True):
        query_answer = self.is_identical_topologies()
        if query_answer.output_result:
            return query_answer

        peers_to_compare = self.config1.peer_container.get_all_peers_group()
        peers_to_compare |= self.disjoint_referenced_ip_blocks()
        captured_pods = self.config1.get_captured_pods() | self.config2.get_captured_pods()
        intersect_connections_list = []
        for peer1 in peers_to_compare:
            for peer2 in peers_to_compare if peer1 in captured_pods else captured_pods:
                if peer1 == peer2:
                    continue
                conns1_all, captured1_flag, conns1_captured, _ = self.config1.allowed_connections(peer1, peer2)
                if only_captured and not captured1_flag:
                    continue
                conns1 = conns1_captured if only_captured else conns1_all
                conns2, _, _, _ = self.config2.allowed_connections(peer1, peer2)
                conns_in_both = conns2 & conns1
                if bool(conns_in_both):
                    intersect_connections_list.append(PeersAndConnections(str(peer1), str(peer2), conns_in_both))
                    if not self.output_config.fullExplanation:
                        return self._query_answer_with_relevant_explanation(intersect_connections_list)

        if intersect_connections_list:
            return self._query_answer_with_relevant_explanation(sorted(intersect_connections_list))

        return QueryAnswer(False, f'The connections allowed by {self.name1}'
                                  f' do not intersect the connections allowed by {self.name2}', numerical_result=1)

    def _query_answer_with_relevant_explanation(self, explanation_list):
        intersect_result_msg = self.name2 + ' intersects with ' + self.name1
        final_explanation = ConnectionsDiffExplanation(peers_diff_connections_list=explanation_list)
        return QueryAnswer(bool_result=True, output_result=intersect_result_msg,
                           output_explanation=[final_explanation])


class ForbidsQuery(TwoNetworkConfigsQuery):
    """
    Checking whether the connections explicitly allowed by config1 are denied by config2
    """

    def exec(self, cmd_line_flag):
        if not self.config1:
            return QueryAnswer(False, 'There are no NetworkPolicies in the given forbids config. '
                                      'No traffic is specified as forbidden.', query_not_executed=True)
        if self.config1.policies_container.layers.does_contain_single_layer(NetworkLayerName.Ingress):
            return QueryAnswer(bool_result=False,
                               output_result='Forbidden traffic cannot be specified using Ingress resources only',
                               query_not_executed=True)

        config1_without_ingress = self.clone_without_ingress(self.config1)

        query_answer = \
            IntersectsQuery(config1_without_ingress, self.config2, self.output_config).exec(only_captured=True)
        if query_answer.numerical_result == 1:
            query_answer.output_result += f'\n{self.name2} forbids connections specified in ' \
                                          f'{self.name1}'
        if query_answer.output_explanation:
            assert len(query_answer.output_explanation) == 1
            query_answer.output_result = f'{self.name2} does not forbid connections specified in {self.name1}'
            query_answer.output_explanation[0].explanation_description = f'Both {self.name1} and {self.name2} allow ' \
                                                                         f'the following connection(s)'
        query_answer.numerical_result = int(query_answer.bool_result)
        return query_answer


class AllCapturedQuery(NetworkConfigQuery):
    """
    Check that all pods are captured
    Applies for k8s/calico/istio policies (checks only ingress direction for istio)
    """

    def _get_pod_name(self, pod):
        """
        :param Pod pod: a pod object
        :rtype str
        """
        return pod.workload_name if self.output_config.outputEndpoints == 'deployments' else str(pod)

    def _get_uncaptured_xgress_pods(self, layer_name, is_ingress=True):
        """
        returns the uncaptured ingress/egress pods set and its length for the given layer
        :param NetworkLayerName layer_name: the layer to check uncaptured pods in
        :param bool is_ingress: indicates if to check pods affected by ingress/egress
        :return: - number of uncaptured pod
                 - set of the uncaptured pods
        :rtype: (int,set[str])
        """
        existing_pods = self.config.peer_container.get_all_peers_group()
        uncaptured_xgress_pods = existing_pods - self.config.get_affected_pods(is_ingress, layer_name)
        if not uncaptured_xgress_pods:
            return 0, set()
        uncaptured_resources = set(self._get_pod_name(pod) for pod in uncaptured_xgress_pods)  # no duplicate resources in set
        return len(uncaptured_resources), uncaptured_resources

    def _compute_uncaptured_pods_by_layer(self, layer_name, ingress_only=False):
        """
        computes and returns the result of allcaptured query on the given layer if it includes policies
        :param NetworkLayerName layer_name: the layer to check uncaptured pods in
        :param bool ingress_only: a flag to indicate if to check captured pods only for ingress affected policies
        :return: 1- if there are uncaptured pods then return an explanation containing them, else None
                 2- the number of uncaptured pods on the layer
        :rtype: (PodsListsExplanations, int)
        """
        if layer_name not in self.config.policies_container.layers:
            return None, 0  # not relevant to compute for non-existed layer
        if ingress_only:
            print(f'Warning: AllCaptured query is not considering uncaptured pods in {layer_name.name} egress direction')

        res_ingress, uncaptured_ingress_pods_set = self._get_uncaptured_xgress_pods(layer_name, is_ingress=True)
        res_egress = 0
        uncaptured_egress_pods_set = set()
        if not ingress_only:
            res_egress, uncaptured_egress_pods_set = self._get_uncaptured_xgress_pods(layer_name, is_ingress=False)

        layer_res = res_ingress + res_egress
        if layer_res == 0:  # no uncaptured pods in this layer, no explanation would be written
            return None, 0

        explanation_str = f'workload resources that are not captured by any {layer_name.name} policy that affects '
        layer_explanation = PodsListsExplanations(explanation_description=explanation_str,
                                                  pods_list=list(sorted(uncaptured_ingress_pods_set)),
                                                  egress_pods_list=list(sorted(uncaptured_egress_pods_set)),
                                                  add_xgress_suffix=True)
        return layer_explanation, layer_res

    def exec(self):
        self.output_config.fullExplanation = True  # assign true for this query - it is always ok to compare its results
        existing_pods = self.config.peer_container.get_all_peers_group()
        if not self.config:
            return QueryAnswer(bool_result=False,
                               output_result=f'There are no network policies in {self.config.name}. '
                                             f'All workload resources are non captured',
                               numerical_result=len(existing_pods))

        if self.config.policies_container.layers.does_contain_single_layer(NetworkLayerName.Ingress):
            return QueryAnswer(bool_result=False,
                               output_result='AllCapturedQuery cannot be applied using Ingress resources only',
                               query_not_executed=True)

        k8s_calico_pods_list_explanation, k8s_calico_res = self._compute_uncaptured_pods_by_layer(NetworkLayerName.K8s_Calico)
        istio_pods_list_explanation, istio_res = self._compute_uncaptured_pods_by_layer(NetworkLayerName.Istio, True)

        if k8s_calico_res == 0 and istio_res == 0:
            output_str = f'All pods are captured by at least one policy in {self.config.name}'
            return QueryAnswer(bool_result=True, output_result=output_str, numerical_result=0)

        final_explanation = []
        if k8s_calico_pods_list_explanation:
            final_explanation.append(k8s_calico_pods_list_explanation)
        if istio_pods_list_explanation:
            final_explanation.append(istio_pods_list_explanation)

        output_str = f'There are workload resources not captured by any policy in {self.config.name}'
        res = k8s_calico_res + istio_res
        return QueryAnswer(bool_result=False, output_result=output_str, output_explanation=final_explanation,
                           numerical_result=res)<|MERGE_RESOLUTION|>--- conflicted
+++ resolved
@@ -694,15 +694,12 @@
         self.output_config.fullExplanation = True  # assign true for this query - it is always ok to compare its results
         self.output_config.configName = os.path.basename(self.config.name) if self.config.name.startswith('./') else \
             self.config.name
-<<<<<<< HEAD
-=======
         peers_to_compare = self.config.peer_container.get_all_peers_group()
 
         exclude_ipv6 = self.output_config.excludeIPv6Range
         ref_ip_blocks = IpBlock.disjoint_ip_blocks(self.config.get_referenced_ip_blocks(exclude_ipv6),
                                                    IpBlock.get_all_ips_block_peer_set(exclude_ipv6),
                                                    exclude_ipv6)
->>>>>>> cf76d374
         connections = defaultdict(list)
         res = QueryAnswer(True)
         fw_rules = None
@@ -812,9 +809,8 @@
         :param PeerSet peers_to_compare: the peers to consider for fw-rules output
         :rtype Union[str,dict]
         """
-<<<<<<< HEAD
-        if self.output_config.outputFormat == 'dot':
-            dot_full, conn_graph = self.dot_format_from_connections_dict(connections, peers)
+        if self.output_config.outputFormat in ['dot', 'jpg']:
+            dot_full = self.dot_format_from_connections_dict(connections, peers)
             return dot_full, None
         # handle formats other than dot
         formatted_rules, fw_rules = self.fw_rules_from_connections_dict(connections, peers_to_compare)
@@ -827,14 +823,9 @@
         :param PeerSet peers_to_compare: the peers to consider for dot/fw-rules output
         :rtype Union[str,dict]
         """
-        if self.output_config.outputFormat == 'dot':
+        if self.output_config.outputFormat in ['dot', 'jpg']:
             dot_full = self.dot_format_from_props(props, peers_to_compare)
             return dot_full, None
-=======
-        if self.output_config.outputFormat in ['dot', 'jpg']:
-            dot_full = self.dot_format_from_connections_dict(connections, peers)
-            return dot_full
->>>>>>> cf76d374
         # handle formats other than dot
         formatted_rules, fw_rules = self.fw_rules_from_props(props, peers_to_compare)
         return formatted_rules, fw_rules
@@ -915,7 +906,7 @@
         """
         conn_graph = ConnectivityGraph(peers, self.config.get_allowed_labels(), self.output_config)
         conn_graph.add_edges(connections)
-        return conn_graph.get_connectivity_dot_format_str(connectivity_restriction), conn_graph
+        return conn_graph.get_connectivity_dot_format_str(connectivity_restriction)
 
     def dot_format_from_props(self, props, peers, connectivity_restriction=None):
         """
