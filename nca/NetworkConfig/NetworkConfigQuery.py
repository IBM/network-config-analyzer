--- conflicted
+++ resolved
@@ -734,11 +734,7 @@
 
     def compute_subset(self, peers):
         """
-<<<<<<< HEAD
-        Compures all peers that are in the defined subset out of the given peer set
-=======
         Computes all peers that are in the defined subset out of the given peer set
->>>>>>> a3fc22c1
         :param PeerSet peers: the given peer set
         :return: peers in the defined subset
         """
@@ -761,22 +757,16 @@
         """
         Compute connectivity output with original implementation (running for every pair of peers).
         :return: a tuple of output result (in a required format), FwRules, tcp FWRules and non-tcp FWRules.
-<<<<<<< HEAD
-=======
         :rtype ([Union[str, dict], MinimizeFWRules, MinimizeFWRules], MinimizeFWRules)
->>>>>>> a3fc22c1
         """
         fw_rules = None
         fw_rules_tcp = None
         fw_rules_non_tcp = None
         exclude_ipv6 = self.output_config.excludeIPv6Range
         connections = defaultdict(list)
-<<<<<<< HEAD
-=======
         # if dns entry peers exist but no istio policies are configured,
         # then actually istio layer exists implicitly, connections to these peers will be considered with the
         # default Istio outbound traffic mode - allow any
->>>>>>> a3fc22c1
         peers_to_compare = self.config.peer_container.get_all_peers_group(include_dns_entries=True)
         ref_ip_blocks = IpBlock.disjoint_ip_blocks(self.config.get_referenced_ip_blocks(exclude_ipv6),
                                                    IpBlock.get_all_ips_block_peer_set(exclude_ipv6), exclude_ipv6)
@@ -813,10 +803,7 @@
         """
         Compute connectivity output with optimized implementation.
         :return: a tuple of output result (in a required format), FwRules, tcp FWRules and non-tcp FWRules.
-<<<<<<< HEAD
-=======
         :rtype: ([Union[str, dict], MinimizeFWRules, MinimizeFWRules, MinimizeFWRules)
->>>>>>> a3fc22c1
         """
         opt_fw_rules = None
         opt_fw_rules_tcp = None
@@ -828,31 +815,12 @@
         # add all relevant IpBlocks, used in connections
         opt_peers_to_compare |= all_conns_opt.project_on_one_dimension('src_peers') | \
             all_conns_opt.project_on_one_dimension('dst_peers')
-<<<<<<< HEAD
-        subset_peers = self.compute_subset(opt_peers_to_compare)
-        subset_conns = ConnectivityProperties.make_conn_props_from_dict({"src_peers": subset_peers}) | \
-            ConnectivityProperties.make_conn_props_from_dict({"dst_peers": subset_peers})
-        all_conns_opt &= subset_conns
-        all_conns_opt = self.filter_conns_by_peer_types(all_conns_opt, opt_peers_to_compare)
-        if ExplTracker().is_active():
-            ExplTracker().set_connections_and_peers(all_conns_opt, subset_peers)
-        ip_blocks_mask = IpBlock.get_all_ips_block()
-=======
->>>>>>> a3fc22c1
         if exclude_ipv6:
             ip_blocks_mask = IpBlock.get_all_ips_block(exclude_ipv6=True)
             ref_ip_blocks = self.config.get_referenced_ip_blocks(exclude_ipv6)
             for ip_block in ref_ip_blocks:
                 ip_blocks_mask |= ip_block
             opt_peers_to_compare.filter_ipv6_blocks(ip_blocks_mask)
-<<<<<<< HEAD
-        if self.config.policies_container.layers.does_contain_layer(NetworkLayerName.Istio):
-            output_res, opt_fw_rules_tcp, opt_fw_rules_non_tcp = \
-                self.get_props_output_split_by_tcp(all_conns_opt, opt_peers_to_compare, ip_blocks_mask)
-        else:
-            output_res, opt_fw_rules = self.get_props_output_full(all_conns_opt, opt_peers_to_compare,
-                                                                  ip_blocks_mask)
-=======
             # remove connections where any of src_peers or dst_peers contains automatically-added IPv6 blocks,
             # while keeping connections with IPv6 blocks directly referenced in policies
             all_conns_opt &= ConnectivityProperties.make_conn_props_from_dict({"src_peers": opt_peers_to_compare,
@@ -865,12 +833,14 @@
                            ConnectivityProperties.make_conn_props_from_dict({"dst_peers": subset_peers})
             all_conns_opt &= subset_conns
         all_conns_opt = self.filter_conns_by_peer_types(all_conns_opt, opt_peers_to_compare)
+        if ExplTracker().is_active():
+            ExplTracker().set_connections_and_peers(all_conns_opt, subset_peers)
         if self.config.policies_container.layers.does_contain_layer(NetworkLayerName.Istio):
             output_res, opt_fw_rules_tcp, opt_fw_rules_non_tcp = \
                 self.get_props_output_split_by_tcp(all_conns_opt, opt_peers_to_compare)
         else:
-            output_res, opt_fw_rules = self.get_props_output_full(all_conns_opt, opt_peers_to_compare)
->>>>>>> a3fc22c1
+            output_res, opt_fw_rules = self.get_props_output_full(all_conns_opt, opt_peers_to_compare,
+                                                                  ip_blocks_mask)
         return output_res, opt_fw_rules, opt_fw_rules_tcp, opt_fw_rules_non_tcp
 
     def exec(self):
@@ -914,13 +884,8 @@
         return res
 
     def compare_fw_rules(self, fw_rules1, fw_rules2):
-<<<<<<< HEAD
-        conn_props1 = ConnectionSet.fw_rules_to_conn_props(fw_rules1)
-        conn_props2 = ConnectionSet.fw_rules_to_conn_props(fw_rules2)
-=======
         conn_props1 = ConnectionSet.fw_rules_to_conn_props(fw_rules1, self.config.peer_container)
         conn_props2 = ConnectionSet.fw_rules_to_conn_props(fw_rules2, self.config.peer_container)
->>>>>>> a3fc22c1
         if conn_props1 == conn_props2:
             print("Original and optimized fw-rules are semantically equivalent")
         else:
@@ -949,39 +914,22 @@
         formatted_rules, fw_rules = self.fw_rules_from_connections_dict(connections, peers_to_compare)
         return formatted_rules, fw_rules
 
-<<<<<<< HEAD
     def get_props_output_full(self, props, peers_to_compare, ip_blocks_mask):
-=======
-    def get_props_output_full(self, props, peers_to_compare):
->>>>>>> a3fc22c1
         """
         get the connectivity map output considering all connections in the output
         :param ConnectivityProperties props: properties describing allowed connections
         :param PeerSet peers_to_compare: the peers to consider for dot/fw-rules output
-<<<<<<< HEAD
-        :param IpBlock ip_blocks_mask:  IpBlock containing all allowed ip values,
          whereas all other values should be filtered out in the output
-        :rtype Union[str,dict]
+        :rtype ([Union[str, dict], MinimizeFWRules])
         """
         if self.output_config.outputFormat in ['dot', 'jpg']:
-            dot_full = self.dot_format_from_props(props, peers_to_compare, ip_blocks_mask)
+            dot_full = self.dot_format_from_props(props, peers_to_compare)
             return dot_full, None
         if self.output_config.outputFormat == 'txt_no_fw_rules':
             conns_wo_fw_rules = self.txt_no_fw_rules_format_from_props(props, peers_to_compare, ip_blocks_mask)
             return conns_wo_fw_rules, None
         # handle other formats
-        formatted_rules, fw_rules = self.fw_rules_from_props(props, peers_to_compare, ip_blocks_mask)
-=======
-         whereas all other values should be filtered out in the output
-        :rtype ([Union[str, dict], MinimizeFWRules])
-        """
-        if self.output_config.outputFormat in ['dot', 'jpg']:
-            dot_full = self.dot_format_from_props(props, peers_to_compare)
-            return dot_full, None
-        # TODO - handle 'txt_no_fw_rules' output format
-        # handle other formats
         formatted_rules, fw_rules = self.fw_rules_from_props(props, peers_to_compare)
->>>>>>> a3fc22c1
         return formatted_rules, fw_rules
 
     def get_connectivity_output_split_by_tcp(self, connections, peers, peers_to_compare):
@@ -1028,33 +976,21 @@
             res_str = formatted_rules_tcp + formatted_rules_non_tcp
         return res_str, fw_rules_tcp, fw_rules_non_tcp
 
-<<<<<<< HEAD
     def get_props_output_split_by_tcp(self, props, peers_to_compare, ip_blocks_mask):
-=======
-    def get_props_output_split_by_tcp(self, props, peers_to_compare):
->>>>>>> a3fc22c1
         """
         get the connectivity map output as two parts: TCP and non-TCP
         :param ConnectivityProperties props: properties describing allowed connections
         :param PeerSet peers_to_compare: the peers to consider for dot/fw-rules output
-<<<<<<< HEAD
+         whereas all other values should be filtered out in the output
         :param IpBlock ip_blocks_mask:  IpBlock containing all allowed ip values,
-         whereas all other values should be filtered out in the output
-        :rtype Union[str,dict]
-=======
-         whereas all other values should be filtered out in the output
         :rtype (Union[str, dict], MinimizeFWRules, MinimizeFWRules)
->>>>>>> a3fc22c1
         """
         connectivity_tcp_str = 'TCP'
         connectivity_non_tcp_str = 'non-TCP'
         props_tcp, props_non_tcp = self.convert_props_to_split_by_tcp(props)
         if self.output_config.outputFormat in ['dot', 'jpg']:
-<<<<<<< HEAD
-            dot_tcp = self.dot_format_from_props(props_tcp, peers_to_compare, ip_blocks_mask,
-                                                 connectivity_tcp_str)
-            dot_non_tcp = self.dot_format_from_props(props_non_tcp, peers_to_compare, ip_blocks_mask,
-                                                     connectivity_non_tcp_str)
+            dot_tcp = self.dot_format_from_props(props_tcp, peers_to_compare, connectivity_tcp_str)
+            dot_non_tcp = self.dot_format_from_props(props_non_tcp, peers_to_compare, connectivity_non_tcp_str)
             # concatenate the two graphs into one dot file
             res_str = dot_tcp + dot_non_tcp
             return res_str, None, None
@@ -1067,21 +1003,8 @@
             res_str = txt_no_fw_rules_tcp + txt_no_fw_rules_non_tcp
             return res_str, None, None
         # handle formats other than dot and txt_no_fw_rules
-        formatted_rules_tcp, fw_rules_tcp = self.fw_rules_from_props(props_tcp, peers_to_compare, ip_blocks_mask,
-                                                                     connectivity_tcp_str)
-        formatted_rules_non_tcp, fw_rules_non_tcp = self.fw_rules_from_props(props_non_tcp, peers_to_compare,
-                                                                             ip_blocks_mask,
-=======
-            dot_tcp = self.dot_format_from_props(props_tcp, peers_to_compare, connectivity_tcp_str)
-            dot_non_tcp = self.dot_format_from_props(props_non_tcp, peers_to_compare, connectivity_non_tcp_str)
-            # concatenate the two graphs into one dot file
-            res_str = dot_tcp + dot_non_tcp
-            return res_str, None, None
-        # TODO - handle 'txt_no_fw_rules' output format
-        # handle formats other than dot and txt_no_fw_rules
         formatted_rules_tcp, fw_rules_tcp = self.fw_rules_from_props(props_tcp, peers_to_compare, connectivity_tcp_str)
         formatted_rules_non_tcp, fw_rules_non_tcp = self.fw_rules_from_props(props_non_tcp, peers_to_compare,
->>>>>>> a3fc22c1
                                                                              connectivity_non_tcp_str)
         if self.output_config.outputFormat in ['json', 'yaml']:
             # get a dict object containing the two maps on different keys (TCP_rules and non-TCP_rules)
@@ -1130,18 +1053,10 @@
         conn_graph = self._get_conn_graph(connections, peers)
         return conn_graph.get_connectivity_dot_format_str(connectivity_restriction)
 
-<<<<<<< HEAD
-    def dot_format_from_props(self, props, peers, ip_blocks_mask, connectivity_restriction=None):
+    def dot_format_from_props(self, props, peers, connectivity_restriction=None):
         """
         :param ConnectivityProperties props: properties describing allowed connections
         :param PeerSet peers: the peers to consider for dot output
-        :param IpBlock ip_blocks_mask:  IpBlock containing all allowed ip values,
-=======
-    def dot_format_from_props(self, props, peers, connectivity_restriction=None):
-        """
-        :param ConnectivityProperties props: properties describing allowed connections
-        :param PeerSet peers: the peers to consider for dot output
->>>>>>> a3fc22c1
          whereas all other values should be filtered out in the output
         :param Union[str,None] connectivity_restriction: specify if connectivity is restricted to
                TCP / non-TCP , or not
@@ -1150,12 +1065,10 @@
         """
         conn_graph = ConnectivityGraph(peers, self.config.get_allowed_labels(), self.output_config)
         for cube in props:
-<<<<<<< HEAD
-            conn_graph.add_edges_from_cube_dict(props.get_connectivity_cube(cube), self.config.peer_container,
-                                                ip_blocks_mask)
+            conn_graph.add_edges_from_cube_dict(props.get_connectivity_cube(cube), self.config.peer_container)
         return conn_graph.get_connectivity_dot_format_str(connectivity_restriction)
 
-    def txt_no_fw_rules_format_from_props(self, props, peers, ip_blocks_mask, connectivity_restriction=None):
+    def dot_format_from_props(self, props, peers, ip_blocks_mask, connectivity_restriction=None):
         """
         :param ConnectivityProperties props: properties describing allowed connections
         :param PeerSet peers: the peers to consider for dot output
@@ -1168,14 +1081,26 @@
         """
         conn_graph = ConnectivityGraph(peers, self.config.get_allowed_labels(), self.output_config)
         for cube in props:
-            conn_graph.add_edges_from_cube_dict(props.get_connectivity_cube(cube), self.config.peer_container, ip_blocks_mask)
+            conn_graph.add_edges_from_cube_dict(props.get_connectivity_cube(cube), self.config.peer_container,
+                                                ip_blocks_mask)
+        return conn_graph.get_connectivity_dot_format_str(connectivity_restriction)
+
+    def txt_no_fw_rules_format_from_props(self, props, peers, ip_blocks_mask, connectivity_restriction=None):
+        """
+        :param ConnectivityProperties props: properties describing allowed connections
+        :param PeerSet peers: the peers to consider for dot output
+        :param IpBlock ip_blocks_mask:  IpBlock containing all allowed ip values,
+         whereas all other values should be filtered out in the output
+        :param Union[str,None] connectivity_restriction: specify if connectivity is restricted to
+               TCP / non-TCP , or not
+        :rtype str
+        :return the connectivity map in dot-format, considering connectivity_restriction if required
+        """
+        conn_graph = ConnectivityGraph(peers, self.config.get_allowed_labels(), self.output_config)
+        for cube in props:
+            conn_graph.add_edges_from_cube_dict(props.get_connectivity_cube(cube), self.config.peer_container)
         return conn_graph.get_connections_without_fw_rules_txt_format(connectivity_restriction)
 
-=======
-            conn_graph.add_edges_from_cube_dict(props.get_connectivity_cube(cube), self.config.peer_container)
-        return conn_graph.get_connectivity_dot_format_str(connectivity_restriction)
-
->>>>>>> a3fc22c1
     def fw_rules_from_connections_dict(self, connections, peers_to_compare, connectivity_restriction=None):
         """
         :param dict connections: the connections' dict (map from connection-set to peer pairs)
@@ -1190,35 +1115,19 @@
         formatted_rules = fw_rules.get_fw_rules_in_required_format(connectivity_restriction=connectivity_restriction)
         return formatted_rules, fw_rules
 
-<<<<<<< HEAD
-    def fw_rules_from_props(self, props, peers_to_compare, ip_blocks_mask, connectivity_restriction=None):
+    def fw_rules_from_props(self, props, peers_to_compare, connectivity_restriction=None):
         """
         :param ConnectivityProperties props: properties describing allowed connections
         :param PeerSet peers_to_compare: the peers to consider for fw-rules output
-        :param IpBlock ip_blocks_mask:  IpBlock containing all allowed ip values,
-=======
-    def fw_rules_from_props(self, props, peers_to_compare, connectivity_restriction=None):
-        """
-        :param ConnectivityProperties props: properties describing allowed connections
-        :param PeerSet peers_to_compare: the peers to consider for fw-rules output
->>>>>>> a3fc22c1
          whereas all other values should be filtered out in the output
         :param Union[str,None] connectivity_restriction: specify if connectivity is restricted to
                TCP / non-TCP , or not
         :return the connectivity map in fw-rules, considering connectivity_restriction if required
-<<<<<<< HEAD
-        :rtype: Union[str, dict]
-        """
-        cluster_info = ClusterInfo(peers_to_compare, self.config.get_allowed_labels())
-        fw_rules_map = ConnectionSet.conn_props_to_fw_rules(props, cluster_info, self.config.peer_container,
-                                                            ip_blocks_mask, connectivity_restriction)
-=======
         :rtype: (Union[str, dict], MinimizeFWRules)
         """
         cluster_info = ClusterInfo(peers_to_compare, self.config.get_allowed_labels())
         fw_rules_map = ConnectionSet.conn_props_to_fw_rules(props, cluster_info, self.config.peer_container,
                                                             connectivity_restriction)
->>>>>>> a3fc22c1
         fw_rules = MinimizeFWRules(fw_rules_map, cluster_info, self.output_config, {})
         formatted_rules = fw_rules.get_fw_rules_in_required_format(connectivity_restriction=connectivity_restriction)
         return formatted_rules, fw_rules
