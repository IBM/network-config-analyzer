--- conflicted
+++ resolved
@@ -864,9 +864,18 @@
             dot_non_tcp = self.dot_format_from_connections_dict(connections_non_tcp, peers, connectivity_non_tcp_str)
             # concatenate the two graphs into one dot file
             res_str = dot_tcp + dot_non_tcp
-<<<<<<< HEAD
             return res_str, None, None
-        # handle formats other than dot
+
+        if self.output_config.outputFormat == 'txt_no_fw_rules':
+            conns_msg_suffix = ' Connections:'
+            tcp_conns_wo_fw_rules = \
+                self._txt_no_fw_rules_format_from_connections_dict(connections_tcp, peers,
+                                                                   connectivity_tcp_str + conns_msg_suffix)
+            non_tcp_conns_wo_fw_rules = \
+                self._txt_no_fw_rules_format_from_connections_dict(connections_non_tcp, peers,
+                                                                   connectivity_non_tcp_str + conns_msg_suffix)
+            return tcp_conns_wo_fw_rules + '\n\n' + non_tcp_conns_wo_fw_rules, None, None
+        # handle formats other than dot and txt_no_fw_rules
         formatted_rules_tcp, fw_rules_tcp = \
             self.fw_rules_from_connections_dict(connections_tcp, peers_to_compare, connectivity_tcp_str)
         formatted_rules_non_tcp, fw_rules_non_tcp = \
@@ -895,7 +904,7 @@
         connectivity_tcp_str = 'TCP'
         connectivity_non_tcp_str = 'non-TCP'
         props_tcp, props_non_tcp = self.convert_props_to_split_by_tcp(props)
-        if self.output_config.outputFormat == 'dot':
+        if self.output_config.outputFormat in ['dot', 'jpg']:
             dot_tcp = self.dot_format_from_props(props_tcp, peers_to_compare, ip_blocks_mask,
                                                  connectivity_tcp_str)
             dot_non_tcp = self.dot_format_from_props(props_non_tcp, peers_to_compare, ip_blocks_mask,
@@ -903,29 +912,13 @@
             # concatenate the two graphs into one dot file
             res_str = dot_tcp + dot_non_tcp
             return res_str, None, None
-        # handle formats other than dot
+        # TODO - handle 'txt_no_fw_rules' output format
+        # handle formats other than dot and txt_no_fw_rules
         formatted_rules_tcp, fw_rules_tcp = self.fw_rules_from_props(props_tcp, peers_to_compare, ip_blocks_mask,
                                                                      connectivity_tcp_str)
         formatted_rules_non_tcp, fw_rules_non_tcp = self.fw_rules_from_props(props_non_tcp, peers_to_compare,
                                                                              ip_blocks_mask,
                                                                              connectivity_non_tcp_str)
-=======
-            return res_str
-        if self.output_config.outputFormat == 'txt_no_fw_rules':
-            conns_msg_suffix = ' Connections:'
-            tcp_conns_wo_fw_rules = \
-                self._txt_no_fw_rules_format_from_connections_dict(connections_tcp, peers,
-                                                                   connectivity_tcp_str + conns_msg_suffix)
-            non_tcp_conns_wo_fw_rules = \
-                self._txt_no_fw_rules_format_from_connections_dict(connections_non_tcp, peers,
-                                                                   connectivity_non_tcp_str + conns_msg_suffix)
-            return tcp_conns_wo_fw_rules + '\n\n' + non_tcp_conns_wo_fw_rules
-        # handle formats other than dot and txt_no_fw_rules
-        formatted_rules_tcp = self.fw_rules_from_connections_dict(connections_tcp, peers_to_compare,
-                                                                  connectivity_tcp_str)
-        formatted_rules_non_tcp = self.fw_rules_from_connections_dict(connections_non_tcp, peers_to_compare,
-                                                                      connectivity_non_tcp_str)
->>>>>>> 402a4044
         if self.output_config.outputFormat in ['json', 'yaml']:
             # get a dict object containing the two maps on different keys (TCP_rules and non-TCP_rules)
             rules = formatted_rules_tcp
