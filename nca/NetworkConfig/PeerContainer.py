--- conflicted
+++ resolved
@@ -308,20 +308,11 @@
         :return PeerSet: The required set of peers
         """
         res = PeerSet()
-<<<<<<< HEAD
-        if include_globals:
-            res = self.peer_set.copy()
-        else:
-            for peer in self.peer_set:
-                if not peer.is_global_peer():
-                    res.add(peer)
-=======
         for peer in self.peer_set:
             if isinstance(peer, DNSEntry) and not include_dns_entries:
                 continue
             if include_globals or not peer.is_global_peer():
                 res.add(peer)
->>>>>>> dc0b37ab
         if add_external_ips:
             res.add(IpBlock.get_all_ips_block())
         return res
