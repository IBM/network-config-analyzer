--- conflicted
+++ resolved
@@ -25,15 +25,12 @@
         self.policies_container = PoliciesContainer()
         self._parse_queue = deque()
         self.peer_container = None
-<<<<<<< HEAD
         self.optimized_run=optimized_run
-=======
         # following missing resources fields are relevant for "livesim" mode,
         # where certain resources are added to enable the analysis
         self.missing_istio_gw_pods_with_labels = {}
         self.missing_k8s_ingress_peers = False
         self.missing_dns_pods_with_labels = {}
->>>>>>> dbce448e
 
     def set_peer_container(self, peer_container):
         """
