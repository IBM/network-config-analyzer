#
# Copyright 2020- IBM Inc. All rights reserved
# SPDX-License-Identifier: Apache2.0
#

from collections import deque
import yaml
from nca.Utils.CmdlineRunner import CmdlineRunner
from nca.Resources.NetworkPolicy import NetworkPolicy
from nca.Parsers.K8sPolicyYamlParser import K8sPolicyYamlParser
from nca.Parsers.CalicoPolicyYamlParser import CalicoPolicyYamlParser
from nca.Parsers.IstioPolicyYamlParser import IstioPolicyYamlParser
from nca.Parsers.IstioSidecarYamlParser import IstioSidecarYamlParser
from nca.Parsers.IngressPolicyYamlParser import IngressPolicyYamlParser
from nca.Parsers.IstioTrafficResourcesYamlParser import IstioTrafficResourcesYamlParser
from .NetworkConfig import PoliciesContainer
from nca.Utils.ExplTracker import ExplTracker


class PoliciesFinder:
    """
    This class is responsible for finding the network policies in the relevant input resources
    The class contains several ways to build the set of policies (from cluster, from file-system, from GitHub).
    """
    def __init__(self, optimized_run='false'):
        self.policies_container = PoliciesContainer()
        self._parse_queue = deque()
        self.peer_container = None
        self.optimized_run = optimized_run
        # following missing resources fields are relevant for "livesim" mode,
        # where certain resources are added to enable the analysis
        self.missing_istio_gw_pods_with_labels = {}
        self.missing_k8s_ingress_peers = False
        self.missing_dns_pods_with_labels = {}

    def set_peer_container(self, peer_container):
        """
        Sets the peer_container class member as it is needed when parsing the policies
        :param Peer Container peer_container: a peer container with all topology objects from the input resources
        """
        self.peer_container = peer_container
        self.peer_container.clear_pods_extra_labels()

    def load_policies_from_buffer(self, buffer):
        self._add_policies(buffer, 'buffer')

    def load_policies_from_k8s_cluster(self):
        self._add_policies(CmdlineRunner.get_k8s_resources('networkPolicy'), 'kubectl')
        self._add_policies(CmdlineRunner.get_k8s_resources('ingress'), 'kubectl')
        self._add_policies(CmdlineRunner.get_k8s_resources('Gateway'), 'kubectl')
        self._add_policies(CmdlineRunner.get_k8s_resources('VirtualService'), 'kubectl')

    def load_policies_from_calico_cluster(self):
        self._add_policies(CmdlineRunner.get_calico_resources('profile'), 'calicoctl')
        self._add_policies(CmdlineRunner.get_calico_resources('networkPolicy'), 'calicoctl')
        self._add_policies(CmdlineRunner.get_calico_resources('globalNetworkPolicy'), 'calicoctl')

    def load_istio_policies_from_k8s_cluster(self):
        self._add_policies(CmdlineRunner.get_k8s_resources('authorizationPolicy'), 'kubectl')
        self._add_policies(CmdlineRunner.get_k8s_resources('sidecar'), 'kubectl')

    def _add_policy(self, policy):
        """
        This should be the only place where we add policies to the config's set of policies from input resources
        :param NetworkPolicy.NetworkPolicy policy: The policy to add
        :return: None
        """
        self.policies_container.append_policy(policy)

    def parse_policies_in_parse_queue(self):  # noqa: C901
        istio_traffic_parser = None
        istio_sidecar_parser = None
        for policy, file_name, policy_type in self._parse_queue:
            if policy_type == NetworkPolicy.PolicyType.CalicoProfile:
                parsed_element = CalicoPolicyYamlParser(policy, self.peer_container, file_name, self.optimized_run)
                # only during parsing adding extra labels from profiles (not supporting profiles with rules)
                parsed_policy = parsed_element.parse_policy()
            elif policy_type == NetworkPolicy.PolicyType.K8sNetworkPolicy:
                parsed_element = K8sPolicyYamlParser(policy, self.peer_container, file_name, self.optimized_run)
<<<<<<< HEAD
                parsed_policy = parsed_element.parse_policy()
                self._add_policy(parsed_policy)
=======
                self._add_policy(parsed_element.parse_policy())
>>>>>>> a3fc22c1
                # add info about missing resources
                self.missing_dns_pods_with_labels.update(parsed_element.missing_pods_with_labels)
            elif policy_type == NetworkPolicy.PolicyType.IstioAuthorizationPolicy:
                parsed_element = IstioPolicyYamlParser(policy, self.peer_container, file_name)
                parsed_policy = parsed_element.parse_policy()
                self._add_policy(parsed_policy)
            elif policy_type == NetworkPolicy.PolicyType.IstioSidecar:
                if not istio_sidecar_parser:
                    istio_sidecar_parser = IstioSidecarYamlParser(policy, self.peer_container, file_name)
                else:
                    istio_sidecar_parser.reset(policy, self.peer_container, file_name)
<<<<<<< HEAD
                parsed_policy = istio_sidecar_parser.parse_policy()
=======
                istio_sidecar_parser.parse_policy()
>>>>>>> a3fc22c1
            elif policy_type == NetworkPolicy.PolicyType.Ingress:
                parsed_element = IngressPolicyYamlParser(policy, self.peer_container, file_name)
                parsed_policy = parsed_element.parse_policy()
                self._add_policy(parsed_policy)
                # add info about missing resources
                self.missing_k8s_ingress_peers |= parsed_element.missing_k8s_ingress_peers
            elif policy_type == NetworkPolicy.PolicyType.Gateway:
                if not istio_traffic_parser:
                    istio_traffic_parser = IstioTrafficResourcesYamlParser(self.peer_container)
                parsed_policy = istio_traffic_parser.parse_gateway(policy, file_name)
                # add info about missing resources
                self.missing_istio_gw_pods_with_labels.update(istio_traffic_parser.missing_istio_gw_pods_with_labels)
            elif policy_type == NetworkPolicy.PolicyType.VirtualService:
                if not istio_traffic_parser:
                    istio_traffic_parser = IstioTrafficResourcesYamlParser(self.peer_container)
                parsed_policy = istio_traffic_parser.parse_virtual_service(policy, file_name)
            else:
                parsed_element = CalicoPolicyYamlParser(policy, self.peer_container, file_name, self.optimized_run)
<<<<<<< HEAD
                parsed_policy = parsed_element.parse_policy()
                self._add_policy(parsed_policy)
            # the name is sometimes modified when parsed, like in the ingress case, when "allowed" is added
            if ExplTracker().is_active():
                if parsed_policy:
                    policy_name = parsed_policy.name
                else:  # the istio policy is parsed later
                    policy_name = policy.get('metadata').get('name')
                ExplTracker().add_item(policy.path,
                                       policy.line_number,
                                       policy_name
                                       )
=======
                self._add_policy(parsed_element.parse_policy())
>>>>>>> a3fc22c1
        if istio_traffic_parser:
            istio_traffic_policies = istio_traffic_parser.create_istio_traffic_policies()
            for istio_traffic_policy in istio_traffic_policies:
                self._add_policy(istio_traffic_policy)
<<<<<<< HEAD
                if ExplTracker().is_active():
                    ExplTracker().derive_item(istio_traffic_policy.name)
=======
>>>>>>> a3fc22c1
        if istio_sidecar_parser:
            istio_sidecars = istio_sidecar_parser.get_istio_sidecars()
            for istio_sidecar in istio_sidecars:
                self._add_policy(istio_sidecar)
<<<<<<< HEAD
                if ExplTracker().is_active():
                    ExplTracker().derive_item(istio_sidecar.name)
=======
>>>>>>> a3fc22c1

    def parse_yaml_code_for_policy(self, policy_object, file_name):
        policy_type = NetworkPolicy.get_policy_type_from_dict(policy_object)
        if policy_type == NetworkPolicy.PolicyType.Unknown:
            return
        if policy_type == NetworkPolicy.PolicyType.List:
            self._add_policies_to_parse_queue(policy_object.get('items', []), file_name)
        elif policy_type == NetworkPolicy.PolicyType.CalicoProfile:
            self._parse_queue.appendleft((policy_object, file_name, policy_type))  # profiles must be parsed first
        else:
            self._parse_queue.append((policy_object, file_name, policy_type))

    def _add_policies_to_parse_queue(self, policy_list, file_name):
        for policy in policy_list:
            self.parse_yaml_code_for_policy(policy, file_name)

    def _add_policies(self, doc, file_name):
        code = yaml.load_all(doc, Loader=yaml.CSafeLoader)
        for policy_list in code:
            if isinstance(policy_list, dict):
                self._add_policies_to_parse_queue(policy_list.get('items', []), file_name)
            else:  # we got a list of lists, e.g., when combining calico np, gnp and profiles
                for policy_list_list in policy_list:
                    if isinstance(policy_list_list, dict):
                        self._add_policies_to_parse_queue(policy_list_list.get('items', []), file_name)

    def has_empty_containers(self):
        return not self.policies_container.policies<|MERGE_RESOLUTION|>--- conflicted
+++ resolved
@@ -77,12 +77,8 @@
                 parsed_policy = parsed_element.parse_policy()
             elif policy_type == NetworkPolicy.PolicyType.K8sNetworkPolicy:
                 parsed_element = K8sPolicyYamlParser(policy, self.peer_container, file_name, self.optimized_run)
-<<<<<<< HEAD
                 parsed_policy = parsed_element.parse_policy()
                 self._add_policy(parsed_policy)
-=======
-                self._add_policy(parsed_element.parse_policy())
->>>>>>> a3fc22c1
                 # add info about missing resources
                 self.missing_dns_pods_with_labels.update(parsed_element.missing_pods_with_labels)
             elif policy_type == NetworkPolicy.PolicyType.IstioAuthorizationPolicy:
@@ -94,11 +90,7 @@
                     istio_sidecar_parser = IstioSidecarYamlParser(policy, self.peer_container, file_name)
                 else:
                     istio_sidecar_parser.reset(policy, self.peer_container, file_name)
-<<<<<<< HEAD
                 parsed_policy = istio_sidecar_parser.parse_policy()
-=======
-                istio_sidecar_parser.parse_policy()
->>>>>>> a3fc22c1
             elif policy_type == NetworkPolicy.PolicyType.Ingress:
                 parsed_element = IngressPolicyYamlParser(policy, self.peer_container, file_name)
                 parsed_policy = parsed_element.parse_policy()
@@ -117,9 +109,8 @@
                 parsed_policy = istio_traffic_parser.parse_virtual_service(policy, file_name)
             else:
                 parsed_element = CalicoPolicyYamlParser(policy, self.peer_container, file_name, self.optimized_run)
-<<<<<<< HEAD
                 parsed_policy = parsed_element.parse_policy()
-                self._add_policy(parsed_policy)
+                self._add_policy(parsed_element.parse_policy())
             # the name is sometimes modified when parsed, like in the ingress case, when "allowed" is added
             if ExplTracker().is_active():
                 if parsed_policy:
@@ -130,27 +121,18 @@
                                        policy.line_number,
                                        policy_name
                                        )
-=======
-                self._add_policy(parsed_element.parse_policy())
->>>>>>> a3fc22c1
         if istio_traffic_parser:
             istio_traffic_policies = istio_traffic_parser.create_istio_traffic_policies()
             for istio_traffic_policy in istio_traffic_policies:
                 self._add_policy(istio_traffic_policy)
-<<<<<<< HEAD
                 if ExplTracker().is_active():
                     ExplTracker().derive_item(istio_traffic_policy.name)
-=======
->>>>>>> a3fc22c1
         if istio_sidecar_parser:
             istio_sidecars = istio_sidecar_parser.get_istio_sidecars()
             for istio_sidecar in istio_sidecars:
                 self._add_policy(istio_sidecar)
-<<<<<<< HEAD
                 if ExplTracker().is_active():
                     ExplTracker().derive_item(istio_sidecar.name)
-=======
->>>>>>> a3fc22c1
 
     def parse_yaml_code_for_policy(self, policy_object, file_name):
         policy_type = NetworkPolicy.get_policy_type_from_dict(policy_object)
