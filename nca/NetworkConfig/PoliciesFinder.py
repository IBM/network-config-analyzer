#
# Copyright 2020- IBM Inc. All rights reserved
# SPDX-License-Identifier: Apache2.0
#

from collections import deque
import yaml
from nca.Utils.CmdlineRunner import CmdlineRunner
from nca.Resources.PolicyResources.NetworkPolicy import NetworkPolicy
from nca.Parsers.K8sPolicyYamlParser import K8sPolicyYamlParser
from nca.Parsers.CalicoPolicyYamlParser import CalicoPolicyYamlParser
from nca.Parsers.IstioPolicyYamlParser import IstioPolicyYamlParser
from nca.Parsers.IstioSidecarYamlParser import IstioSidecarYamlParser
from nca.Parsers.IngressPolicyYamlParser import IngressPolicyYamlParser
from nca.Parsers.IstioGatewayYamlParser import IstioGatewayYamlParser
from nca.Parsers.IstioVirtualServiceYamlParser import IstioVirtualServiceYamlParser
from nca.Parsers.IstioGatewayPolicyGenerator import IstioGatewayPolicyGenerator
from .NetworkConfig import PoliciesContainer
from nca.Utils.ExplTracker import ExplTracker


class PoliciesFinder:
    """
    This class is responsible for finding the network policies in the relevant input resources
    The class contains several ways to build the set of policies (from cluster, from file-system, from GitHub).
    """
    def __init__(self, optimized_run='false'):
        self.policies_container = PoliciesContainer()
        self._parse_queue = deque()
        self.peer_container = None
        self.optimized_run = optimized_run
        # following missing resources fields are relevant for "livesim" mode,
        # where certain resources are added to enable the analysis
        self.missing_istio_gw_pods_with_labels = set()
        self.missing_k8s_ingress_peers = False
        self.missing_dns_pods_with_labels = set()

    def set_peer_container(self, peer_container):
        """
        Sets the peer_container class member as it is needed when parsing the policies
        :param Peer Container peer_container: a peer container with all topology objects from the input resources
        """
        self.peer_container = peer_container
        self.peer_container.clear_pods_extra_labels()

    def load_policies_from_buffer(self, buffer):
        self._add_policies(buffer, 'buffer')

    def load_policies_from_k8s_cluster(self):
        self._add_policies(CmdlineRunner.get_k8s_resources('networkPolicy'), 'kubectl')
        self._add_policies(CmdlineRunner.get_k8s_resources('ingress'), 'kubectl')
        self._add_policies(CmdlineRunner.get_k8s_resources('Gateway'), 'kubectl')
        self._add_policies(CmdlineRunner.get_k8s_resources('VirtualService'), 'kubectl')

    def load_policies_from_calico_cluster(self):
        self._add_policies(CmdlineRunner.get_calico_resources('profile'), 'calicoctl')
        self._add_policies(CmdlineRunner.get_calico_resources('networkPolicy'), 'calicoctl')
        self._add_policies(CmdlineRunner.get_calico_resources('globalNetworkPolicy'), 'calicoctl')

    def load_istio_policies_from_k8s_cluster(self):
        self._add_policies(CmdlineRunner.get_k8s_resources('authorizationPolicy'), 'kubectl')
        self._add_policies(CmdlineRunner.get_k8s_resources('sidecar'), 'kubectl')

    def _add_policy(self, policy):
        """
        This should be the only place where we add policies to the config's set of policies from input resources
        :param NetworkPolicy.NetworkPolicy policy: The policy to add
        :return: None
        """
        self.policies_container.append_policy(policy)

    def parse_policies_in_parse_queue(self):  # noqa: C901
        istio_gtw_parser = None
        istio_vs_parser = None
        istio_sidecar_parser = None
        for policy, file_name, policy_type in self._parse_queue:
            if policy_type == NetworkPolicy.PolicyType.CalicoProfile:
                parsed_element = CalicoPolicyYamlParser(policy, self.peer_container, file_name, self.optimized_run)
                # only during parsing adding extra labels from profiles (not supporting profiles with rules)
                parsed_policy = parsed_element.parse_policy()
            elif policy_type == NetworkPolicy.PolicyType.K8sNetworkPolicy:
                parsed_element = K8sPolicyYamlParser(policy, self.peer_container, file_name, self.optimized_run)
                parsed_policy = parsed_element.parse_policy()
                self._add_policy(parsed_policy)
                # add info about missing resources
                self.missing_dns_pods_with_labels.update(parsed_element.missing_pods_with_labels)
            elif policy_type == NetworkPolicy.PolicyType.IstioAuthorizationPolicy:
                parsed_element = IstioPolicyYamlParser(policy, self.peer_container, file_name)
                parsed_policy = parsed_element.parse_policy()
                self._add_policy(parsed_policy)
            elif policy_type == NetworkPolicy.PolicyType.IstioSidecar:
                if not istio_sidecar_parser:
                    istio_sidecar_parser = IstioSidecarYamlParser(policy, self.peer_container, file_name)
                else:
                    istio_sidecar_parser.reset(policy, self.peer_container, file_name)
                parsed_policy = istio_sidecar_parser.parse_policy()
            elif policy_type == NetworkPolicy.PolicyType.Ingress:
                parsed_element = IngressPolicyYamlParser(policy, self.peer_container, file_name)
                parsed_policy = parsed_element.parse_policy()
                self._add_policy(parsed_policy)
                # add info about missing resources
                self.missing_k8s_ingress_peers |= parsed_element.missing_k8s_ingress_peers
            elif policy_type == NetworkPolicy.PolicyType.Gateway:
                if not istio_gtw_parser:
                    istio_gtw_parser = IstioGatewayYamlParser(self.peer_container)
                parsed_policy = istio_gtw_parser.parse_gateway(policy, file_name)
                # add info about missing resources
                self.missing_istio_gw_pods_with_labels.update(istio_gtw_parser.missing_istio_gw_pods_with_labels)
            elif policy_type == NetworkPolicy.PolicyType.VirtualService:
                if not istio_vs_parser:
                    istio_vs_parser = IstioVirtualServiceYamlParser(self.peer_container)
                parsed_policy = istio_vs_parser.parse_virtual_service(policy, file_name)
            else:
                parsed_element = CalicoPolicyYamlParser(policy, self.peer_container, file_name, self.optimized_run)
                parsed_policy = parsed_element.parse_policy()
                self._add_policy(parsed_policy)
            # the name is sometimes modified when parsed, like in the ingress case, when "allowed" is added
            if ExplTracker().is_active():
                if parsed_policy:
                    policy_name = parsed_policy.name
                    ExplTracker().add_policy_to_peers(parsed_policy)
                else:  # certain istio policies are parsed later (sidecar / virtual-service)
                    policy_name = policy.get('metadata').get('name')
                ExplTracker().add_item(policy.path,
                                       policy.line_number,
                                       policy_name
                                       )
        if istio_gtw_parser or istio_vs_parser:
            istio_gtw_policy_gen = IstioGatewayPolicyGenerator(istio_gtw_parser, istio_vs_parser)
<<<<<<< HEAD
            istio_traffic_policies = istio_gtw_policy_gen.create_istio_gateway_policies()
            for istio_traffic_policy in istio_traffic_policies:
=======
            istio_gateway_policies = istio_gtw_policy_gen.create_istio_gateway_policies()
            for istio_traffic_policy in istio_gateway_policies:
>>>>>>> c235f1fe
                self._add_policy(istio_traffic_policy)
                if ExplTracker().is_active():
                    ExplTracker().derive_item(istio_traffic_policy.name)
                    ExplTracker().add_policy_to_peers(istio_traffic_policy)
        if istio_sidecar_parser:
            istio_sidecars = istio_sidecar_parser.get_istio_sidecars()
            for istio_sidecar in istio_sidecars:
                self._add_policy(istio_sidecar)
                if ExplTracker().is_active():
                    ExplTracker().derive_item(istio_sidecar.name)
                    ExplTracker().add_policy_to_peers(istio_sidecar)

    def parse_yaml_code_for_policy(self, policy_object, file_name):
        policy_type = NetworkPolicy.get_policy_type_from_dict(policy_object)
        if policy_type == NetworkPolicy.PolicyType.Unknown:
            return
        if policy_type == NetworkPolicy.PolicyType.List:
            self._add_policies_to_parse_queue(policy_object.get('items', []), file_name)
        elif policy_type == NetworkPolicy.PolicyType.CalicoProfile:
            self._parse_queue.appendleft((policy_object, file_name, policy_type))  # profiles must be parsed first
        else:
            self._parse_queue.append((policy_object, file_name, policy_type))

    def _add_policies_to_parse_queue(self, policy_list, file_name):
        for policy in policy_list:
            self.parse_yaml_code_for_policy(policy, file_name)

    def _add_policies(self, doc, file_name):
        code = yaml.load_all(doc, Loader=yaml.CSafeLoader)
        for policy_list in code:
            if isinstance(policy_list, dict):
                self._add_policies_to_parse_queue(policy_list.get('items', []), file_name)
            else:  # we got a list of lists, e.g., when combining calico np, gnp and profiles
                for policy_list_list in policy_list:
                    if isinstance(policy_list_list, dict):
                        self._add_policies_to_parse_queue(policy_list_list.get('items', []), file_name)

    def has_empty_containers(self):
        return not self.policies_container.policies<|MERGE_RESOLUTION|>--- conflicted
+++ resolved
@@ -127,13 +127,8 @@
                                        )
         if istio_gtw_parser or istio_vs_parser:
             istio_gtw_policy_gen = IstioGatewayPolicyGenerator(istio_gtw_parser, istio_vs_parser)
-<<<<<<< HEAD
-            istio_traffic_policies = istio_gtw_policy_gen.create_istio_gateway_policies()
-            for istio_traffic_policy in istio_traffic_policies:
-=======
             istio_gateway_policies = istio_gtw_policy_gen.create_istio_gateway_policies()
             for istio_traffic_policy in istio_gateway_policies:
->>>>>>> c235f1fe
                 self._add_policy(istio_traffic_policy)
                 if ExplTracker().is_active():
                     ExplTracker().derive_item(istio_traffic_policy.name)
