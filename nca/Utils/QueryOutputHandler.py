#
# Copyright 2020- IBM Inc. All rights reserved
# SPDX-License-Identifier: Apache2.0
#
from __future__ import annotations
from dataclasses import dataclass
import yaml

from nca.CoreDS.ConnectionSet import ConnectionSet


@dataclass
class QueryAnswer:
    """
    A class for holding the answer to any one of the NetworkConfigQuery.py queries
    """
    bool_result: bool = False
    output_result: str = ''
    output_explanation: OutputExplanation = None
    numerical_result: int = 0
    query_not_executed: bool = False


@dataclass
class OutputExplanation:
    """
    A class that unifies the possible types of the QueryAnswer's output_explanation as it may vary according to
    the pattern of the query's result - an output_explanation may have only one of its fields at a time besides
    to explanation_description
    """
    explanation_description: str = ''
    policies_with_intersect_pods: IntersectPodsExplanation = None
    policies_and_rules: PoliciesAndRulesExplanations = None
    pods_lists: PodsListsExplanations = None
    connections_diff: ConnectionsDiffExplanation = None
    combined_explanation: CombinedExplanation = None
    str_explanation: str = None  # for queries that compute separately the output in the required format
    # (i.e. ConnectivityMapQuery, SanityQuery and SemanticDiffQuery)

    def get_explanation_in_txt(self):
        """
        computes and returns the output explanation is txt format.
        An OutputExplanation object may have only one field representing the explanation data besides to
         explanation_description, so the output is computed by calling the get_explanation_in_txt method of this field
         :return the explanation written with its description in txt format
         :rtype: str
        """
        for val in self.__dict__.values():
            if not isinstance(val, str) and val is not None:
                return val.get_explanation_in_txt(self.explanation_description)

    def get_explanation_in_yaml(self):
        """
        computes and returns the output explanation is yaml format.
        An OutputExplanation object may have only one field representing the explanation data besides to
        explanation_description, so the output is computed by calling the get_explanation_in_txt method of this field
        :return the explanation written with its description in a list of dict pattern that matches yaml dump later
        A ConnectionsDiffExplanation may create two parallel results for one explanation, so return value might
        consist of two explanation results or one with None as second result
         :rtype: Union[[list[dict], None], [list[dict], list[dict]]
        """
        for val in self.__dict__.values():
            if not isinstance(val, str) and val is not None:
                return val.get_explanation_in_yaml(self.explanation_description)


# following classes describe the more possible OutputExplanation patterns, each class consists of the explanation
# fields that may appear together in one output_explanation and additional info for writing the explanation if required
@dataclass
class PoliciesWithCommonPods:
    """
    A class for holding information of pairs of policies with common pods
    """
    first_policy: str = ''
    second_policy: str = ''
    common_pods: str = ''

    def __lt__(self, other):
        if self.first_policy == other.first_policy:
            return self.second_policy < other.second_policy
        return self.first_policy < other.first_policy


@dataclass
class IntersectPodsExplanation:
    # used in DisjointnessQuery
    policies_pods: list[PoliciesWithCommonPods] = None  # used in DisjointnessQuery

    def get_explanation_in_yaml(self, explanation_description):
        """
        returns yaml format of self type of OutputExplanation
        :param explanation_description: the relevant description of this output explanation
        :rtype: list[dict], None
        """
        examples = []
        for record in self.policies_pods:
            examples.append({'policies': [record.first_policy.split(' ')[1], record.second_policy.split(' ')[1]],
                             'pods': record.common_pods.split(', ')})
        return [{'description': explanation_description, 'examples': examples}], None

    def get_explanation_in_txt(self, explanation_description):
        """
        returns txt format of self type of OutputExplanation
        :param explanation_description: the relevant description of this output explanation
        :rtype: str
        """
        result = []
        delimiter = ' '
        for record in self.policies_pods:
            result.append(f'{record.first_policy.split(delimiter)[0]}_1: {record.first_policy.split(delimiter)[1]}, '
                          f'{record.second_policy.split(delimiter)[0]}_2: {record.second_policy.split(delimiter)[1]},'
                          f' pods: {record.common_pods}')
        return explanation_description + ':\n' + '\n'.join(result)


@dataclass
class PoliciesAndRulesExplanations:
    # used in RedundancyQuery and EmptinessQuery: we may have lists of redundant/empty policies or
    # maps of policies to redundant/empty ingress/egress rules indexes
    policies_list: list[str] = None
    policies_to_ingress_rules_dict: dict[str, list[int]] = None
    policies_to_egress_rules_dict: dict[str, list[int]] = None

    @staticmethod
    def _get_policies_description(explanation_description):
        return 'Policies' + explanation_description

    @staticmethod
    def _get_xgress_description(explanation_description, prefix='Ingress'):
        return prefix + ' rules' + explanation_description

    @staticmethod
    def _add_rules_to_yaml_explanation(xgress_description, xgress_rules_dict, prefix='ingress'):
        """
        adds yaml format of policies to ingress/egress rules and its description to explanation result
        :param str xgress_description: the relevant description of this oof the given rules' dict
        :param str prefix: indicates if rules types are ingress or egress
        :return the yaml format of the explanation in dict of description and pairs of policy and rules indexes
        :rtype dict
        """
        rules = []
        for key, value in xgress_rules_dict.items():
            rules.append({'policy': key.split()[1], prefix + '_rules_indexes': [str(idx) for idx in value]})
        return {'description': xgress_description, 'pairs': rules}

    def get_explanation_in_yaml(self, explanation_description):
        """
        returns yaml format of self type of OutputExplanation
        :param explanation_description: the relevant description of this output explanation
        :rtype: list[dict], None
        """
        result = []
        if self.policies_list:
            result.append({'description': self._get_policies_description(explanation_description),
                           'policies': [policy.split()[1] for policy in self.policies_list]})
        if self.policies_to_ingress_rules_dict:
            ingress_description = self._get_xgress_description(explanation_description)
            result.append(self._add_rules_to_yaml_explanation(ingress_description, self.policies_to_ingress_rules_dict))
        if self.policies_to_egress_rules_dict:
            egress_description = self._get_xgress_description(explanation_description, prefix='Egress')
            result.append(self._add_rules_to_yaml_explanation(egress_description, self.policies_to_egress_rules_dict,
                                                              'egress'))
        return result, None

    @staticmethod
    def _add_rules_to_txt_explanation(xgress_description, xgress_rules_dict, prefix='ingress'):
        """
        adds txt format of policies to ingress/egress rules and its description to the explanation result
        :param str xgress_description: the relevant description of the given rules' dict
        :param dict xgress_rules_dict: a dict of policies to matching rules indexes
        :param str prefix: indicates if rules types are ingress or egress
        :return the txt format of the explanation
        :rtype: str
        """
        res = '\n' + xgress_description + ':\n'
        for key, value in xgress_rules_dict.items():
            res += key + ', ' + prefix + ' rules indexes: ' + ', '.join(str(idx) for idx in value) + '\n'
        return res

    def get_explanation_in_txt(self, explanation_description):
        """
        returns txt format of self type of OutputExplanation
        :param explanation_description: the relevant description of this output explanation
        :rtype: str
        """
        result = ''
        if self.policies_list:
            result += self._get_policies_description(explanation_description) + ':\n' +\
                      ', '.join(self.policies_list) + '\n'
        if self.policies_to_ingress_rules_dict:
            ingress_description = self._get_xgress_description(explanation_description)
            result += self._add_rules_to_txt_explanation(ingress_description, self.policies_to_ingress_rules_dict)
        if self.policies_to_egress_rules_dict:
            egress_description = self._get_xgress_description(explanation_description, prefix='Egress')
            result += self._add_rules_to_txt_explanation(egress_description, self.policies_to_egress_rules_dict,
                                                         'egress')
        return result


@dataclass
class PodsListsExplanations:
    # 2 use cases:
    # 1. used in ContainmentQuery when a reason that config is not contained in the other,
    # is pods list that appears only in one
    # 2. used in AllCapturedQuery - lists of pods that are not captured for ingress and/or egress
    pods_list: list[str] = None
    egress_pods_list: list[str] = None
    add_xgress_suffix: bool = False

    @staticmethod
    def _get_xgress_description(explanation_description, suffix='ingress'):
        return explanation_description + suffix

    @staticmethod
    def _add_pods_list_to_yaml_explanation(description, pods_list):
        return {'description': description, 'pods': pods_list}

    def get_explanation_in_yaml(self, explanation_description):
        """
        returns yaml format of self type of OutputExplanation
        :param explanation_description: the relevant description of this output explanation
        :rtype: list[dict], None
        """
        if not self.add_xgress_suffix:
            return list(self._add_pods_list_to_yaml_explanation(explanation_description, self.pods_list))
        result = []
        if self.pods_list:
            result.append(self._add_pods_list_to_yaml_explanation(self._get_xgress_description(explanation_description),
                                                                  self.pods_list))
        if self.egress_pods_list:
            result.append(self._add_pods_list_to_yaml_explanation(self._get_xgress_description(explanation_description,
                                                                                               'egress'),
                                                                  self.egress_pods_list))
        return result, None

    @staticmethod
    def _add_pods_list_to_txt_explanation(description, pods_list):
        return '\n' + description + ':\n' + ', '.join(pods_list) + '\n'

    def get_explanation_in_txt(self, explanation_description):
        """
        returns txt format of self type of OutputExplanation
        :param explanation_description: the relevant description of this output explanation
        :rtype: str
        """
        if not self.add_xgress_suffix:
            return self._add_pods_list_to_txt_explanation(explanation_description, self.pods_list)
        result = ''
        if self.pods_list:
            result += self._add_pods_list_to_txt_explanation(self._get_xgress_description(explanation_description),
                                                             self.pods_list)
        if self.egress_pods_list:
            result += self._add_pods_list_to_txt_explanation(self._get_xgress_description(explanation_description,
                                                                                          'egress'),
                                                             self.egress_pods_list)
        return result


@dataclass
class PeersAndConnections:
    """
    A class for holding info on connections between same peers pairs in two different configs
    """
    src_peer: str = ''
    dst_peer: str = ''
    conns1: ConnectionSet = None  # connections from src to dst in first config
    conns2: ConnectionSet = None  # connections from src to dst in second config

    def __lt__(self, other):
        if self.src_peer == other.src_peer:
            return self.dst_peer < other.dst_peer
        return self.src_peer < other.src_peer


@dataclass
class ConnectionsDiffExplanation:
    # used in TwoNetworkConfigs queries that compare connections of pairs of peers in both configs
    peers_diff_connections_list: list[PeersAndConnections] = None
    additional_description: str = ''
    configs: list[str] = None  # configs names are relevant only when we have the conns1 and conns2 in
    # PeersAndConnections items , so we need them when calling ConnectionSet.print_diff in get_explanation_in_txt

    def get_explanation_in_yaml(self, explanation_description):
        """
         returns the explanation results in the yaml format of ConnectionsDiffExplanation and its description
        if the additional description is given, then this explanation may
         be formatted in two ways, thus two yaml results are produced for the query answer
        :param str explanation_description: the relevant description of this output explanation
        :rtype Union[[list[dict], list[dict]],[list[dict], None]]
        """
        conns1 = []
        two_results = self.additional_description
        conns2 = []
        result2 = None
        for peers_conn in self.peers_diff_connections_list:
            conns1.append({'src': peers_conn.src_peer, 'dst': peers_conn.dst_peer, 'conn': str(peers_conn.conns1)})
            if two_results:
                conns2.append({'src': peers_conn.src_peer, 'dst': peers_conn.dst_peer, 'conn': str(peers_conn.conns2)})

        result1 = [{'description': explanation_description, 'connections': conns1}]
        if two_results:
            result2 = [{'description': self.additional_description, 'connections': conns2}]
        return result1, result2

    def get_explanation_in_txt(self, explanation_description):
        """
        returns the explanation result with the txt format of ConnectionsDiffExplanation and its description
        :param str explanation_description: the relevant description of this output explanation
        :rtype str
        """
        conns = []
        conns_diff = self.additional_description
        for peers_conn in self.peers_diff_connections_list:
            if conns_diff:
                conns.append(f'src: {peers_conn.src_peer}, dst: {peers_conn.dst_peer}, description: '
                             f'{peers_conn.conns1.print_diff(peers_conn.conns2, self.configs[0], self.configs[1])}')
            else:
                conns.append(f'src: {peers_conn.src_peer}, dst: {peers_conn.dst_peer}, conn: {peers_conn.conns1}')

        return explanation_description + ':\n' + '\n'.join(conns) + '\n'


@dataclass
class CombinedExplanation:
    # used in TwoWayContainment, when both configs do not contain each other -
    # the output_explanation is a combination of two explanation of different containment queries
    two_results_combined: list[OutputExplanation] = None

    def get_explanation_in_yaml(self, _):
        # computes and returns the yaml format of each list in self.two_results_combined
        # and returns the results joined together
        result = []
        for explanation in self.two_results_combined:
            result += (explanation.get_explanation_in_yaml()[0])
        return result, None

    def get_explanation_in_txt(self, _):
        # computes and returns the txt format of each list in self.two_results_combined
        # and returns the results concatenated
        result = ''
        for explanation in self.two_results_combined:
            result += explanation.get_explanation_in_txt()
        return result


class YamlOutputHandler:
    """
    A class to form the query output in Yaml format
    """
    def __init__(self, configs):
        self.configs_names = configs

    def compute_query_output(self, query_answer, query_name):
        """
        computes the query output in Yaml format
        :param QueryAnswer query_answer: the query answer - the result of the running query
        :param str query_name: name of the running query
        :return yaml format of the query answer
        :rtype: str
        """
        query_name = query_name
        output_content = {'query': query_name, 'configs': self.configs_names}
        if query_answer.query_not_executed:
            output_content.update({'executed': 0, 'description': query_answer.output_result})
            return self.dump_content(output_content)

        output_content.update({'numerical_result': int(query_answer.numerical_result)})
        output_content.update({'textual_result': query_answer.output_result})
        if query_answer.output_explanation:
            return self.compute_yaml_explanation(output_content, query_answer.output_explanation)
        return self.dump_content(output_content)

    def compute_yaml_explanation(self, generated_content, explanation):
        """
        computes the output_explanation of the query answer in Yaml format
        :param dict generated_content: already generated yaml from fields of the query answer other than
        output_explanation
        :param OutputExplanation explanation: the output_explanation of the query answer
        :return: the yaml output of the query with its output explanation
        :rtype: str
        """
        explanation_result_1,  explanation_result_2 = explanation.get_explanation_in_yaml()
        output_content_1 = generated_content.copy()
        output_content_1.update({'explanation': explanation_result_1})
        res1 = self.dump_content(output_content_1)
        if explanation_result_2:  # two parallel yaml objects when connections differ in the configs
            output_content_2 = generated_content.copy()
            output_content_2.update({'explanation': explanation_result_2})
            res2 = self.dump_content(output_content_2)
            return res1 + res2
        return res1

    @staticmethod
    def dump_content(output_content):
        return yaml.dump(output_content, None, default_flow_style=False, sort_keys=False) + '---\n'


class TxtOutputHandler:
    """
    A class to form the query output in Txt format
    """

    @staticmethod
<<<<<<< HEAD
    def compute_query_output(query_answer, _):
        """
        computes the query output in Txt format
        :param QueryAnswer query_answer: the query answer - the result of the running query
        :param Any _ : for compatibility call of this def
=======
    def compute_query_output(query_answer):
        """
        computes the query output in Txt format
        :param QueryAnswer query_answer: the query answer - the result of the running query
>>>>>>> 7e5bb404
        :return txt format of the query answer
        :rtype: str
        """
        query_output = query_answer.output_result + '\n'
        if query_answer.output_explanation:
            query_output += query_answer.output_explanation.get_explanation_in_txt()
        return query_output<|MERGE_RESOLUTION|>--- conflicted
+++ resolved
@@ -53,11 +53,12 @@
         """
         computes and returns the output explanation is yaml format.
         An OutputExplanation object may have only one field representing the explanation data besides to
-        explanation_description, so the output is computed by calling the get_explanation_in_txt method of this field
-        :return the explanation written with its description in a list of dict pattern that matches yaml dump later
-        A ConnectionsDiffExplanation may create two parallel results for one explanation, so return value might
-        consist of two explanation results or one with None as second result
-         :rtype: Union[[list[dict], None], [list[dict], list[dict]]
+        explanation_description, so the output is computed by calling the get_explanation_in_yaml method of this field
+        :return the explanation written with its description in a list of dict objects pattern which matches yaml dump
+        later.
+        A single dict pattern is {'description' : <explanation_description_str> ,
+        <key_name>: <list of examples matching the result> }
+         :rtype: list[dict]
         """
         for val in self.__dict__.values():
             if not isinstance(val, str) and val is not None:
@@ -90,13 +91,13 @@
         """
         returns yaml format of self type of OutputExplanation
         :param explanation_description: the relevant description of this output explanation
-        :rtype: list[dict], None
+        :rtype: list[dict]
         """
         examples = []
         for record in self.policies_pods:
             examples.append({'policies': [record.first_policy.split(' ')[1], record.second_policy.split(' ')[1]],
                              'pods': record.common_pods.split(', ')})
-        return [{'description': explanation_description, 'examples': examples}], None
+        return [{'description': explanation_description, 'examples': examples}]
 
     def get_explanation_in_txt(self, explanation_description):
         """
@@ -147,7 +148,7 @@
         """
         returns yaml format of self type of OutputExplanation
         :param explanation_description: the relevant description of this output explanation
-        :rtype: list[dict], None
+        :rtype: list[dict]
         """
         result = []
         if self.policies_list:
@@ -160,7 +161,7 @@
             egress_description = self._get_xgress_description(explanation_description, prefix='Egress')
             result.append(self._add_rules_to_yaml_explanation(egress_description, self.policies_to_egress_rules_dict,
                                                               'egress'))
-        return result, None
+        return result
 
     @staticmethod
     def _add_rules_to_txt_explanation(xgress_description, xgress_rules_dict, prefix='ingress'):
@@ -219,7 +220,7 @@
         """
         returns yaml format of self type of OutputExplanation
         :param explanation_description: the relevant description of this output explanation
-        :rtype: list[dict], None
+        :rtype: list[dict]
         """
         if not self.add_xgress_suffix:
             return list(self._add_pods_list_to_yaml_explanation(explanation_description, self.pods_list))
@@ -231,7 +232,7 @@
             result.append(self._add_pods_list_to_yaml_explanation(self._get_xgress_description(explanation_description,
                                                                                                'egress'),
                                                                   self.egress_pods_list))
-        return result, None
+        return result
 
     @staticmethod
     def _add_pods_list_to_txt_explanation(description, pods_list):
@@ -283,28 +284,31 @@
     def get_explanation_in_yaml(self, explanation_description):
         """
          returns the explanation results in the yaml format of ConnectionsDiffExplanation and its description
-        if the additional description is given, then this explanation may
-         be formatted in two ways, thus two yaml results are produced for the query answer
+        if the additional description is given, then this explanation is computed twice for each pair
+        and the explanation list will contain 2 dict objects, one for each computation direction, with the relevant
+        description for each
         :param str explanation_description: the relevant description of this output explanation
-        :rtype Union[[list[dict], list[dict]],[list[dict], None]]
+        :rtype list[dict]
         """
         conns1 = []
         two_results = self.additional_description
         conns2 = []
-        result2 = None
+        result_part_2 = []
         for peers_conn in self.peers_diff_connections_list:
             conns1.append({'src': peers_conn.src_peer, 'dst': peers_conn.dst_peer, 'conn': str(peers_conn.conns1)})
             if two_results:
                 conns2.append({'src': peers_conn.src_peer, 'dst': peers_conn.dst_peer, 'conn': str(peers_conn.conns2)})
 
-        result1 = [{'description': explanation_description, 'connections': conns1}]
+        result_part_1 = [{'description': explanation_description, 'connections': conns1}]
         if two_results:
-            result2 = [{'description': self.additional_description, 'connections': conns2}]
-        return result1, result2
+            result_part_2 = [{'description': self.additional_description, 'connections': conns2}]
+        return result_part_1 + result_part_2
 
     def get_explanation_in_txt(self, explanation_description):
         """
         returns the explanation result with the txt format of ConnectionsDiffExplanation and its description
+        when having conns1 and conns2 in PeersAndConnections items, the diff between connection of each pair is printed
+        otherwise (having only conns1, connections from first config is printed)
         :param str explanation_description: the relevant description of this output explanation
         :rtype str
         """
@@ -331,8 +335,8 @@
         # and returns the results joined together
         result = []
         for explanation in self.two_results_combined:
-            result += (explanation.get_explanation_in_yaml()[0])
-        return result, None
+            result += explanation.get_explanation_in_yaml()
+        return result
 
     def get_explanation_in_txt(self, _):
         # computes and returns the txt format of each list in self.two_results_combined
@@ -347,48 +351,27 @@
     """
     A class to form the query output in Yaml format
     """
-    def __init__(self, configs):
+    def __init__(self, configs, query_name):
         self.configs_names = configs
-
-    def compute_query_output(self, query_answer, query_name):
+        self.query_name = query_name
+
+    def compute_query_output(self, query_answer):
         """
         computes the query output in Yaml format
         :param QueryAnswer query_answer: the query answer - the result of the running query
-        :param str query_name: name of the running query
         :return yaml format of the query answer
         :rtype: str
         """
-        query_name = query_name
-        output_content = {'query': query_name, 'configs': self.configs_names}
+        output_content = {'query': self.query_name, 'configs': self.configs_names}
         if query_answer.query_not_executed:
             output_content.update({'executed': 0, 'description': query_answer.output_result})
             return self.dump_content(output_content)
-
         output_content.update({'numerical_result': int(query_answer.numerical_result)})
         output_content.update({'textual_result': query_answer.output_result})
         if query_answer.output_explanation:
-            return self.compute_yaml_explanation(output_content, query_answer.output_explanation)
+            explanation_result = query_answer.output_explanation.get_explanation_in_yaml()
+            output_content.update({'explanation': explanation_result})
         return self.dump_content(output_content)
-
-    def compute_yaml_explanation(self, generated_content, explanation):
-        """
-        computes the output_explanation of the query answer in Yaml format
-        :param dict generated_content: already generated yaml from fields of the query answer other than
-        output_explanation
-        :param OutputExplanation explanation: the output_explanation of the query answer
-        :return: the yaml output of the query with its output explanation
-        :rtype: str
-        """
-        explanation_result_1,  explanation_result_2 = explanation.get_explanation_in_yaml()
-        output_content_1 = generated_content.copy()
-        output_content_1.update({'explanation': explanation_result_1})
-        res1 = self.dump_content(output_content_1)
-        if explanation_result_2:  # two parallel yaml objects when connections differ in the configs
-            output_content_2 = generated_content.copy()
-            output_content_2.update({'explanation': explanation_result_2})
-            res2 = self.dump_content(output_content_2)
-            return res1 + res2
-        return res1
 
     @staticmethod
     def dump_content(output_content):
@@ -401,18 +384,10 @@
     """
 
     @staticmethod
-<<<<<<< HEAD
-    def compute_query_output(query_answer, _):
+    def compute_query_output(query_answer):
         """
         computes the query output in Txt format
         :param QueryAnswer query_answer: the query answer - the result of the running query
-        :param Any _ : for compatibility call of this def
-=======
-    def compute_query_output(query_answer):
-        """
-        computes the query output in Txt format
-        :param QueryAnswer query_answer: the query answer - the result of the running query
->>>>>>> 7e5bb404
         :return txt format of the query answer
         :rtype: str
         """
