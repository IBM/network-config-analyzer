--- conflicted
+++ resolved
@@ -47,11 +47,8 @@
         self._is_active = False
         self.all_conns = {}
         self.all_peers = {}
-<<<<<<< HEAD
+        self.ep = ep
         self.explain_all_results = ''
-=======
-        self.ep = ep
->>>>>>> 0587e83c
 
         self.add_item('', 'Default-Policy', 0)
 
