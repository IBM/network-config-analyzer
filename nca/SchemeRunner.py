--- conflicted
+++ resolved
@@ -18,12 +18,8 @@
     This class takes a scheme file, build all its network configurations and runs all its queries
     """
 
-<<<<<<< HEAD
     implemented_opt_queries = {'connectivityMap', 'equivalence', 'vacuity', 'redundancy', 'strongEquivalence',
                                'containment', 'twoWayContainment', 'permits', 'interferes', 'pairwiseInterferes'}
-=======
-    implemented_opt_queries = {'connectivityMap', 'equivalence', 'vacuity', 'redundancy', 'strongEquivalence'}
->>>>>>> 73352534
 
     def __init__(self, scheme_file_name, output_format=None, output_path=None, optimized_run='false'):
         GenericYamlParser.__init__(self, scheme_file_name)
