--- conflicted
+++ resolved
@@ -142,12 +142,9 @@
         global_ns_list = self._handle_resources_list(self.scheme.get('namespaceList', None))
         global_resource_list = self._handle_resources_list(self.scheme.get('resourceList', None))
         resources_handler = ResourcesHandler()
-<<<<<<< HEAD
         if self.optimized_run:
             # we need to track configurations for the queries to use later-on
             ExplTracker().activate()
-=======
->>>>>>> a3fc22c1
         resources_handler.set_global_peer_container(global_ns_list, global_pod_list, global_resource_list,
                                                     self.optimized_run)
 
