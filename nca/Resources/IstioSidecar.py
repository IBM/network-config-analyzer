#
# Copyright 2020- IBM Inc. All rights reserved
# SPDX-License-Identifier: Apache2.0
#
from dataclasses import dataclass
from enum import Enum

from nca.CoreDS.ConnectionSet import ConnectionSet
from nca.CoreDS.Peer import IpBlock, PeerSet, DNSEntry
from nca.CoreDS.ProtocolSet import ProtocolSet
from nca.CoreDS.ConnectivityProperties import ConnectivityProperties
from .NetworkPolicy import PolicyConnections, OptimizedPolicyConnections, NetworkPolicy


@dataclass
class IstioSidecarRule:
    """
    A class representing a single egress rule (IstioEgressListener) in an Istio Sidecar object
    """

    def __init__(self, peer_set, peers_for_ns_compare):
        """
        Init the Egress rule of an Istio Sidecar
        :param Peer.PeerSet peer_set: The set of mesh internal peers this rule allows connection to
        :param Peer.PeerSet peers_for_ns_compare: The set of peers captured by a global sidecar with hosts
        having namespace equal to '.'
        """
        self.egress_peer_set = peer_set
        self.special_egress_peer_set = peers_for_ns_compare  # set of peers captured by a global sidecar with hosts of
        # './<any>' form - then peers in this set will be in allowed connections only if are in the same namespace of the
        # source peer captured by the sidecar


class IstioSidecar(NetworkPolicy):
    """
    This class implements istio-specific logic for Sidecar
    """

    class OutboundMode(Enum):
        ALLOW_ANY = 0
        REGISTRY_ONLY = 1

    def __init__(self, name, namespace):
        super().__init__(name, namespace)
        self.default_sidecar = False  # a flag that indicates if the sidecar is selector-less (default) or not
        self.outbound_mode = self.OutboundMode.ALLOW_ANY  # default mode is allow_any

    def __eq__(self, other):
        return super().__eq__(other) and self.default_sidecar == other.default_sidecar

    def allowed_connections(self, from_peer, to_peer, is_ingress):
        """
        Evaluate the set of connections this policy allows/denies/passes between two peers
        :param Peer.Peer from_peer: The source peer
        :param Peer.Peer to_peer:  The target peer
        :param bool is_ingress: whether we evaluate ingress rules only or egress rules only
        :return: A PolicyConnections object containing sets of allowed/denied/pass connections
        :rtype: PolicyConnections
        """
        # currently not handling ingress
        if is_ingress:
            return PolicyConnections(False, ConnectionSet(True))

        captured = from_peer in self.selected_peers
        # if not captured, or captured but the sidecar is not in from_peer top priority, don't consider connections
<<<<<<< HEAD
        # if not captured or (captured and not self._is_sidecar_prior(from_peer)):
=======
>>>>>>> a3fc22c1
        if not captured:
            return PolicyConnections(False)

        # connections to IP-block is enabled only if the outbound mode is allow-any (disabled for registry only)
        if isinstance(to_peer, IpBlock) and self.outbound_mode == IstioSidecar.OutboundMode.ALLOW_ANY:
            return PolicyConnections(True, allowed_conns=ConnectionSet(True))

        # since sidecar rules include only peer sets for now, if a to_peer appears in any rule then connections allowed
        for rule in self.egress_rules:
            if isinstance(to_peer, DNSEntry) and \
                    (to_peer in rule.egress_peer_set or to_peer in rule.special_egress_peer_set):
                return PolicyConnections(True, allowed_conns=ConnectionSet.get_all_tcp_connections())
            if to_peer in rule.egress_peer_set or \
                    (to_peer in rule.special_egress_peer_set and from_peer.namespace == to_peer.namespace):
                return PolicyConnections(True, allowed_conns=ConnectionSet(True))

        # egress from from_peer to to_peer is not allowed : if to_peer not been captured in the rules' egress_peer_set,
        # or if the sidecar is global and to_peer is not in same namespace of from_peer while rule host's ns is '.'
        return PolicyConnections(True, allowed_conns=ConnectionSet())

    def allowed_connections_optimized(self, is_ingress):
        res_conns = OptimizedPolicyConnections()
        if is_ingress:
            res_conns.allowed_conns = self.optimized_allow_ingress_props.copy()
            res_conns.denied_conns = self.optimized_deny_ingress_props.copy()
            res_conns.captured = PeerSet()
        else:
            res_conns.allowed_conns = self.optimized_allow_egress_props.copy()
            res_conns.denied_conns = self.optimized_deny_egress_props.copy()
            res_conns.captured = self.selected_peers if self.affects_egress else PeerSet()
        return res_conns

    def has_empty_rules(self, config_name=''):
        """
        Checks whether the sidecar contains empty rules (rules that do not select any peers)
        :param str config_name: (optional) the name of the NetworkConfig object
        :return: A list of strings describing the emptiness + two sets of indexes of empty ingress/egress rules
        :rtype: list[str], set, set
        """
        emptiness_explanation = []
        empty_egress_rules = set()
        full_name = self.full_name(config_name)
        for rule_index, egress_rule in enumerate(self.egress_rules, start=1):
            if not egress_rule.egress_peer_set:
                emptiness = f'Rule no. {rule_index} in Sidecar {full_name} does not select any pods/services'
                emptiness_explanation.append(emptiness)
                empty_egress_rules.add(rule_index)

        return emptiness_explanation, set(), empty_egress_rules

    def clone_without_rule(self, rule_to_exclude, _ingress_rule):
        """
        Makes a copy of 'self' without a given policy rule
        :param IstioSidecarRule rule_to_exclude: The one rule not to include in the copy
        :param bool _ingress_rule: Whether the rule is an ingress or egress rule
        :return: A copy of 'self' without the provided rule
        :rtype: IstioSidecar
        """
        assert not _ingress_rule
        res = IstioSidecar(self.name, self.namespace)
        res.selected_peers = self.selected_peers
        res.affects_egress = self.affects_egress
        res.affects_ingress = self.affects_ingress
        res.default_sidecar = self.default_sidecar
        res.policy_kind = self.policy_kind

        for rule in self.egress_rules:
            if rule != rule_to_exclude:
                res.add_egress_rule(rule)
        return res

    @staticmethod
    def combine_peer_sets_by_ns(from_peer_set, to_peer_set, peer_container):
        res = []
        from_peer_set_copy = from_peer_set.copy()
        while from_peer_set_copy:
            peer = list(from_peer_set_copy)[0]
            if isinstance(peer, IpBlock):
                from_peer_set_copy.remove(peer)
                continue
            peers_in_curr_ns = peer_container.get_namespace_pods(peer.namespace)
            res.append((from_peer_set_copy & peers_in_curr_ns, to_peer_set & peers_in_curr_ns))
            from_peer_set_copy -= peers_in_curr_ns
        return res

    def create_opt_egress_props(self, peer_container):
        for rule in self.egress_rules:
            # connections to IP-block is enabled only if the outbound mode is allow-any (disabled for registry only)
            if self.outbound_mode == IstioSidecar.OutboundMode.ALLOW_ANY:
                ip_blocks = IpBlock.get_all_ips_block_peer_set()
                self.optimized_allow_egress_props |= \
                    ConnectivityProperties.make_conn_props_from_dict({"src_peers": self.selected_peers,
                                                                      "dst_peers": ip_blocks})

            dns_entries = peer_container.get_all_dns_entries()
            dst_dns_entries = dns_entries & (rule.egress_peer_set | rule.special_egress_peer_set)
            if self.selected_peers and dst_dns_entries:
                protocols = ProtocolSet.get_protocol_set_with_single_protocol('TCP')
                self.optimized_allow_egress_props |= \
                    ConnectivityProperties.make_conn_props_from_dict({"src_peers": self.selected_peers,
                                                                      "dst_peers": dst_dns_entries,
                                                                      "protocols": protocols})

            if self.selected_peers and rule.egress_peer_set:
                self.optimized_allow_egress_props |= \
                    ConnectivityProperties.make_conn_props_from_dict({"src_peers": self.selected_peers,
                                                                      "dst_peers": rule.egress_peer_set})
            peers_sets_by_ns = self.combine_peer_sets_by_ns(self.selected_peers, rule.special_egress_peer_set,
                                                            peer_container)
            for (from_peers, to_peers) in peers_sets_by_ns:
                if from_peers and to_peers:
                    self.optimized_allow_egress_props |= \
                        ConnectivityProperties.make_conn_props_from_dict({"src_peers": from_peers,
                                                                          "dst_peers": to_peers})<|MERGE_RESOLUTION|>--- conflicted
+++ resolved
@@ -63,10 +63,6 @@
 
         captured = from_peer in self.selected_peers
         # if not captured, or captured but the sidecar is not in from_peer top priority, don't consider connections
-<<<<<<< HEAD
-        # if not captured or (captured and not self._is_sidecar_prior(from_peer)):
-=======
->>>>>>> a3fc22c1
         if not captured:
             return PolicyConnections(False)
 
