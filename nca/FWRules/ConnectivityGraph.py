#
# Copyright 2020- IBM Inc. All rights reserved
# SPDX-License-Identifier: Apache2.0
#

import itertools
import re
from collections import defaultdict
import networkx
from nca.CoreDS.Peer import IpBlock, ClusterEP, Pod
from .DotGraph import DotGraph
from .MinimizeFWRules import MinimizeCsFwRules, MinimizeFWRules
from .ClusterInfo import ClusterInfo


class ConnectivityGraph:
    """
    Represents a connectivity digraph, that is a set of labeled edges, where the nodes are peers and
    the labels on the edges are the allowed connections between two peers.
    """

    def __init__(self, all_peers, allowed_labels, output_config):
        """
        Create a ConnectivityGraph object
        :param all_peers: PeerSet with the topology all peers (pods and ip blocks)
        :param allowed_labels: the set of allowed labels to be used in generated fw-rules, extracted from policy yamls
        :param output_config: OutputConfiguration object
        """
        # connections_to_peers holds the connectivity graph
        self.connections_to_peers = defaultdict(list)
        self.output_config = output_config
        if self.output_config.fwRulesOverrideAllowedLabels:
            allowed_labels = set(label for label in self.output_config.fwRulesOverrideAllowedLabels.split(','))
        self.cluster_info = ClusterInfo(all_peers, allowed_labels)
        self.allowed_labels = allowed_labels

    def add_edge(self, source_peer, dest_peer, connections):
        """
        Adding a labeled edge to the graph
        :param Peer source_peer: The source peer
        :param Peer dest_peer: The dest peer
        :param ConnectionSet connections: The allowed connections from source_peer to dest_peer
        :return: None
        """
        self.connections_to_peers[connections].append((source_peer, dest_peer))

    def add_edges(self, connections):
        """
        Adding a set of labeled edges to the graph
        :param dict connections: a map from ConnectionSet to (src, dest) pairs
        :return: None
        """
        self.connections_to_peers.update(connections)

    def _get_peer_details(self, peer):
        """
        Get the name of a peer object for connectivity graph, the type and the namespace
        :param Peer peer: the peer object
        :return: tuple(str, str, str )
        str: the peer name
        str: the peer type ip_block, livesim, or pod
        str: namespace name
        """
        nc_name = peer.namespace.name if peer.namespace else ''
        if isinstance(peer, IpBlock):
<<<<<<< HEAD
            return peer.get_ip_range_or_cidr_str(), 'ip_block', nc_name, [peer.get_ip_range_or_cidr_str()]
=======
            return peer.get_ip_range_or_cidr_str(), DotGraph.NodeType.IPBlock, nc_name
>>>>>>> 976acd66
        is_livesim = peer.full_name().endswith('-livesim')
        peer_type = DotGraph.NodeType.Livesim if is_livesim else DotGraph.NodeType.Pod
        if self.output_config.outputEndpoints == 'deployments' and isinstance(peer, Pod):
            name = peer.workload_name
        else:
            name = str(peer)
        text = [t for t in name.split('/') if t != nc_name]
        return name, peer_type, nc_name, text

<<<<<<< HEAD
    def _creates_cliqued_graph(self, directed_edges, not_directed_edges, conn_str):
=======
    @staticmethod
    def _creates_cliqued_graph(directed_edges):
>>>>>>> 976acd66
        """
        A clique is a subset of nodes, where every pair of nodes in the subset has an edge
        This method creates a new graph with cliques. of each clique in the graph:
            1. The original edges of the clique are removed
            2. A clique is represented as one or more new nodes (see comment below*)
            3. All new nodes representing one clique are connected to each other
            4. The original nodes of the clique are connected to one of the clique nodes

        comment: In most cases, when a clique has nodes from different namespaces,
                 the clique will be represent by more than one node.
                 a new node will be created for every namespace


        :param: directed_edges: list of pairs representing the original graph
        return: truple( list, list, list)
        list: list of the directed edges
        list: list of the not directed edges
        list: list of the new nodes that was created to represent the cliques

        """

        min_qlicue_size = 4

<<<<<<< HEAD
=======
        # replacing directed edges with not directed edges:
        not_directed_edges = set(edge for edge in directed_edges if (edge[1], edge[0]) in directed_edges)
        directed_edges = directed_edges - not_directed_edges
        not_directed_edges = set(edge for edge in not_directed_edges if edge[1] < edge[0])

>>>>>>> 976acd66
        # find cliques in the graph:
        graph = networkx.Graph()
        graph.add_edges_from(not_directed_edges)
        cliques = networkx.clique.find_cliques(graph)

        cliques_nodes = []
        cliques_edges = set()
        cliques = sorted([sorted(clique) for clique in cliques])
        for clique in cliques:
            if len(clique) < min_qlicue_size:
                continue
            clq_namespaces = sorted(set(peer[1] for peer in clique))
            # the list of new nodes of the clique:
            clique_namespaces_nodes = []
            for namespace_name in clq_namespaces:
                clq_namespace_peers = [peer for peer in clique if peer[1] == namespace_name]
                if len(clq_namespace_peers) > 1:
                    # creates a new clique node for the namespace
                    namespace_clique_name = f'clique_{len(cliques_nodes)}'
                    namespace_clique_node = (namespace_clique_name, namespace_name)
                    cliques_nodes.append(namespace_clique_node)
                    clique_namespaces_nodes.append(namespace_clique_node)

                    # adds edges from the new node to the original clique nodes in the namespace
<<<<<<< HEAD
                    cliques_edges |= set([(namespace_clique_node, node) for node in clq_namespace_peers])
=======
                    not_directed_edges |= set((namespace_clique_node, node) for node in clq_namespace_peers)
>>>>>>> 976acd66
                else:
                    # if the namespace has only one node, we will not add a new clique node
                    # instead we will add it to the clique new nodes:
                    clique_namespaces_nodes.append(clq_namespace_peers[0])

            if len(clique_namespaces_nodes) > 2:
                # creating one more new node,  out of any namespace, and connect it to all other clique new nodes:
                clique_node_name = f'clique_{conn_str}{len(cliques_nodes)}'
                clique_node = (clique_node_name, '')
                cliques_nodes.append(clique_node)
<<<<<<< HEAD
                cliques_edges |= set([(clq_con, clique_node) for clq_con in clique_namespaces_nodes])
=======
                not_directed_edges |= set((clq_con, clique_node) for clq_con in clique_namespaces_nodes)
>>>>>>> 976acd66
            elif len(clique_namespaces_nodes) == 2:
                # if only 2 new nodes - we will just connect them to each other
                cliques_edges.add((clique_namespaces_nodes[0], clique_namespaces_nodes[1]))

            # removing the original edges of the clique:
            not_directed_edges = not_directed_edges - set(itertools.product(clique, clique))

        return directed_edges, not_directed_edges | cliques_edges, cliques_nodes


    def _creates_bicliqued_graph(self, directed_edges, not_directed_edges, conn_str):

        bicliques_nodes = []
        bicliques_edges = set()
        directed_edges = directed_edges | not_directed_edges | set([(edge[1], edge[0]) for edge in not_directed_edges])
        not_directed_edges = set()

        while True:
            all_sources = set([edge[0] for edge in directed_edges])
            src_to_dst_set = {src: frozenset([e[1] for e in directed_edges if e[0] == src]) for src in all_sources}
            all_dst_set = frozenset(src_to_dst_set.values())

            all_bicliques = {frozenset([src for src in all_sources if src_to_dst_set[src] >= dst_set]): dst_set for dst_set in all_dst_set}
            bicliques_ranks = {(src_set, dst_set): len(src_set) * len(dst_set) - len(src_set) - len(dst_set) for src_set, dst_set in all_bicliques.items()}
            best_biclique = max(bicliques_ranks, key=bicliques_ranks.get) if len(bicliques_ranks) else (frozenset(), frozenset())
            if bicliques_ranks.get(best_biclique, -1) < 0:
                break
            directed_edges -= set(itertools.product(best_biclique[0], best_biclique[1]))
            biclique_name = f'biclique_{conn_str}{len(bicliques_nodes)}'
            biclique_node = (biclique_name, '')
            bicliques_nodes.append(biclique_node)
            bicliques_edges |= set([(src, biclique_node) for src in best_biclique[0]])
            bicliques_edges |= set([(biclique_node, dst) for dst in best_biclique[1]])

        # replacing directed edges with not directed edges:
        not_directed_edges = set([edge for edge in directed_edges if (edge[1], edge[0]) in directed_edges])
        directed_edges = directed_edges - not_directed_edges
        not_directed_edges = set([edge for edge in not_directed_edges if edge[1] < edge[0]])

        ####################################################################################

        return directed_edges | bicliques_edges, not_directed_edges, bicliques_nodes

    def _get_equals_peers(self, also_connected):
        all_peers = set(self.cluster_info.all_peers)
        peers_connections = {peer: [] for peer in all_peers}

        for connections, peer_pairs in self.connections_to_peers.items():
            for src_peer, dst_peer in peer_pairs:
                if src_peer != dst_peer and connections:
                    peers_connections[src_peer].append((dst_peer, connections, False))
                    peers_connections[dst_peer].append((src_peer, connections, True))

        peers_connections = {peer: frozenset(connections) for peer, connections in peers_connections.items()}
        equal_pairs = []
        for peer0 in all_peers:
            for peer1 in all_peers:
                if also_connected:
                    pc0 = set(peers_connections[peer0])
                    pc1 = set(peers_connections[peer1])
                    connections01 = set([con[1] for con in pc0 | pc1])

                    missing0 = pc1 - pc0
                    missing1 = pc0 - pc1
                    should_be_missing0 = set([(peer0, con, True) for con in connections01]) | set([(peer0, con, False) for con in connections01])
                    should_be_missing1 = set([(peer1, con, True) for con in connections01]) | set([(peer1, con, False) for con in connections01])
                    same_connection = missing0 == should_be_missing0 and missing1 == should_be_missing1
                    if len(self.connections_to_peers.keys()) == 4 and peer0.name == 'ibm-cloud-provider-ip-169-60-164-10-5c9dd7c9c-r66p2' and peer1.name == 'ibm-cloud-provider-ip-169-60-164-14-6d448884df-vsh47':
                        print('got it')
                else:
                    same_connection = peers_connections[peer0] == peers_connections[peer1]
                if peer0 != peer1 and\
                        same_connection and\
                        peer0.namespace == peer1.namespace and\
                        (peer1, peer0) not in equal_pairs:
                    equal_pairs.append((peer0, peer1))

        graph = networkx.Graph()
        graph.add_edges_from(equal_pairs)
        equal_sets = list(networkx.clique.find_cliques(graph))
        left_out = all_peers - set(graph.nodes)

        return equal_sets + [[p] for p in left_out]


    def get_connectivity_dot_format_str(self, connectivity_restriction=None):
        """
        :param Union[str,None] connectivity_restriction: specify if connectivity is restricted to
               TCP / non-TCP , or not
        :rtype str
        :return: a string with content of dot format for connectivity graph
        """
        restriction_title = f', for {connectivity_restriction} connections' if connectivity_restriction else ''
        query_title = f'{self.output_config.queryName}/' if self.output_config.queryName else ''
        name = f'{query_title}{self.output_config.configName}{restriction_title}'

        group_equal_peers = True
        #group_equal_peers = False
        find_cliques = True
        find_cliques = False
        find_bicliques = True
        find_bicliques = False

        if group_equal_peers:
            multi_peers = self._get_equals_peers(True)
            #multi_peers = self._get_equals_peers(False)
        else:
            multi_peers = [[p] for p in self.cluster_info.all_peers]

        representing_peers = [multi_peer[0] for multi_peer in multi_peers]
        dot_graph = DotGraph(name)
<<<<<<< HEAD
        for multi_peer in multi_peers:
            representing_peer = multi_peer[0]
            representing_peer_name, representing_node_type, representing_nc_name, _ = self._get_peer_details(representing_peer)
            representing_text = []
            for peer in multi_peer:
                peer_name, node_type, nc_name, text = self._get_peer_details(peer)
                representing_text += text
            dot_graph.add_node(representing_nc_name, representing_peer_name, representing_node_type, set(representing_text))
=======
        for peer in self.cluster_info.all_peers:
            peer_name, node_type, nc_name = self._get_peer_details(peer)
            text = [peer_name]
            if node_type != DotGraph.NodeType.IPBlock:
                text = [text for text in re.split('[/()]+', peer_name) if text != nc_name]
            dot_graph.add_node(nc_name, peer_name, node_type, text)
>>>>>>> 976acd66

        for connections, peer_pairs in self.connections_to_peers.items():
            directed_edges = set()
            # todo - is there a better way to get edge details?
            # we should revisit this code after reformatting connections labels
            conn_str = connections.get_simplified_connections_representation(True)
            conn_str = conn_str.replace("Protocol:", "").replace('All connections', 'All')
            for src_peer, dst_peer in peer_pairs:
                if src_peer != dst_peer and connections and src_peer in representing_peers and dst_peer in representing_peers:
                    src_peer_name, _, src_nc, _ = self._get_peer_details(src_peer)
                    dst_peer_name, _, dst_nc, _ = self._get_peer_details(dst_peer)
                    directed_edges.add(((src_peer_name, src_nc), (dst_peer_name, dst_nc)))

            # replacing directed edges with not directed edges:
            not_directed_edges = set([edge for edge in directed_edges if (edge[1], edge[0]) in directed_edges])
            directed_edges = directed_edges - not_directed_edges
            not_directed_edges = set([edge for edge in not_directed_edges if edge[1] < edge[0]])

            if find_cliques:
                directed_edges, not_directed_edges, new_cliques = self._creates_cliqued_graph(
                    directed_edges, not_directed_edges, conn_str)
            else:
                new_cliques = []

            if find_bicliques:
                directed_edges, not_directed_edges, new_bicliques = self._creates_bicliqued_graph(
                    directed_edges, not_directed_edges, conn_str)
            else:
                new_bicliques = []

<<<<<<< HEAD
            for peer in new_cliques:
                dot_graph.add_node(subgraph=peer[1], name=peer[0], node_type='clq', label=[conn_str])
            for peer in new_bicliques:
                dot_graph.add_node(subgraph=peer[1], name=peer[0], node_type='biclq', label=[conn_str])
=======
            for peer in new_peers:
                dot_graph.add_node(subgraph=peer[1], name=peer[0], node_type=DotGraph.NodeType.Clique, label=[conn_str])
>>>>>>> 976acd66
            for edge in directed_edges:
                dot_graph.add_edge(src_name=edge[0][0], dst_name=edge[1][0], label=conn_str, is_dir=True)
            for edge in not_directed_edges:
                dot_graph.add_edge(src_name=edge[0][0], dst_name=edge[1][0], label=conn_str, is_dir=False)
        return dot_graph.to_str()

    def get_minimized_firewall_rules(self):
        """
        computes and returns minimized firewall rules from original connectivity graph
        :return: minimize_fw_rules: an object of type MinimizeFWRules holding the minimized fw-rules
        """

        connections_sorted_by_size = list(self.connections_to_peers.items())
        connections_sorted_by_size.sort(reverse=True)

        connections_sorted_by_size = self._merge_ip_blocks(connections_sorted_by_size)

        if self.output_config.fwRulesRunInTestMode:
            # print the original connectivity graph
            lines = set()
            for connections, peer_pairs in connections_sorted_by_size:
                for src_peer, dst_peer in peer_pairs:
                    src_peer_name = self._get_peer_details(src_peer)[0]
                    dst_peer_name = self._get_peer_details(dst_peer)[0]
                    # on level of deployments, omit the 'all connections' between a pod to itself
                    # a connection between deployment to itself is derived from connection between 2 different pods of
                    # the same deployment
                    if src_peer == dst_peer and self.output_config.outputEndpoints == 'deployments':
                        continue
                    lines.add(f'src: {src_peer_name}, dest: {dst_peer_name}, allowed conns: {connections}')
            for line in lines:
                print(line)
            print('======================================================')
        # compute the minimized firewall rules
        return self._minimize_firewall_rules(connections_sorted_by_size)

    def _minimize_firewall_rules(self, connections_sorted_by_size):
        """
        Creates the set of minimized fw rules and prints to output
        :param list connections_sorted_by_size: the original connectivity graph in fw-rules format
        :return:  minimize_fw_rules: an object of type MinimizeFWRules holding the minimized fw-rules
        """
        cs_containment_map = self._build_connections_containment_map(connections_sorted_by_size)
        fw_rules_map = defaultdict(list)
        results_map = dict()
        minimize_cs = MinimizeCsFwRules(self.cluster_info, self.allowed_labels, self.output_config)
        # build fw_rules_map: per connection - a set of its minimized fw rules
        for connections, peer_pairs in connections_sorted_by_size:
            # currently skip "no connections"
            if not connections:
                continue
            # TODO: figure out why we have pairs with (ip,ip) ?
            peer_pairs_filtered = self._get_peer_pairs_filtered(peer_pairs)
            peer_pairs_in_containing_connections = cs_containment_map[connections]
            fw_rules, results_per_info = minimize_cs.compute_minimized_fw_rules_per_connection(
                connections, peer_pairs_filtered, peer_pairs_in_containing_connections)
            fw_rules_map[connections] = fw_rules
            results_map[connections] = results_per_info

        minimize_fw_rules = MinimizeFWRules(fw_rules_map, self.cluster_info, self.output_config,
                                            results_map)
        return minimize_fw_rules

    @staticmethod
    def _get_peer_pairs_filtered(peer_pairs):
        """
        Filters out peer pairs where both src and dst are IpBlock
        :param list peer_pairs: the peer pairs to filter
        :return: a filtered set of peer pairs
        """
        return set((src, dst) for (src, dst) in peer_pairs if not (isinstance(src, IpBlock) and isinstance(dst, IpBlock)))

    def _build_connections_containment_map(self, connections_sorted_by_size):
        """
        Build a map from a connection to a set of peer_pairs from connections it is contained in
        :param list connections_sorted_by_size: the original connectivity graph in fw-rules format
        :return: a map from connection to a set of peer pairs from containing connections
        """
        cs_containment_map = defaultdict(set)
        for (conn, _) in connections_sorted_by_size:
            for (other_conn, peer_pairs) in connections_sorted_by_size:
                if other_conn != conn and conn.contained_in(other_conn):
                    peer_pairs_filtered = self._get_peer_pairs_filtered(peer_pairs)
                    cs_containment_map[conn] |= peer_pairs_filtered
        return cs_containment_map

    @staticmethod
    def _merge_ip_blocks(connections_sorted_by_size):
        """
        Given an input connectivity graph, merge ip-blocks for peer-pairs when possible. e.g. if (pod_x ,
        0.0.0.0-49.49.255.255) and ) and (pod_x, 49.50.0.0-255.255.255.255) are in connections_sorted_by_size[conn],
        then in the output result, only (pod_x, 0.0.0.0-255.255.255.255) will be in: connections_sorted_by_size[conn]

        :param connections_sorted_by_size:  the original connectivity graph : a list of tuples
               (connection set ,  peer_pairs), where peer_pairs is a list of (src,dst) tuples
        :return: connections_sorted_by_size_new : a new connectivity graph with merged ip-blocks
        """
        connections_sorted_by_size_new = []
        for connections, peer_pairs in connections_sorted_by_size:
            map_ip_blocks_per_dst = dict()
            map_ip_blocks_per_src = dict()
            merged_peer_pairs = []
            for (src, dst) in peer_pairs:
                if isinstance(src, IpBlock) and isinstance(dst, ClusterEP):
                    if dst not in map_ip_blocks_per_dst:
                        map_ip_blocks_per_dst[dst] = src.copy()
                    else:
                        map_ip_blocks_per_dst[dst] |= src
                elif isinstance(dst, IpBlock) and isinstance(src, ClusterEP):
                    if src not in map_ip_blocks_per_src:
                        map_ip_blocks_per_src[src] = dst.copy()
                    else:
                        map_ip_blocks_per_src[src] |= dst
                else:
                    merged_peer_pairs.append((src, dst))
            for (src, ip_block) in map_ip_blocks_per_src.items():
                merged_peer_pairs.append((src, ip_block))
            for (dst, ip_block) in map_ip_blocks_per_dst.items():
                merged_peer_pairs.append((ip_block, dst))
            connections_sorted_by_size_new.append((connections, merged_peer_pairs))

        return connections_sorted_by_size_new

    def conn_graph_has_fw_rules(self):
        """
        :return: bool flag indicating if the given conn_graph has fw_rules (and not considered empty)
        """
        if not self.connections_to_peers:
            return False
        if len((self.connections_to_peers.items())) == 1:
            conn = list(self.connections_to_peers.keys())[0]
            # we currently do not create fw-rules for "no connections"
            if not conn:  # conn is "no connections":
                return False
        return True<|MERGE_RESOLUTION|>--- conflicted
+++ resolved
@@ -63,11 +63,7 @@
         """
         nc_name = peer.namespace.name if peer.namespace else ''
         if isinstance(peer, IpBlock):
-<<<<<<< HEAD
-            return peer.get_ip_range_or_cidr_str(), 'ip_block', nc_name, [peer.get_ip_range_or_cidr_str()]
-=======
             return peer.get_ip_range_or_cidr_str(), DotGraph.NodeType.IPBlock, nc_name
->>>>>>> 976acd66
         is_livesim = peer.full_name().endswith('-livesim')
         peer_type = DotGraph.NodeType.Livesim if is_livesim else DotGraph.NodeType.Pod
         if self.output_config.outputEndpoints == 'deployments' and isinstance(peer, Pod):
@@ -77,12 +73,7 @@
         text = [t for t in name.split('/') if t != nc_name]
         return name, peer_type, nc_name, text
 
-<<<<<<< HEAD
-    def _creates_cliqued_graph(self, directed_edges, not_directed_edges, conn_str):
-=======
-    @staticmethod
-    def _creates_cliqued_graph(directed_edges):
->>>>>>> 976acd66
+    def _creates_cliqued_graph(self, directed_edges):
         """
         A clique is a subset of nodes, where every pair of nodes in the subset has an edge
         This method creates a new graph with cliques. of each clique in the graph:
@@ -106,14 +97,11 @@
 
         min_qlicue_size = 4
 
-<<<<<<< HEAD
-=======
         # replacing directed edges with not directed edges:
-        not_directed_edges = set(edge for edge in directed_edges if (edge[1], edge[0]) in directed_edges)
+        not_directed_edges = set([edge for edge in directed_edges if (edge[1], edge[0]) in directed_edges])
         directed_edges = directed_edges - not_directed_edges
-        not_directed_edges = set(edge for edge in not_directed_edges if edge[1] < edge[0])
-
->>>>>>> 976acd66
+        not_directed_edges = set([edge for edge in not_directed_edges if edge[1] < edge[0]])
+
         # find cliques in the graph:
         graph = networkx.Graph()
         graph.add_edges_from(not_directed_edges)
@@ -138,11 +126,7 @@
                     clique_namespaces_nodes.append(namespace_clique_node)
 
                     # adds edges from the new node to the original clique nodes in the namespace
-<<<<<<< HEAD
-                    cliques_edges |= set([(namespace_clique_node, node) for node in clq_namespace_peers])
-=======
-                    not_directed_edges |= set((namespace_clique_node, node) for node in clq_namespace_peers)
->>>>>>> 976acd66
+                    not_directed_edges |= set([(namespace_clique_node, node) for node in clq_namespace_peers])
                 else:
                     # if the namespace has only one node, we will not add a new clique node
                     # instead we will add it to the clique new nodes:
@@ -153,11 +137,7 @@
                 clique_node_name = f'clique_{conn_str}{len(cliques_nodes)}'
                 clique_node = (clique_node_name, '')
                 cliques_nodes.append(clique_node)
-<<<<<<< HEAD
                 cliques_edges |= set([(clq_con, clique_node) for clq_con in clique_namespaces_nodes])
-=======
-                not_directed_edges |= set((clq_con, clique_node) for clq_con in clique_namespaces_nodes)
->>>>>>> 976acd66
             elif len(clique_namespaces_nodes) == 2:
                 # if only 2 new nodes - we will just connect them to each other
                 cliques_edges.add((clique_namespaces_nodes[0], clique_namespaces_nodes[1]))
@@ -269,7 +249,6 @@
 
         representing_peers = [multi_peer[0] for multi_peer in multi_peers]
         dot_graph = DotGraph(name)
-<<<<<<< HEAD
         for multi_peer in multi_peers:
             representing_peer = multi_peer[0]
             representing_peer_name, representing_node_type, representing_nc_name, _ = self._get_peer_details(representing_peer)
@@ -278,14 +257,6 @@
                 peer_name, node_type, nc_name, text = self._get_peer_details(peer)
                 representing_text += text
             dot_graph.add_node(representing_nc_name, representing_peer_name, representing_node_type, set(representing_text))
-=======
-        for peer in self.cluster_info.all_peers:
-            peer_name, node_type, nc_name = self._get_peer_details(peer)
-            text = [peer_name]
-            if node_type != DotGraph.NodeType.IPBlock:
-                text = [text for text in re.split('[/()]+', peer_name) if text != nc_name]
-            dot_graph.add_node(nc_name, peer_name, node_type, text)
->>>>>>> 976acd66
 
         for connections, peer_pairs in self.connections_to_peers.items():
             directed_edges = set()
@@ -316,15 +287,10 @@
             else:
                 new_bicliques = []
 
-<<<<<<< HEAD
             for peer in new_cliques:
-                dot_graph.add_node(subgraph=peer[1], name=peer[0], node_type='clq', label=[conn_str])
+                dot_graph.add_node(subgraph=peer[1], name=peer[0], node_type=DotGraph.NodeType.Clique, label=[conn_str])
             for peer in new_bicliques:
-                dot_graph.add_node(subgraph=peer[1], name=peer[0], node_type='biclq', label=[conn_str])
-=======
-            for peer in new_peers:
-                dot_graph.add_node(subgraph=peer[1], name=peer[0], node_type=DotGraph.NodeType.Clique, label=[conn_str])
->>>>>>> 976acd66
+                dot_graph.add_node(subgraph=peer[1], name=peer[0], node_type=DotGraph.NodeType.BiClique, label=[conn_str])
             for edge in directed_edges:
                 dot_graph.add_edge(src_name=edge[0][0], dst_name=edge[1][0], label=conn_str, is_dir=True)
             for edge in not_directed_edges:
