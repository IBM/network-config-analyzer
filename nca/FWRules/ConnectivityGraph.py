--- conflicted
+++ resolved
@@ -52,49 +52,34 @@
         """
         self.connections_to_peers.update(connections)
 
-<<<<<<< HEAD
-    def _get_peer_name(self, peer, format_requirement=False):
-=======
-    def _get_peer_details(self, peer):
->>>>>>> 508c7b54
+    def _get_peer_details(self, peer, format_requirement=False):
         """
         Get the name of a peer object for connectivity graph, the type and the namespace
         :param Peer peer: the peer object
-<<<<<<< HEAD
         :param bool format_requirement: indicates if to make special changes in str result according to format requirements
         some changes are required for txt_no_fw_rules format: - to print ip_range only for an ipblock
         - replace () with [] for deployment workload_names
         - if the peer has a replicaSet owner, type its full name with [ReplicaSet] regardless its suffix
-        :return: tuple(str, bool)
-=======
         :return: tuple(str, str, str )
->>>>>>> 508c7b54
         str: the peer name
         str: the peer type ip_block, livesim, or pod
         str: namespace name
         """
         nc_name = peer.namespace.name if peer.namespace else ''
         if isinstance(peer, IpBlock):
-<<<<<<< HEAD
-            return peer.get_ip_range_or_cidr_str(format_requirement), True
+            return peer.get_ip_range_or_cidr_str(format_requirement), DotGraph.NodeType.IPBlock, nc_name
+        is_livesim = peer.full_name().endswith('-livesim')
+        peer_type = DotGraph.NodeType.Livesim if is_livesim else DotGraph.NodeType.Pod
         if self.output_config.outputEndpoints == 'deployments' and isinstance(peer, Pod):
             peer_name = peer.replicaset_name if format_requirement and peer.replicaset_name else peer.workload_name
             if format_requirement:
                 to_replace = {'(': '[', ')': ']'}
                 for ch in to_replace:
                     peer_name = peer_name.replace(ch, to_replace[ch])
-            return peer_name, False
-        return str(peer), False
-=======
-            return peer.get_ip_range_or_cidr_str(), DotGraph.NodeType.IPBlock, nc_name
-        is_livesim = peer.full_name().endswith('-livesim')
-        peer_type = DotGraph.NodeType.Livesim if is_livesim else DotGraph.NodeType.Pod
-        if self.output_config.outputEndpoints == 'deployments' and isinstance(peer, Pod):
-            name = peer.workload_name
         else:
-            name = str(peer)
-        return name, peer_type, nc_name
->>>>>>> 508c7b54
+            peer_name = str(peer)
+        return peer_name, peer_type, nc_name
+
 
     @staticmethod
     def _creates_cliqued_graph(directed_edges):
@@ -179,7 +164,7 @@
         workload_name_to_peers_map = {}  # a dict from workload_name to pods set, to track replicas and copies
         for connections, peer_pairs in self.connections_to_peers.items():
             for src_peer, dst_peer in peer_pairs:
-                src_peer_name, _ = self._get_peer_name(src_peer, True)
+                src_peer_name = self._get_peer_details(src_peer, True)[0]
                 if src_peer == dst_peer:  # relevant with all connections only
                     # add the pod to the map with its workload name
                     if src_peer_name not in workload_name_to_peers_map:
@@ -190,7 +175,7 @@
                     # with only one pod.
                     # if a peer has different replicas or copies, a connection from it to itself will be added automatically
                     # only if there are connections between the replicas too (not only from a single pod to itself)
-                dst_peer_name, _ = self._get_peer_name(dst_peer, True)
+                dst_peer_name = self._get_peer_details(dst_peer, True)[0]
                 conn_str = connections.get_simplified_connections_representation(True)
                 conn_str = conn_str.title() if not conn_str.isupper() else conn_str
                 lines.add(f'{src_peer_name} => {dst_peer_name} : {conn_str}')
