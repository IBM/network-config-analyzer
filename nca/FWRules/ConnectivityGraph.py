#
# Copyright 2020- IBM Inc. All rights reserved
# SPDX-License-Identifier: Apache2.0
#

import itertools
from collections import defaultdict
import networkx
from nca.CoreDS.Peer import IpBlock, ClusterEP, Pod
from nca.CoreDS.ConnectionSet import ConnectionSet
from .DotGraph import DotGraph
from .MinimizeFWRules import MinimizeCsFwRules, MinimizeFWRules
from .ClusterInfo import ClusterInfo


class ConnectivityGraph:
    """
    Represents a connectivity digraph, that is a set of labeled edges, where the nodes are peers and
    the labels on the edges are the allowed connections between two peers.
    """

    def __init__(self, all_peers, allowed_labels, output_config):
        """
        Create a ConnectivityGraph object
        :param all_peers: PeerSet with the topology all peers (pods and ip blocks)
        :param allowed_labels: the set of allowed labels to be used in generated fw-rules, extracted from policy yamls
        :param output_config: OutputConfiguration object
        """
        # connections_to_peers holds the connectivity graph
        self.output_config = output_config
        self.connections_to_peers = defaultdict(list)
        if self.output_config.fwRulesOverrideAllowedLabels:
            allowed_labels = set(label for label in self.output_config.fwRulesOverrideAllowedLabels.split(','))
        self.cluster_info = ClusterInfo(all_peers, allowed_labels)
        self.allowed_labels = allowed_labels

    def add_edge(self, source_peer, dest_peer, connections):
        """
        Adding a labeled edge to the graph
        :param Peer source_peer: The source peer
        :param Peer dest_peer: The dest peer
        :param ConnectionSet connections: The allowed connections from source_peer to dest_peer
        :return: None
        """
        self.connections_to_peers[connections].append((source_peer, dest_peer))

    def add_edges(self, connections):
        """
        Adding a set of labeled edges to the graph
        :param dict connections: a map from ConnectionSet to (src, dest) pairs
        :return: None
        """
        self.connections_to_peers.update(connections)

<<<<<<< HEAD
    def add_edges_from_cube_dict(self, conn_cube, peer_container, ip_blocks_mask):
        """
        Add edges to the graph according to the give cube
        :param ConnectivityCube conn_cube: the given cube
        :param IpBlock ip_blocks_mask:  IpBlock containing all allowed ip values,
         whereas all other values should be filtered out in the output
        """
        conns, src_peers, dst_peers = \
            ConnectionSet.get_connection_set_and_peers_from_cube(conn_cube, peer_container, ip_blocks_mask)
=======
    def add_edges_from_cube_dict(self, conn_cube, peer_container):
        """
        Add edges to the graph according to the give cube
        :param ConnectivityCube conn_cube: the given cube
         whereas all other values should be filtered out in the output
        """
        conns, src_peers, dst_peers = \
            ConnectionSet.get_connection_set_and_peers_from_cube(conn_cube, peer_container)
>>>>>>> a3fc22c1
        for src_peer in src_peers:
            for dst_peer in dst_peers:
                self.connections_to_peers[conns].append((src_peer, dst_peer))

    def _get_peer_details(self, peer, format_requirement=False):
        """
        Get the name of a peer object for connectivity graph, the type and the namespace
        :param Peer peer: the peer object
        :param bool format_requirement: indicates if to make special changes in str result according to format requirements
        some changes are required for txt_no_fw_rules format: - to print ip_range only for an ipblock
        - replace () with [] for deployment workload_names
        - if the peer has a replicaSet owner, type its full name with [ReplicaSet] regardless its suffix
        :return: tuple(str, str, str, str )
        str: the peer name
        str: the peer type ip_block, livesim, or pod
        str: namespace name
        str: text - the text to present at connectivity graph
        """
        nc_name = peer.namespace.name if peer.namespace else ''
        if isinstance(peer, IpBlock):
            peer_name = peer.get_ip_range_or_cidr_str(format_requirement)
            return peer_name, DotGraph.NodeType.IPBlock, nc_name, [peer_name]
        is_livesim = peer.full_name().endswith('-livesim')
        peer_type = DotGraph.NodeType.Livesim if is_livesim else DotGraph.NodeType.Pod
        if self.output_config.outputEndpoints == 'deployments' and isinstance(peer, Pod):
            peer_name = peer.replicaset_name if format_requirement and peer.replicaset_name else peer.workload_name
            if format_requirement:
                to_replace = {'(': '[', ')': ']'}
                for ch in to_replace:
                    peer_name = peer_name.replace(ch, to_replace[ch])
        else:
            peer_name = str(peer)
        # text = the peer_name after removing the namespace_name from it, if exist
        text = ('/').join([t for t in peer_name.split('/') if t != nc_name])
        return peer_name, peer_type, nc_name, [text]

    @staticmethod
    def reformat_graph(undirected_edges, directed_edges, allow_undirected):
        """
        reformat_graph replace undirected_edges with directed_edges and vice versa
        :param: undirected_edges: set of pairs
        :param: directed_edges: set of pairs
        :param: allow_undirected_edges: bool
        return: truple( set, set)
        set: set of the undirected edges in the graph
        set: set of the directed edges in the graph
        """
        if allow_undirected:
            undirected_edges = set(edge for edge in directed_edges if (edge[1], edge[0]) in directed_edges) | undirected_edges
            directed_edges = directed_edges - undirected_edges
            undirected_edges = set(edge for edge in undirected_edges if edge[1] < edge[0])
        else:
            directed_edges = directed_edges | undirected_edges | set((edge[1], edge[0]) for edge in undirected_edges)
            undirected_edges = set()
        return undirected_edges, directed_edges

    @staticmethod
    def _creates_cliqued_graph(undirected_edges, conn_str):
        """
        A clique is a subset of nodes, where every pair of nodes in the subset has an edge
        This method creates a new graph with cliques. of each clique in the graph:
            1. The original edges of the clique are removed
            2. A clique is represented as one or more new nodes (see comment below*)
            3. All new nodes representing one clique are connected to each other
            4. The original nodes of the clique are connected to one of the clique nodes

        comment: In most cases, when a clique has nodes from different namespaces,
                 the clique will be represent by more than one node.
                 a new node will be created for every namespace


        :param: undirected_edges: list of pairs representing the original graph
        return: truple( list, list, list)
        list: list of the undirected edges left in the graph
        list: list of the new undirected edges representing the cliques
        list: list of the new nodes that was created to represent the cliques

        """
        min_clique_size = 4

        # find cliques in the graph:
        graph = networkx.Graph()
        graph.add_edges_from(undirected_edges)
        cliques = networkx.clique.find_cliques(graph)

        cliques_nodes = []
        cliques_edges = set()
        cliques = sorted([sorted(clique) for clique in cliques])
        for clique in cliques:
            if len(clique) < min_clique_size:
                continue
            clq_namespaces = sorted(set(peer[1] for peer in clique))
            # the list of new nodes of the clique:
            clique_namespaces_nodes = []
            for namespace_name in clq_namespaces:
                clq_namespace_peers = [peer for peer in clique if peer[1] == namespace_name]
                if len(clq_namespace_peers) > 1:
                    # creates a new clique node for the namespace
                    namespace_clique_name = f'clique_{len(cliques_nodes)}'
                    namespace_clique_node = (namespace_clique_name, namespace_name)
                    cliques_nodes.append(namespace_clique_node)
                    clique_namespaces_nodes.append(namespace_clique_node)

                    # adds edges from the new node to the original clique nodes in the namespace
                    cliques_edges |= set((namespace_clique_node, node) for node in clq_namespace_peers)
                else:
                    # if the namespace has only one node, we will not add a new clique node
                    # instead we will add it to the clique new nodes:
                    clique_namespaces_nodes.append(clq_namespace_peers[0])

            if len(clique_namespaces_nodes) > 2:
                # creating one more new node,  out of any namespace, and connect it to all other clique new nodes:
                clique_node_name = f'clique_{conn_str}{len(cliques_nodes)}'
                clique_node = (clique_node_name, '')
                cliques_nodes.append(clique_node)
                cliques_edges |= set((clq_con, clique_node) for clq_con in clique_namespaces_nodes)
            elif len(clique_namespaces_nodes) == 2:
                # if only 2 new nodes - we will just connect them to each other
                cliques_edges.add((clique_namespaces_nodes[0], clique_namespaces_nodes[1]))

            # removing the original edges of the clique:
            undirected_edges = undirected_edges - set(itertools.product(clique, clique))
        return undirected_edges, cliques_edges, cliques_nodes

    @staticmethod
    def _creates_bicliqued_graph(directed_edges, conn_str):
        """
        A biclique is a pair of sets. each node at the firs set as an edge to each node in the second set.
        The algorithm:
        1. for each src_node, find the set of the destination nodes (i.e. dst_sets).
        2. for each dst_set found in (1), find the set of sources that connected to every node in the dst_set (i.e. src_set).
           the (src_set, dst_set) is a biclique
        3. find the best biclique - the biclique that reduce the highest number of edges
        4. remove the biclique from the graph, and go back to (1) till no biclique found

        :param: directed_edges: list of pairs representing the original graph
        return: truple( list, list, list)
        list: list of the directed edges that was left in the graph
        list: list the new bicliques nodes
        list: list the new bicliques edged

        """
        bicliques_nodes = []
        bicliques_edges = set()

        while directed_edges:
            # find dst_sets:
            all_sources = set(edge[0] for edge in directed_edges)
            src_to_dst_set = {src: frozenset(e[1] for e in directed_edges if e[0] == src) for src in all_sources}
            all_dst_set = frozenset(src_to_dst_set.values())

            # find all bicliques:
            all_bicliques = []
            for dst_set in all_dst_set:
                src_set = frozenset(src for src in all_sources if src_to_dst_set[src] >= dst_set)
                all_bicliques.append((src_set, dst_set))
            # find the best biclique:
            bicliques_ranks = {(s, d): len(s) * len(d) - len(s) - len(d) for s, d in all_bicliques}
            if max(bicliques_ranks.values()) < 1:
                break
            best_biclique = max(bicliques_ranks, key=bicliques_ranks.get)

            # create the new biclique, and remove it from the graph:
            directed_edges -= set(itertools.product(best_biclique[0], best_biclique[1]))
            biclique_name = f'biclique_{conn_str}{len(bicliques_nodes)}'
            biclique_node = (biclique_name, '')
            bicliques_nodes.append(biclique_node)
            bicliques_edges |= set((src, biclique_node) for src in best_biclique[0])
            bicliques_edges |= set((biclique_node, dst) for dst in best_biclique[1])
        return directed_edges, bicliques_edges, bicliques_nodes

    @staticmethod
    def _find_equal_groups(peers_edges):
        """
        find set of peers that have the same io edges and the same namespace
        :param: peers_edges: dict peer -> [peer edges]
        return: list
        list: list of lists, each list is a group of peers
        list: list of peers that are not in any group
        """
        groups_dict = defaultdict(list)
        for peer, peer_edges in peers_edges.items():
            groups_dict[(peer.namespace, peer_edges)].append(peer)
        groups = [sorted(peer, key=str) for peer in groups_dict.values() if len(peer) > 1]
        left_out = [peer[0] for peer in groups_dict.values() if len(peer) == 1]
        return groups, left_out

    def _get_equals_groups(self):
        """
        _get_equals_groups find in the graph sets of peers that has the same connections.
        it find two kinds of groups:
        1. set of peers that have the same input and the same output edges
        2. set of peers that have the same input and the same output edges and also connected to each other

        the algorithm:
        1. for each peer, collect the list of input and output edges.
        2. for each peer, add self pointing edge
        3. find group of peers that share the same edges list (the group of kind (2))
        4. remove the peers that are already grouped
        5. remove the self pointing edge
        6. find group of peers that share the same edges list (the group of kind (1))

        return: list( pair(list, list))
        list: list of the pairs, each pair is the group and the self edges of the group
        """
        # for each peer, we get a list of (peer,conn,direction) that it connected to:
        peers_edges = {peer: [] for peer in set(self.cluster_info.all_peers)}
        edges_connections = dict()
        for connection, peer_pairs in self.connections_to_peers.items():
            if not connection:
                continue
            for src_peer, dst_peer in peer_pairs:
                if src_peer != dst_peer:
                    peers_edges[src_peer].append((dst_peer, connection, False))
                    peers_edges[dst_peer].append((src_peer, connection, True))
                    edges_connections[(src_peer, dst_peer)] = connection
                    edges_connections[(dst_peer, src_peer)] = connection

        # for each peer, adding a self edge only for connection that the peer already have:
        for peer, peer_edges in peers_edges.items():
            for connection in set(c[1] for c in peer_edges):
                peers_edges[peer].append((peer, connection, False))
                peers_edges[peer].append((peer, connection, True))
        peers_edges = {peer: frozenset(edges) for peer, edges in peers_edges.items()}

        # find groups of peers that are also connected to each other:
        connected_groups, left_out = self._find_equal_groups(peers_edges)
        # for every group, also add the connection of the group (should be only one)
        connected_groups = [(group, edges_connections.get((group[0], group[1]), None)) for group in connected_groups]

        # removing the peers of groups that we already found:
        peers_edges = {peer: edges for peer, edges in peers_edges.items() if peer in left_out}
        # removing the self loops:
        peers_edges = {p: frozenset(e for e in p_edges if e[0] != p) for p, p_edges in peers_edges.items()}
        not_connected_groups, left_out = self._find_equal_groups(peers_edges)
        # returning [(group, list of self edges)]
        return connected_groups + [(nc_group, None) for nc_group in not_connected_groups] + [([p], None) for p in left_out]

    def get_connections_without_fw_rules_txt_format(self, connectivity_msg=None):
        """
        :param Union[str,None] connectivity_msg: a msg header describing either the type of connectivity (TCP/non-TCP)
            for connectivity-map output with connectivity restriction,
            or the type of connectivity changes for semantic-diff query output
        :rtype: str
        :return: a string of the original peers connectivity graph content (without minimization of fw-rules)
        """
        lines = set()
        workload_name_to_peers_map = {}  # a dict from workload_name to pods set, to track replicas and copies
        for connections, peer_pairs in self.connections_to_peers.items():
            if not connections:
                continue
            for src_peer, dst_peer in peer_pairs:
                src_peer_name = self._get_peer_details(src_peer, True)[0]
                if src_peer == dst_peer:  # relevant with all connections only
                    # add the pod to the map with its workload name
                    if src_peer_name not in workload_name_to_peers_map:
                        workload_name_to_peers_map[src_peer_name] = {src_peer}
                    else:
                        workload_name_to_peers_map[src_peer_name].add(src_peer)
                    continue  # after having the full dict, lines from pod to itself will be added for workload names
                    # with only one pod.
                    # if a peer has different replicas or copies, a connection from it to itself will be added automatically
                    # only if there are connections between the replicas too (not only from a single pod to itself)
                dst_peer_name = self._get_peer_details(dst_peer, True)[0]
                conn_str = connections.get_simplified_connections_representation(True)
                conn_str = conn_str.title() if not conn_str.isupper() else conn_str
                lines.add(f'{src_peer_name} => {dst_peer_name} : {conn_str}')

        # adding conns to itself for workloads with single replica
        for workload_name in [wl for wl in workload_name_to_peers_map if len(workload_name_to_peers_map[wl]) == 1]:
            lines.add(f'{workload_name} => {workload_name} : All Connections')

        lines_list = []
        if connectivity_msg:
            lines_list.append(connectivity_msg)
        lines_list.extend(sorted(list(lines)))
        return '\n'.join(lines_list)

    def get_connectivity_dot_format_str(self, connectivity_restriction=None):
        """
        :param Union[str,None] connectivity_restriction: specify if connectivity is restricted to
               TCP / non-TCP , or not
        :rtype str
        :return: a string with content of dot format for connectivity graph
        """
        restriction_title = f', for {connectivity_restriction} connections' if connectivity_restriction else ''
        query_title = f'{self.output_config.queryName}/' if self.output_config.queryName else ''
        name = f'{query_title}{self.output_config.configName}{restriction_title}'

        dot_graph = DotGraph(name)
        peers_groups = self._get_equals_groups()
        # we are going to treat a peers_group as one peer.
        # the first peer in the peers_group is representing the group
        # we will add the text of all the peers in the group to this peer
        for peers_group, group_connection in peers_groups:
            peer_name, node_type, nc_name, text = self._get_peer_details(peers_group[0])
            if len(peers_group) > 1:
                text = sorted(set(self._get_peer_details(peer)[3][0] for peer in peers_group))
            # a deployment can be a multi_peer with more than one peer but the same text line
            # in this case, we do not want to set it as MultiPod, so we check the text size and not group size:
            node_type = DotGraph.NodeType.MultiPod if len(text) > 1 else node_type
            dot_graph.add_node(nc_name, peer_name, node_type, text)
            # adding the self edges:
            if len(text) > 1 and group_connection:
                conn_str = group_connection.get_simplified_connections_representation(True)
                conn_str = conn_str.replace("Protocol:", "").replace('All connections', 'All')
                dot_graph.add_edge(peer_name, peer_name, label=conn_str, is_dir=False)

        representing_peers = [multi_peer[0][0] for multi_peer in peers_groups]
        for connections, peer_pairs in self.connections_to_peers.items():
            directed_edges = set()
            # todo - is there a better way to get edge details?
            # we should revisit this code after reformatting connections labels
            conn_str = connections.get_simplified_connections_representation(True)
            conn_str = conn_str.replace("Protocol:", "").replace('All connections', 'All')
            for src_peer, dst_peer in peer_pairs:
                if src_peer != dst_peer and connections and src_peer in representing_peers and dst_peer in representing_peers:
                    src_peer_name, _, src_nc, _ = self._get_peer_details(src_peer)
                    dst_peer_name, _, dst_nc, _ = self._get_peer_details(dst_peer)
                    directed_edges.add(((src_peer_name, src_nc), (dst_peer_name, dst_nc)))

            undirected_edges, directed_edges = self.reformat_graph(set(), directed_edges, allow_undirected=True)
            undirected_edges, cliques_edges, new_cliques = self._creates_cliqued_graph(undirected_edges, conn_str)
            undirected_edges, directed_edges = self.reformat_graph(undirected_edges, directed_edges, allow_undirected=False)
            directed_edges, bicliques_edges, new_bicliques = self._creates_bicliqued_graph(directed_edges, conn_str)
            undirected_edges, directed_edges = self.reformat_graph(undirected_edges, directed_edges, allow_undirected=True)

            for peer in new_cliques:
                dot_graph.add_node(subgraph=peer[1], name=peer[0], node_type=DotGraph.NodeType.Clique, label=[conn_str])
            for peer in new_bicliques:
                dot_graph.add_node(subgraph=peer[1], name=peer[0], node_type=DotGraph.NodeType.BiClique, label=[conn_str])
            for edge in directed_edges | bicliques_edges:
                dot_graph.add_edge(src_name=edge[0][0], dst_name=edge[1][0], label=conn_str, is_dir=True)
            for edge in undirected_edges | cliques_edges:
                dot_graph.add_edge(src_name=edge[0][0], dst_name=edge[1][0], label=conn_str, is_dir=False)
        return dot_graph.to_str()

    def get_minimized_firewall_rules(self):
        """
        computes and returns minimized firewall rules from original connectivity graph
        :return: minimize_fw_rules: an object of type MinimizeFWRules holding the minimized fw-rules
        """

        connections_sorted_by_size = list(self.connections_to_peers.items())
        connections_sorted_by_size.sort(reverse=True)

        connections_sorted_by_size = self._merge_ip_blocks(connections_sorted_by_size)

        if self.output_config.fwRulesRunInTestMode:
            # print the original connectivity graph
            lines = set()
            for connections, peer_pairs in connections_sorted_by_size:
                for src_peer, dst_peer in peer_pairs:
                    src_peer_name = self._get_peer_details(src_peer)[0]
                    dst_peer_name = self._get_peer_details(dst_peer)[0]
                    # on level of deployments, omit the 'all connections' between a pod to itself
                    # a connection between deployment to itself is derived from connection between 2 different pods of
                    # the same deployment
                    if src_peer == dst_peer and self.output_config.outputEndpoints == 'deployments':
                        continue
                    lines.add(f'src: {src_peer_name}, dest: {dst_peer_name}, allowed conns: {connections}')
            for line in lines:
                print(line)
            print('======================================================')
        # compute the minimized firewall rules
        return self._minimize_firewall_rules(connections_sorted_by_size)

    def _minimize_firewall_rules(self, connections_sorted_by_size):
        """
        Creates the set of minimized fw rules and prints to output
        :param list connections_sorted_by_size: the original connectivity graph in fw-rules format
        :return:  minimize_fw_rules: an object of type MinimizeFWRules holding the minimized fw-rules
        """
        cs_containment_map = self._build_connections_containment_map(connections_sorted_by_size)
        fw_rules_map = defaultdict(list)
        results_map = dict()
        minimize_cs = MinimizeCsFwRules(self.cluster_info, self.allowed_labels, self.output_config)
        # build fw_rules_map: per connection - a set of its minimized fw rules
        for connections, peer_pairs in connections_sorted_by_size:
            # currently skip "no connections"
            if not connections:
                continue
            # TODO: figure out why we have pairs with (ip,ip) ?
            peer_pairs_filtered = self._get_peer_pairs_filtered(peer_pairs)
            peer_pairs_in_containing_connections = cs_containment_map[connections]
            fw_rules, results_per_info = minimize_cs.compute_minimized_fw_rules_per_connection(
                connections, peer_pairs_filtered, peer_pairs_in_containing_connections)
            fw_rules_map[connections] = fw_rules
            results_map[connections] = results_per_info

        minimize_fw_rules = MinimizeFWRules(fw_rules_map, self.cluster_info, self.output_config,
                                            results_map)
        return minimize_fw_rules

    @staticmethod
    def _get_peer_pairs_filtered(peer_pairs):
        """
        Filters out peer pairs where both src and dst are IpBlock
        :param list peer_pairs: the peer pairs to filter
        :return: a filtered set of peer pairs
        """
        return set((src, dst) for (src, dst) in peer_pairs if not (isinstance(src, IpBlock) and isinstance(dst, IpBlock)))

    def _build_connections_containment_map(self, connections_sorted_by_size):
        """
        Build a map from a connection to a set of peer_pairs from connections it is contained in
        :param list connections_sorted_by_size: the original connectivity graph in fw-rules format
        :return: a map from connection to a set of peer pairs from containing connections
        """
        cs_containment_map = defaultdict(set)
        for (conn, _) in connections_sorted_by_size:
            for (other_conn, peer_pairs) in connections_sorted_by_size:
                if other_conn != conn and conn.contained_in(other_conn):
                    peer_pairs_filtered = self._get_peer_pairs_filtered(peer_pairs)
                    cs_containment_map[conn] |= peer_pairs_filtered
        return cs_containment_map

    @staticmethod
    def _merge_ip_blocks(connections_sorted_by_size):
        """
        Given an input connectivity graph, merge ip-blocks for peer-pairs when possible. e.g. if (pod_x ,
        0.0.0.0-49.49.255.255) and ) and (pod_x, 49.50.0.0-255.255.255.255) are in connections_sorted_by_size[conn],
        then in the output result, only (pod_x, 0.0.0.0-255.255.255.255) will be in: connections_sorted_by_size[conn]

        :param connections_sorted_by_size:  the original connectivity graph : a list of tuples
               (connection set ,  peer_pairs), where peer_pairs is a list of (src,dst) tuples
        :return: connections_sorted_by_size_new : a new connectivity graph with merged ip-blocks
        """
        connections_sorted_by_size_new = []
        for connections, peer_pairs in connections_sorted_by_size:
            map_ip_blocks_per_dst = dict()
            map_ip_blocks_per_src = dict()
            merged_peer_pairs = []
            for (src, dst) in peer_pairs:
                if isinstance(src, IpBlock) and isinstance(dst, ClusterEP):
                    if dst not in map_ip_blocks_per_dst:
                        map_ip_blocks_per_dst[dst] = src.copy()
                    else:
                        map_ip_blocks_per_dst[dst] |= src
                elif isinstance(dst, IpBlock) and isinstance(src, ClusterEP):
                    if src not in map_ip_blocks_per_src:
                        map_ip_blocks_per_src[src] = dst.copy()
                    else:
                        map_ip_blocks_per_src[src] |= dst
                else:
                    merged_peer_pairs.append((src, dst))
            for (src, ip_block) in map_ip_blocks_per_src.items():
                merged_peer_pairs.append((src, ip_block))
            for (dst, ip_block) in map_ip_blocks_per_dst.items():
                merged_peer_pairs.append((ip_block, dst))
            connections_sorted_by_size_new.append((connections, merged_peer_pairs))

        return connections_sorted_by_size_new

    def conn_graph_has_fw_rules(self):
        """
        :return: bool flag indicating if the given conn_graph has fw_rules (and not considered empty)
        """
        if not self.connections_to_peers:
            return False
        if len((self.connections_to_peers.items())) == 1:
            conn = list(self.connections_to_peers.keys())[0]
            # we currently do not create fw-rules for "no connections"
            if not conn:  # conn is "no connections":
                return False
        return True<|MERGE_RESOLUTION|>--- conflicted
+++ resolved
@@ -52,17 +52,6 @@
         """
         self.connections_to_peers.update(connections)
 
-<<<<<<< HEAD
-    def add_edges_from_cube_dict(self, conn_cube, peer_container, ip_blocks_mask):
-        """
-        Add edges to the graph according to the give cube
-        :param ConnectivityCube conn_cube: the given cube
-        :param IpBlock ip_blocks_mask:  IpBlock containing all allowed ip values,
-         whereas all other values should be filtered out in the output
-        """
-        conns, src_peers, dst_peers = \
-            ConnectionSet.get_connection_set_and_peers_from_cube(conn_cube, peer_container, ip_blocks_mask)
-=======
     def add_edges_from_cube_dict(self, conn_cube, peer_container):
         """
         Add edges to the graph according to the give cube
@@ -71,7 +60,6 @@
         """
         conns, src_peers, dst_peers = \
             ConnectionSet.get_connection_set_and_peers_from_cube(conn_cube, peer_container)
->>>>>>> a3fc22c1
         for src_peer in src_peers:
             for dst_peer in dst_peers:
                 self.connections_to_peers[conns].append((src_peer, dst_peer))
