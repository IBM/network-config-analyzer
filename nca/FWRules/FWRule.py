--- conflicted
+++ resolved
@@ -3,11 +3,7 @@
 # SPDX-License-Identifier: Apache2.0
 #
 
-<<<<<<< HEAD
-from nca.CoreDS.Peer import ClusterEP, IpBlock, Pod, PeerSet
-=======
-from nca.CoreDS.Peer import ClusterEP, IpBlock, Pod, DNSEntry
->>>>>>> dc0b37ab
+from nca.CoreDS.Peer import ClusterEP, IpBlock, Pod, PeerSet, DNSEntry
 from nca.Resources.K8sNamespace import K8sNamespace
 from .ClusterInfo import ClusterInfo
 
