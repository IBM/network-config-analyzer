#
# Copyright 2020- IBM Inc. All rights reserved
# SPDX-License-Identifier: Apache2.0
#

from collections import defaultdict
from nca.CoreDS.ConnectionSet import ConnectionSet
from nca.CoreDS.Peer import IpBlock, ClusterEP, Pod, HostEP
from .FWRule import FWRuleElement, FWRule, PodElement, LabelExpr, PodLabelsElement, IPBlockElement


class MinimizeCsFwRules:
    """
    This is a class for minimizing fw-rules within a specific connection-set
    """

    def __init__(self, cluster_info, allowed_labels, output_config):
        """
        create an object of MinimizeCsFwRules
        :param cluster_info:  an object of type ClusterInfo, with relevant cluster topology info
        :param allowed_labels: a set of label keys (set[str]) that appear in one of the policy yaml files.
                          using this set to determine which label can be used for grouping pods in fw-rules computation
        :param output_config: an OutputConfiguration object

        """

        self.cluster_info = cluster_info
        self.allowed_labels = allowed_labels
        self.output_config = output_config

        self.peer_pairs = set()
        self.connections = ConnectionSet()
        self.peer_pairs_in_containing_connections = set()
        self.ns_pairs = set()
        self.peer_pairs_with_partial_ns_expr = set()
        self.peer_pairs_without_ns_expr = set()
        self.covered_peer_pairs_union = set()
        self.results_info_per_option = dict()
        self.minimized_fw_rules = []  # holds the computation result of minimized fw-rules

    def compute_minimized_fw_rules_per_connection(self, connections, peer_pairs, peer_pairs_in_containing_connections):
        """
        The main function for creating the minimized set of fw-rules for a given connection set

        :param connections: the allowed connections for the given peer pairs, of type ConnectionSet
        :param peer_pairs: (set) pairs of peers (src,dst) for which communication is allowed over the given connections
        :param peer_pairs_in_containing_connections: (set) pairs of peers in connections that contain the current
               connection set

        class members used in computation of fw-rules:
        self.ns_pairs : pairs of namespaces, grouped from peer_pairs and peer_pairs_in_containing_connections
        self.peer_pairs_with_partial_ns_expr: pairs of (pod,ns) or (ns,pod), with ns-grouping for one dimension
        self.peer_pairs_without_ns_expr: pairs of pods, with no possible ns-grouping
        self.covered_peer_pairs_union: union (set) of all peer pairs for which communication is allowed in current
                                      connection-set (but not necessarily only limited to current connection set)

        :return:
        minimized_fw_rules: a list of fw-rules (of type list[FWRule])
        (results_info_per_option: for debugging, dict with some info about the computation)
        """
        self.peer_pairs = peer_pairs
        self.connections = connections
        self.peer_pairs_in_containing_connections = peer_pairs_in_containing_connections
        self.ns_pairs = set()
        self.peer_pairs_with_partial_ns_expr = set()
        self.peer_pairs_without_ns_expr = set()
        self.covered_peer_pairs_union = set()
        self.results_info_per_option = dict()
        self.minimized_fw_rules = []  # holds the computation result of minimized fw-rules

        self._create_fw_rules()
        if self.output_config.fwRulesRunInTestMode:
            self._print_firewall_rules(self.minimized_fw_rules)
            self._print_results_info()

        return self.minimized_fw_rules, self.results_info_per_option

    def _create_fw_rules(self):
        """
        The main function for creating the minimized set of fw-rules for a given connection set
        :return: None
        """
        # partition peer_pairs to ns_pairs, peer_pairs_with_partial_ns_expr, peer_pairs_without_ns_expr
        self._compute_basic_namespace_grouping()

        # add all fw-rules:
        self._add_all_fw_rules()

    def _compute_basic_namespace_grouping(self):
        """
        computation of peer_pairs with possible grouping by namespaces.
        Results are at: ns_pairs, peer_pairs_with_partial_ns_expr, peer_pairs_without_ns_expr
        :return: None
        """
        self._compute_covered_peer_pairs_union()
        # only Pod elements have namespaces (skipping IpBlocks and HostEPs)
        src_namespaces_set = set(src.namespace for (src, dest) in self.peer_pairs if isinstance(src, Pod))
        dst_namespaces_set = set(dest.namespace for (src, dest) in self.peer_pairs if isinstance(dest, Pod))
        # per relevant namespaces, compute which pairs of src-ns and dst-ns are covered by given peer-pairs
        for src_ns in src_namespaces_set:
            for dst_ns in dst_namespaces_set:
                ns_product_pairs = set((src, dst) for src in self.cluster_info.ns_dict[src_ns] for dst in
                                       self.cluster_info.ns_dict[dst_ns])
                if ns_product_pairs.issubset(self.covered_peer_pairs_union):
                    self.ns_pairs |= {(src_ns, dst_ns)}
                else:
                    self.peer_pairs_without_ns_expr |= ns_product_pairs & self.peer_pairs

        # TODO: what about peer pairs with ip blocks from containing connections, not only peer_pairs for this connection?
        pairs_with_elems_without_ns = set((src, dst) for (src, dst) in self.peer_pairs
                                          if isinstance(src, (IpBlock, HostEP)) or isinstance(dst, (IpBlock, HostEP)))
        self.peer_pairs_without_ns_expr |= pairs_with_elems_without_ns
        # compute pairs with src as pod/ip-block and dest as namespace
        self._compute_ns_pairs_with_partial_ns_expr(False)
        # compute pairs with src as pod/ip-block namespace dest as pod
        self._compute_ns_pairs_with_partial_ns_expr(True)
        # remove pairs of (pod,pod) for trivial cases of communication from pod to itself
        self._remove_trivial_rules_from_peer_pairs_without_ns_expr()

    def _compute_covered_peer_pairs_union(self):
        """
        compute the union (set) of all peer pairs for which communication is allowed in current connection-set (but
        not necessarily only limited to current connection set)
        :return: None
        """
        covered_peer_pairs_union = self.peer_pairs | self.peer_pairs_in_containing_connections

        all_pods_set = set(src for (src, dst) in self.peer_pairs if isinstance(src, ClusterEP)) | \
            set(dst for (src, dst) in self.peer_pairs if isinstance(dst, ClusterEP))
        for pod in all_pods_set:
            covered_peer_pairs_union |= {(pod, pod)}
        self.covered_peer_pairs_union = covered_peer_pairs_union

    @staticmethod
    def _get_pods_set_per_fixed_elem_from_peer_pairs(is_src_fixed, fixed_elem, peer_pairs_set):
        """

        :param is_src_fixed: bool flag indicating if fixed elem is src (True) or dst (False)
        :param fixed_elem: the fixed element
        :param peer_pairs_set: set of peer pairs
        :return:set of pods that are paired with fixed_elem ( as src/dst according to flag is_src_fixed)
                in peer_pairs_set
        """
        if is_src_fixed:
            return set(dest for (src, dest) in peer_pairs_set if src == fixed_elem and isinstance(dest, Pod))
        return set(src for (src, dest) in peer_pairs_set if dest == fixed_elem and isinstance(src, Pod))

    def _get_peer_pairs_product_for_ns_and_fixed_elem(self, is_pod_in_src, pod, ns):
        """
        compute all peer pairs represented by a pair of a pod with entire namespace
        :param is_pod_in_src: flag indicating if pod is src (True) or dst (False)
        :param pod: the fixed element
        :param ns: the entire namespace
        :return: a set of peer pairs
        """
        if is_pod_in_src:
            return set((pod, dst_pod) for dst_pod in self.cluster_info.ns_dict[ns])
        return set((src_pod, pod) for src_pod in self.cluster_info.ns_dict[ns])

    def _get_ns_covered_in_one_dimension(self, is_src_fixed, fixed_elem):
        """
        compute if a fixed elem (src or dst) can be paired with entire namespace (dst or src)
        :param is_src_fixed: a bool flag indicating if fixed_elem is a src elem (True) of dst (False)
        :param fixed_elem: a fixed elem (of type Pod/IpBlock)
        :return:
        covered_ns_set: set of namespaces for which fixed_elem can be paired with
         (connection is allowed between fixed_elem and each ns in this set [direction depends on is_src_fixed],
          according to current connection set and the containing connections as well).
        peer_pairs_product_union: set of peer pairs represented by each pair of fixed_elem with ns in covered_ns_set
        """
        pods_set = self._get_pods_set_per_fixed_elem_from_peer_pairs(is_src_fixed, fixed_elem,
                                                                     self.peer_pairs_without_ns_expr)
        # ns_set is a set with the potential namespaces for grouping
        ns_set = set(e.namespace for e in pods_set)
        covered_ns_set = set()
        peer_pairs_product_union = set()
        for ns in ns_set:
            peer_pairs_product = self._get_peer_pairs_product_for_ns_and_fixed_elem(is_src_fixed, fixed_elem, ns)
            # if the connections between entire ns and fixed_elem is allowed - add ns to covered_ns_set
            if peer_pairs_product.issubset(self.covered_peer_pairs_union):
                covered_ns_set |= {ns}
                peer_pairs_product_union |= peer_pairs_product
        return covered_ns_set, peer_pairs_product_union

    def _compute_ns_pairs_with_partial_ns_expr(self, is_src_ns):
        """
        computes and updates self.peer_pairs_with_partial_ns_expr with pairs where only one elem (src/dst)
        can be grouped to an entire namespace
        :param is_src_ns: a bool flag to indicate if computing pairs with src elem grouped as ns (True) or dst (False)
        :return: None
        """
        # pod_set is the set of pods in pairs of peer_pairs_without_ns_expr, within elem type (src/dst) which is not
        # in the grouping computation
        pod_set = set(src for (src, _) in self.peer_pairs_without_ns_expr) if not is_src_ns else \
            set(dst for (_, dst) in self.peer_pairs_without_ns_expr)
        # loop on fixed elements (not in the grouping computation)
        for pod in pod_set:
            covered_ns_set, peer_pairs_product_union = self._get_ns_covered_in_one_dimension(not is_src_ns, pod)
            for ns in covered_ns_set:
                partial_ns_expr_pair = (pod, ns) if not is_src_ns else (ns, pod)
                self.peer_pairs_with_partial_ns_expr |= {partial_ns_expr_pair}
            self.peer_pairs_without_ns_expr -= peer_pairs_product_union

    # remove trivial pairs to avoid creating them a fw-rule directly
    def _remove_trivial_rules_from_peer_pairs_without_ns_expr(self):
        """
        update peer_pairs_without_ns_expr by removing pairs with identical src and dst elements.
        a communication from a pod to itself is trivial, thus we should avoid creating fw-rules for such pairs.
        Note that these pairs are contained in self.covered_peer_pairs_union, thus can be used for grouping if needed.
        :return: None
        """
        trivial_pairs = set((src, dst) for (src, dst) in self.peer_pairs_without_ns_expr if src == dst)
        self.peer_pairs_without_ns_expr -= trivial_pairs

    def get_ns_fw_rules_grouped_by_common_elem(self, is_src_fixed, ns_set, fixed_elem):
        """
        create a  fw-rule from a fixed-elem and  a set of namespaces
        :param is_src_fixed: a flag indicating if the fixed elem is src (True) or dst (False)
        :param ns_set:  a set of namespaces
        :param fixed_elem: the fixed element
        :return: a list with created FWRule
        """
        # currently no grouping of ns-list by labels of namespaces
        grouped_elem = FWRuleElement(ns_set)
        if is_src_fixed:
            fw_rule = FWRule(fixed_elem, grouped_elem, self.connections)
        else:
            fw_rule = FWRule(grouped_elem, fixed_elem, self.connections)
        return [fw_rule]

    def _get_pods_grouping_by_labels_main(self, pods_set, extra_pods_set):
        """
        The main function to implement pods grouping by labels.
        This function splits the pods into namespaces, and per ns calls  get_pods_grouping_by_labels().
        :param pods_set: the pods for grouping
        :param extra_pods_set: additional pods that can be used for grouping
        :return:
        res_chosen_rep: a list of tuples (key,values,ns) -- as the chosen representation for grouping the pods.
        res_remaining_pods: set of pods from pods_set that are not included in the grouping result (could not be grouped).
        """
        ns_context_options = set(pod.namespace for pod in pods_set)
        res_chosen_rep = []
        res_remaining_pods = set()
        # grouping by pod-labels per each namespace separately
        for ns in ns_context_options:
            pods_set_per_ns = pods_set & self.cluster_info.ns_dict[ns]
            extra_pods_set_per_ns = extra_pods_set & self.cluster_info.ns_dict[ns]
            chosen_rep, remaining_pods = self._get_pods_grouping_by_labels(pods_set_per_ns, ns, extra_pods_set_per_ns)
            res_chosen_rep.extend(chosen_rep)
            res_remaining_pods |= remaining_pods
        return res_chosen_rep, res_remaining_pods

    def _get_pods_grouping_by_labels(self, pods_set, ns, extra_pods_set):
        """
        Implements pods grouping by labels in a single namespace.
        :param pods_set: the set of pods for grouping.
        :param ns: the namespace
        :param extra_pods_set: additional pods that can be used for completing the grouping
                               (originated in containing connections).
        :return:
        chosen_rep:  a list of tuples (key,values,ns) -- as the chosen representation for grouping the pods.
        remaining_pods: set of pods from pods_list that are not included in the grouping result
        """
        if self.output_config.fwRulesDebug:
            print('get_pods_grouping_by_labels:')
            print('pods_list: ' + ','.join([str(pod) for pod in pods_set]))
            print('extra_pods_list: ' + ','.join([str(pod) for pod in extra_pods_set]))
        all_pods_set = pods_set | extra_pods_set
        allowed_labels = self.cluster_info.allowed_labels
        pods_per_ns = self.cluster_info.ns_dict[ns]
        # labels_rep_options is a list of tuples (key, (values, pods-set)), where each tuple in this list is a valid
        # grouping of pods-set by "key in values"
        labels_rep_options = []
        for key in allowed_labels:
            values_for_key = self.cluster_info.get_all_values_set_for_key_per_namespace(key, {ns})
            fully_covered_label_values = set()
            pods_with_fully_covered_label_values = set()
            for v in values_for_key:
                all_pods_per_label_val = self.cluster_info.pods_labels_map[(key, v)] & pods_per_ns
                if not all_pods_per_label_val:
                    continue
                pods_with_label_val_from_pods_list = all_pods_per_label_val & all_pods_set
                pods_with_label_val_from_original_pods_list = all_pods_per_label_val & pods_set
                # allow to "borrow" from extra_pods_set only if at least one pod is also in original pods_set
                if all_pods_per_label_val == pods_with_label_val_from_pods_list and \
                        pods_with_label_val_from_original_pods_list:
                    fully_covered_label_values |= {v}
                    pods_with_fully_covered_label_values |= pods_with_label_val_from_pods_list
            # TODO: is it OK to ignore label-grouping if only one pod is involved?
            if self.output_config.fwRulesGroupByLabelSinglePod:
                if fully_covered_label_values and len(
                        pods_with_fully_covered_label_values) >= 1:  # don't ignore label-grouping if only one pod is involved
                    labels_rep_options.append((key, (fully_covered_label_values, pods_with_fully_covered_label_values)))
            else:
                if fully_covered_label_values and len(
                        pods_with_fully_covered_label_values) > 1:  # ignore label-grouping if only one pod is involved
                    labels_rep_options.append((key, (fully_covered_label_values, pods_with_fully_covered_label_values)))

        chosen_rep = []
        remaining_pods = pods_set.copy()
        # sort labels_rep_options by length of pods_with_fully_covered_label_values, to prefer label-grouping that
        # covers more pods
        sorted_rep_options = sorted(labels_rep_options, key=lambda x: len(x[1][1]), reverse=True)
        if self.output_config.fwRulesDebug:
            print('sorted rep options:')
            for (key, (label_vals, pods)) in sorted_rep_options:
                print(key, label_vals, len(pods))
        ns_info = {ns}
        for (k, (vals, pods)) in sorted_rep_options:
            if (pods & pods_set).issubset(remaining_pods):
                chosen_rep.append((k, vals, ns_info))
                remaining_pods -= pods
            if not remaining_pods:
                break
        return chosen_rep, remaining_pods

    def _get_pod_level_fw_rules_grouped_by_common_labels(self, is_src_fixed, pods_set, fixed_elem, extra_pods_set):
        """
        Implements grouping in the level of pods labels.
        :param is_src_fixed: a bool flag to indicate if fixed_elem is at src or dst.
        :param pods_set: the set of pods to be grouped
        :param fixed_elem: the fixed element of the original fw-rules
        :param extra_pods_set: an additional pods set from containing connections (with same fixed_elem) that can be
        used for grouping (completing for a set of pods to cover some label grouping).
        :return: a set of fw-rules result after grouping
        """
        res = []
        # (1) try grouping by pods-labels:
        chosen_rep, remaining_pods = self._get_pods_grouping_by_labels_main(pods_set, extra_pods_set)
        for (key, values, ns_info) in chosen_rep:
            map_simple_keys_to_all_values = self.cluster_info.get_map_of_simple_keys_to_all_values(key, ns_info)
            all_key_values = self.cluster_info.get_all_values_set_for_key_per_namespace(key, ns_info)
            pod_label_expr = LabelExpr(key, set(values), map_simple_keys_to_all_values, all_key_values)
            grouped_elem = PodLabelsElement(pod_label_expr, ns_info)
            if is_src_fixed:
                fw_rule = FWRule(fixed_elem, grouped_elem, self.connections)
            else:
                fw_rule = FWRule(grouped_elem, fixed_elem, self.connections)
            res.append(fw_rule)

        # TODO: should avoid having single pods remaining without labels grouping
        # (2) add rules for remaining single pods:
        for pod in remaining_pods:
            single_pod_elem = PodElement(pod, self.output_config.outputEndpoints == 'deployments')
            if is_src_fixed:
                fw_rule = FWRule(fixed_elem, single_pod_elem, self.connections)
            else:
                fw_rule = FWRule(single_pod_elem, fixed_elem, self.connections)
            res.append(fw_rule)
        return res

    def _create_initial_fw_rules_from_base_elements_list(self, base_elems_pairs):
        """
        creating initial fw-rules from base elements
        :param base_elems_pairs: a set of pairs (src,dst) , each of type: Pod/K8sNamespace/IpBlock
        :return: list with created fw-rules
        :rtype list[FWRule]
        """
        res = []
        for (src, dst) in base_elems_pairs:
            res.extend(FWRule.create_fw_rules_from_base_elements(src, dst, self.connections))
        return res

    def _create_all_initial_fw_rules(self):
        """
        Creating initial fw-rules from base-elements pairs (pod/ns/ip-block)
        :return: a list of initial fw-rules of type FWRule
        :rtype list[FWRule]
        """
        initial_fw_rules = []
        initial_fw_rules.extend(self._create_initial_fw_rules_from_base_elements_list(self.ns_pairs))
        initial_fw_rules.extend(self._create_initial_fw_rules_from_base_elements_list(self.peer_pairs_without_ns_expr))
        initial_fw_rules.extend(
            self._create_initial_fw_rules_from_base_elements_list(self.peer_pairs_with_partial_ns_expr))
        return initial_fw_rules

    def _add_all_fw_rules(self):
        """
        Computation of fw-rules, following the ns-grouping of peer_pairs.
        Results are at: self.minimized_rules_set
        :return: None
        """
        # create initial fw-rules from ns_pairs, peer_pairs_with_partial_ns_expr, peer_pairs_without_ns_expr
        initial_fw_rules = self._create_all_initial_fw_rules()
        # TODO: consider a higher resolution decision between option1 and option2 (per src,dst pair rather than per
        #  all ConnectionSet pairs)

        # option1 - start computation when src is fixed at first iteration, and merge applies to dst
        option1, convergence_iteration_1 = self._create_merged_rules_set(True, initial_fw_rules)
        # option2 - start computation when dst is fixed at first iteration, and merge applies to src
        option2, convergence_iteration_2 = self._create_merged_rules_set(False, initial_fw_rules)

        # self.post_processing_fw_rules(option1)
        # self.post_processing_fw_rules(option2)

        if self.output_config.fwRulesRunInTestMode:
            equiv1 = self.check_peer_pairs_equivalence(option1)
            equiv2 = self.check_peer_pairs_equivalence(option2)
            assert equiv1
            assert equiv2
            # add info for documentation about computation results
            self.results_info_per_option['option1_len'] = len(option1)
            self.results_info_per_option['option2_len'] = len(option2)
            self.results_info_per_option['convergence_iteration_1'] = convergence_iteration_1
            self.results_info_per_option['convergence_iteration_2'] = convergence_iteration_2
            self.results_info_per_option['equiv1'] = equiv1
            self.results_info_per_option['equiv2'] = equiv2

        if self.output_config.fwRulesDebug:
            print('option 1 rules:')
            self._print_firewall_rules(option1)
            print('option 2 rules: ')
            self._print_firewall_rules(option2)

        # choose the option with less fw-rules
        if len(option1) < len(option2):
            self.minimized_fw_rules = option1
            return
        self.minimized_fw_rules = option2

    def _get_grouping_result(self, fixed_elem, set_for_grouping_elems, src_first):
        """
        Apply grouping for a set of elements to create grouped fw-rules
        :param fixed_elem: the fixed elements from the original fw-rules
        :param set_for_grouping_elems: the set of elements to be grouped
        :param src_first: a bool flag to indicate if fixed_elem is src or dst
        :return: A list of fw-rules after possible grouping operations
        """
        res = []
        # partition set_for_grouping_elems into: (1) ns_elems, (2) pod_and_pod_labels_elems, (3) ip_block_elems
        pod_and_pod_labels_elems = set(elem for elem in set_for_grouping_elems if
                                       isinstance(elem, (PodElement, PodLabelsElement)))
        ip_block_elems = set(elem for elem in set_for_grouping_elems if isinstance(elem, IPBlockElement))
        ns_elems = set_for_grouping_elems - (pod_and_pod_labels_elems | ip_block_elems)

        if ns_elems:
            # grouping of ns elements is straight-forward
            ns_set = set.union(*(f.ns_info for f in ns_elems))
            res.extend(self.get_ns_fw_rules_grouped_by_common_elem(src_first, ns_set, fixed_elem))

        if pod_and_pod_labels_elems:
            # grouping of pod and pod-labels elements
            # TODO: currently adding this due to example in test24: a single pod-labels elem is replaced by another grouping
            if len(pod_and_pod_labels_elems) == 1 and isinstance(list(pod_and_pod_labels_elems)[0], PodLabelsElement):
                elem = list(pod_and_pod_labels_elems)[0]
                fw_rule = FWRule(fixed_elem, elem, self.connections) if src_first else FWRule(elem, fixed_elem,
                                                                                              self.connections)
                res.append(fw_rule)
            else:
                # set_for_grouping_pods is the set of all pods originated in pods and pod-labels elements, to be grouped
                set_for_grouping_pods = set()
                for e in pod_and_pod_labels_elems:
                    set_for_grouping_pods |= e.get_pods_set(self.cluster_info)

                # allow borrowing pods for labels-grouping from covered_peer_pairs_union
                fixed_elem_pods = fixed_elem.get_pods_set(self.cluster_info)
                # extra_pods_list is a list of pods sets that are paired with pods in fixed_elem_pods within
                # covered_peer_pairs_union
                extra_pods_list = []
                for p in fixed_elem_pods:
                    if src_first:
                        pods_to_add = set(dst for (src, dst) in self.covered_peer_pairs_union if src == p)
                    else:
                        pods_to_add = set(src for (src, dst) in self.covered_peer_pairs_union if dst == p)
                    extra_pods_list.append(pods_to_add)
                # extra_pods_list_common is a set of pods that are paired with all pods in fixed_elem_pods within
                # covered_peer_pairs_union
                extra_pods_list_common = set()
                if extra_pods_list:
                    extra_pods_list_common = set.intersection(*extra_pods_list)

                res.extend(self._get_pod_level_fw_rules_grouped_by_common_labels(src_first, set_for_grouping_pods,
                                                                                 fixed_elem, extra_pods_list_common))

        if ip_block_elems:
            # currently no grouping for ip blocks
            for elem in ip_block_elems:
                if src_first:
                    res.append(FWRule(fixed_elem, elem, self.connections))
                else:
                    res.append(FWRule(elem, fixed_elem, self.connections))

        return res

    def _create_merged_rules_set(self, is_src_first, fw_rules):
        """
        Computing a minimized set of fw-rules by merging src/dst elements iteratively
        :param is_src_first: a bool flag to indicate if merge process starts with src or dest
        :param fw_rules: a list of initial fw-rules
        :return: a list of minimized fw-rules after merge process
        """
        initial_fw_rules = fw_rules.copy()
        if not initial_fw_rules:
            return [], 0
        count_fw_rules = dict()  # map number of fw-rules per iteration number
        max_iter = self.output_config.fwRulesMaxIter
        convergence_iteration = max_iter
        for i in range(0, max_iter):
            fw_rules_after_merge = []
            count_fw_rules[i] = len(initial_fw_rules)
            if i > 1 and count_fw_rules[i] == count_fw_rules[i - 1]:
                convergence_iteration = i
                break
            if i > 1 and self.output_config.fwRulesRunInTestMode:
                assert count_fw_rules[i - 1] > count_fw_rules[i], "Expecting fewer fw_rules after each merge iteration."
            # change the grouping target (src/dst) on each iteration
            src_first = (i % 2 == 0) if is_src_first else (i % 2 == 1)
            first_elem_set = set(f.src for f in initial_fw_rules) if src_first else set(f.dst for f in initial_fw_rules)
            for elem in first_elem_set:
                if src_first:
                    # TODO: equals or contained in?
                    set_for_grouping_elems = set(f.dst for f in initial_fw_rules if f.src == elem)
                else:
                    set_for_grouping_elems = set(f.src for f in initial_fw_rules if f.dst == elem)
                res = self._get_grouping_result(elem, set_for_grouping_elems, src_first)
                fw_rules_after_merge.extend(res)
            # prepare for next iteration
            initial_fw_rules = fw_rules_after_merge
            if self.output_config.fwRulesDebug:
                print('fw rules after iteration: ' + str(i))
                self._print_firewall_rules(initial_fw_rules)

        return initial_fw_rules, convergence_iteration

    # ---------------------------------------------------------------------------------------------------------
    # below functions are for debugging :

    def _print_results_info(self):
        print('----------------')
        print('results_info_per_option: ')
        for key in self.results_info_per_option:
            val = self.results_info_per_option[key]
            print(str(key) + ':' + str(val))
        print('----------------')

    def _print_firewall_rules(self, rules):
        print('-------------------')
        print('rules for connections: ' + str(self.connections))
        for rule in rules:
            # filter out rule of a pod to itslef
            # if rule.is_rule_trivial():
            #    continue
            print(rule)

    def get_src_dest_pairs_from_fw_rules(self, rules):
        src_dest_pairs = []
        for rule in rules:
            # compute set of pods derived from rule src and rule dest
            if not isinstance(rule.src, IPBlockElement) and not isinstance(rule.dst, IPBlockElement):
                src_set = rule.src.get_pods_set(self.cluster_info)
                dest_set = rule.dst.get_pods_set(self.cluster_info)

                for src in src_set:
                    for dst in dest_set:
                        src_dest_pairs.append((src, dst))

            elif isinstance(rule.src, IPBlockElement) and not isinstance(rule.dst, IPBlockElement):
                dest_set = rule.dst.get_pods_set(self.cluster_info)
                for dst in dest_set:
                    src_dest_pairs.append((rule.src.element, dst))

            elif not isinstance(rule.src, IPBlockElement) and isinstance(rule.dst, IPBlockElement):
                src_set = rule.src.get_pods_set(self.cluster_info)
                for src in src_set:
                    src_dest_pairs.append((src, rule.dst.element))

        for (src, dst) in src_dest_pairs:
            if isinstance(src, IpBlock) and isinstance(dst, IpBlock):
                src_dest_pairs.remove((src, dst))

        return set(src_dest_pairs)

    @staticmethod
    def validate_ip_blocks(ips_list_1, ips_list_2):
        ip_block_1 = IpBlock()
        ip_block_2 = IpBlock()
        for ip in ips_list_1:
            ip_block_1 |= ip
        for ip in ips_list_2:
            ip_block_2 |= ip
        return ip_block_1.contained_in(ip_block_2)

    # for testing- make sure set of peer pairs derived from fw-rules is equivalent to the input peer pairs
    def check_peer_pairs_equivalence(self, rules):
        orig_set = set(self.peer_pairs)
        allowed_extra_set = set(self.covered_peer_pairs_union)  # set(self.peer_pairs_in_containing_connections)
        union_allowed_set = orig_set.union(allowed_extra_set)
        results_set_orig = self.get_src_dest_pairs_from_fw_rules(rules)

        # direction 1: find justification for every pair in the result
        for (src, dst) in results_set_orig:
            if isinstance(src, ClusterEP) and isinstance(dst, ClusterEP) and not (src, dst) in union_allowed_set:
                return False
            elif isinstance(dst, IpBlock):
                allowed_ips_from_res = [dst for (src1, dst) in results_set_orig if
                                        src1 == src and isinstance(dst, IpBlock)]
                allowed_ips_from_orig = [dst for (src1, dst) in union_allowed_set if
                                         src1 == src and isinstance(dst, IpBlock)]
                if not self.validate_ip_blocks(allowed_ips_from_res, allowed_ips_from_orig):
                    return False
            elif isinstance(src, IpBlock):
                allowed_ips_from_res = [src for (src, dst1) in results_set_orig if
                                        dst1 == dst and isinstance(src, IpBlock)]
                allowed_ips_from_orig = [src for (src, dst1) in union_allowed_set if
                                         dst1 == dst and isinstance(src, IpBlock)]
                if not self.validate_ip_blocks(allowed_ips_from_res, allowed_ips_from_orig):
                    return False

        # direction 2: make sure that any pair in the orig_set is covered in the result
        for (src, dst) in orig_set:
            if isinstance(src, ClusterEP) and isinstance(dst, ClusterEP) and not (src, dst) in results_set_orig:
                if src != dst:  # ignore trivial pairs
                    print('pair ' + str((src, dst)) + ' in orig_set but not in results_set_orig ')
                    return False
            elif isinstance(dst, IpBlock):
                allowed_ips_from_res = [dst for (src1, dst) in results_set_orig if
                                        src1 == src and isinstance(dst, IpBlock)]
                allowed_ips_from_orig = [dst for (src1, dst) in orig_set if src1 == src and isinstance(dst, IpBlock)]
                if not self.validate_ip_blocks(allowed_ips_from_orig, allowed_ips_from_res):
                    print('src: ' + str(src) + ' ip block from orig not covered in res ')
                    print(' orig ip block: ' + ','.join(str(ip) for ip in allowed_ips_from_orig))
                    print(' res ip block: ' + ','.join(str(ip) for ip in allowed_ips_from_res))
                    return False
            elif isinstance(src, IpBlock):
                allowed_ips_from_res = [src for (src, dst1) in results_set_orig if
                                        dst1 == dst and isinstance(src, IpBlock)]
                allowed_ips_from_orig = [src for (src, dst1) in orig_set if
                                         dst1 == dst and isinstance(src, IpBlock)]
                if not self.validate_ip_blocks(allowed_ips_from_orig, allowed_ips_from_res):
                    print('dst: ' + str(dst) + ' ip block from orig not covered in res ')
                    print(' orig ip block: ' + ','.join(str(ip) for ip in allowed_ips_from_orig))
                    print(' res ip block: ' + ','.join(str(ip) for ip in allowed_ips_from_res))
                    return False

        return True


# ==================================================================================================================

class MinimizeFWRules:
    """
    This is a class for minimizing and handling fw-rules globally for all connection sets
    """

    def __init__(self, fw_rules_map, cluster_info, output_config, results_map):
        """
        create n object of MinimizeFWRules
        :param fw_rules_map: a map from ConnectionSet to list[FWRule] - the list of minimized fw-rules per connection
        :param cluster_info: an object of type ClusterInfo
        :param output_config: an object of type OutputConiguration
        :param results_map: (temp, for debugging) a map from connection to results info
        """
        self.fw_rules_map = fw_rules_map
        self.cluster_info = cluster_info
        self.output_config = output_config
        self.results_map = results_map

<<<<<<< HEAD
    def __eq__(self, other):
        return self.fw_rules_map == other.fw_rules_map and self.cluster_info == other.cluster_info \
            and self.output_config == other.output_config and self.results_map == other.results_map

    @staticmethod
    def same_peers(fw_rules_list1, fw_rules_list2):
        # assuming the same lists order
        if len(fw_rules_list1) != len(fw_rules_list2):
            return False
        for index, rule1 in enumerate(fw_rules_list1):
            rule2 = fw_rules_list2[index]
            if rule1.src != rule2.src or rule1.dst != rule2.dst:
                return False
        return True

    def unite_fw_rules_with_same_peers(self):
        new_fw_rules_map = self.fw_rules_map
        self.fw_rules_map = defaultdict(list)
        while new_fw_rules_map:
            the_conn, the_fw_rules =  new_fw_rules_map.popitem()
            conns_to_remove = []
            for conn, fw_rules in new_fw_rules_map.items():
                if self.same_peers(fw_rules, the_fw_rules):
                    the_conn |= conn
                    conns_to_remove.append(conn)
            for r in the_fw_rules: r.conn = the_conn
            self.fw_rules_map[the_conn] = the_fw_rules
            for conn in conns_to_remove:
                new_fw_rules_map.pop(conn)

    def get_fw_rules_in_required_format(self, add_txt_header=True, add_csv_header=True):
=======
    def get_fw_rules_in_required_format(self, add_txt_header=True, add_csv_header=True, connectivity_restriction=None):
>>>>>>> dbce448e
        """
        :param add_txt_header: bool flag to indicate if header of fw-rules query should be added in txt format
        :param add_csv_header: bool flag to indicate if header csv should be added in csv format
        :param Union[str,None] connectivity_restriction: specify if connectivity is restricted to
               TCP / non-TCP , or not
        :return: a string or dict representing the computed minimized fw-rules (in a supported format txt/yaml/csv)
        :rtype: Union[str, dict]
        """
        query_name = self.output_config.queryName
        if self.output_config.configName:
            query_name += ', config: ' + self.output_config.configName
        output_format = self.output_config.outputFormat
        if output_format not in FWRule.supported_formats:
            print(f'error: unexpected outputFormat in output configuration value [should be txt/yaml/csv],  '
                  f'value is: {output_format}')
        return self.get_fw_rules_content(query_name, output_format, add_txt_header, add_csv_header, connectivity_restriction)

    def get_fw_rules_content(self, query_name, req_format, add_txt_header, add_csv_header, connectivity_restriction):
        """
        :param query_name: a string of the query name
        :param req_format: a string of the required format, should be in FWRule.supported_formats
        :param add_txt_header:  bool flag to indicate if header of fw-rules query should be added in txt format
        :param add_csv_header: bool flag to indicate if header csv should be added in csv format
        :param Union[str,None] connectivity_restriction: specify if connectivity is restricted to
               TCP / non-TCP , or not
        :return: a dict of the fw-rules if the required format is json or yaml, else
        a string of the query name + fw-rules in the required format
        :rtype: Union[str, dict]
        """
        rules_list = self._get_all_rules_list_in_req_format(req_format)
        key_prefix = '' if connectivity_restriction is None else f'{connectivity_restriction}_'
        header_prefix = ''
        if connectivity_restriction is not None:
            header_prefix = f'For connections of type {connectivity_restriction}, '

        if req_format == 'txt':
            res = ''.join(line for line in sorted(rules_list))
            if add_txt_header:
                res = f'{header_prefix}final fw rules for query: {query_name}:\n' + res
            return res

        elif req_format in ['yaml', 'json']:
            return {f'{key_prefix}rules': rules_list}

        elif req_format in ['csv', 'md']:
            is_csv = req_format == 'csv'
            res = ''
            header_lines = [[header_prefix + query_name] + [''] * (len(FWRule.rule_csv_header) - 1)]
            if add_csv_header:
                if is_csv:
                    header_lines = [FWRule.rule_csv_header] + header_lines
                else:
                    header_lines = [FWRule.rule_csv_header, ['---'] * len(FWRule.rule_csv_header)] + header_lines
            rules_list = header_lines + rules_list
            for row in rules_list:
                row_str = '' if is_csv else '|'
                for elem in row:
                    row_str += f'\"{elem}\",' if is_csv else f'{elem}|'
                res += row_str + '\n'
            return res

        return ''

    def _get_all_rules_list_in_req_format(self, req_format):
        """
        Get a sorted list of rules in required format:
        txt -> list of str objects
        yaml/json -> list of dict objects
        csv/md -> list of list objects
        :param str req_format: the required format, should be in FWRule.supported_formats
        :return: a list of objects representing the fw-rules in the required format
        :rtype: Union[list[str], list[dict], list[list]]

        The removal of duplicates is relevant for the case where output is in level of deployments, and creating
        duplications in rules where single pods are mapped to the same deployment name.
        This may happen when a deployment has more than one pod, and the grouping by label is not applied to it.
        (for example, when the pods are selected by named ports and not by podSelector with label, there may not be
        'allowed' relevant input labels available).
        # TODO: remove duplicate rules earlier? (rules with different pods mapped to the same pod owner)
        # current issue is that we use topologies with pods of the same owner but different labels, so cannot consider
        # fw-rules elements of pod with same owner as identical
        """
        rules_list = []
        all_connections = sorted(self.fw_rules_map.keys())
        for connection in all_connections:
            connection_rules = sorted(self.fw_rules_map[connection])
            rules_dict = dict()  # use to avoid duplicates
            for rule in connection_rules:
                if self.output_config.fwRulesFilterSystemNs and rule.should_rule_be_filtered_out():
                    continue
                rule_obj = rule.get_rule_in_req_format(req_format)
                if (self.output_config.outputEndpoints == 'deployments' and str(rule_obj) not in rules_dict) or (
                        self.output_config.outputEndpoints == 'pods'):
                    rules_list.append(rule_obj)
                    rules_dict[str(rule_obj)] = 1
        return rules_list<|MERGE_RESOLUTION|>--- conflicted
+++ resolved
@@ -655,7 +655,6 @@
         self.output_config = output_config
         self.results_map = results_map
 
-<<<<<<< HEAD
     def __eq__(self, other):
         return self.fw_rules_map == other.fw_rules_map and self.cluster_info == other.cluster_info \
             and self.output_config == other.output_config and self.results_map == other.results_map
@@ -686,10 +685,7 @@
             for conn in conns_to_remove:
                 new_fw_rules_map.pop(conn)
 
-    def get_fw_rules_in_required_format(self, add_txt_header=True, add_csv_header=True):
-=======
     def get_fw_rules_in_required_format(self, add_txt_header=True, add_csv_header=True, connectivity_restriction=None):
->>>>>>> dbce448e
         """
         :param add_txt_header: bool flag to indicate if header of fw-rules query should be added in txt format
         :param add_csv_header: bool flag to indicate if header csv should be added in csv format
