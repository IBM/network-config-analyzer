--- conflicted
+++ resolved
@@ -16,6 +16,7 @@
         Pod = 1
         Livesim = 2
         Clique = 3
+        BiClique = 4
 
     class Subgraph:
         def __init__(self, name):
@@ -43,20 +44,13 @@
         self.labels = set()
         self.labels_dict = {}
         self.node_styles = \
-<<<<<<< HEAD
-            {'ip_block': 'shape=box fontcolor=red2',
-             'pod': 'shape=box fontcolor=blue',
-             'livesim': 'shape=box fontcolor=fuchsia',
-             'clq': 'shape=egg fontcolor=indigo color=indigo width=0.2 height=0.2 label=clq fontsize=10 margin=0',
-             'biclq': 'shape=box fontcolor=red color=red width=0.3 height=0.1 label=biclq fontsize=10 margin=0',
-             }
-=======
             {self.NodeType.IPBlock: 'shape=box fontcolor=red2',
              self.NodeType.Pod: 'shape=box fontcolor=blue',
              self.NodeType.Livesim: 'shape=box fontcolor=fuchsia',
              self.NodeType.Clique:
-                 'shape=egg fontcolor=indigo color=indigo width=0.2 height=0.2 label=clq fontsize=10 margin=0'}
->>>>>>> 976acd66
+                 'shape=egg fontcolor=indigo color=indigo width=0.2 height=0.2 label=clq fontsize=10 margin=0'
+             self.NodeType.BiClique: 'shape=box fontcolor=red color=red width=0.3 height=0.1 label=biclq fontsize=10 margin=0',
+             }
 
     def add_node(self, subgraph, name, node_type, label):
         """
@@ -72,11 +66,7 @@
         node = self.Node(name, node_type, label)
         self.subgraphs[subgraph].nodes.append(node)
         self.all_nodes[name] = node
-<<<<<<< HEAD
-        if node_type in {'clq', 'biclq'}:
-=======
-        if node_type == self.NodeType.Clique:
->>>>>>> 976acd66
+        if node_type in {self.NodeType.Clique, self.NodeType.BiClique}:
             self.labels.add(label[0])
 
     def add_edge(self, src_name, dst_name, label, is_dir):
@@ -151,11 +141,7 @@
         creates a string for the node in a dot file format
         return str: the string
         """
-<<<<<<< HEAD
-        if node.node_type not in {'clq', 'biclq'}:
-=======
-        if node.node_type != self.NodeType.Clique:
->>>>>>> 976acd66
+        if node.node_type not in {self.NodeType.Clique, self.NodeType.BiClique}:
             table = '<<table border="0" cellspacing="0">'
             for line in node.label:
                 if line:
@@ -171,14 +157,9 @@
         creates a string for the edge in a dot file format
         return str: the string
         """
-<<<<<<< HEAD
-        is_clq_edge = 'clq' in [edge.src.node_type, edge.dst.node_type]
-        is_biclq_edge = 'biclq' in [edge.src.node_type, edge.dst.node_type]
+        is_clq_edge = self.NodeType.Clique in [edge.src.node_type, edge.dst.node_type]
+        is_biclq_edge = self.NodeType.BiClique in [edge.src.node_type, edge.dst.node_type]
         edge_color = 'indigo' if is_clq_edge else 'red' if is_biclq_edge else 'darkorange4'
-=======
-        is_clq_edge = self.NodeType.Clique in [edge.src.node_type, edge.dst.node_type]
-        edge_color = 'indigo' if is_clq_edge else 'darkorange4'
->>>>>>> 976acd66
         src_type = 'normal' if not is_clq_edge and not edge.is_dir else 'none'
         dst_type = 'normal' if not is_clq_edge else 'none'
         label = f'label=\"{self.labels_dict[str(edge.label)]}\"' if not is_clq_edge and not is_biclq_edge else ''
