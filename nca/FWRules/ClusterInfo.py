#
# Copyright 2020- IBM Inc. All rights reserved
# SPDX-License-Identifier: Apache2.0
#

import itertools
from collections import defaultdict
from nca.CoreDS.Peer import IpBlock


class ClusterInfo:
    """
        This is a class for holding cluster info, to be used for computation of fw-rules
        class members:
        * all_peers: the set of topology all peers (Pod and IpBlock), of type: PeerSet
        * ns_dict: a map from ns (K8sNamespace) to its set of pods (set[Pod])
        * pods_labels_map: a map from label-value pairs: (label, value),  to their set of pods (set[Pod])
        * allowed_labels: a set of label keys (set[str]) that appear in one of the policy yaml files.
                          using this set to determine which label can be used for grouping pods in fw-rules computation
    """

    invalid_val = '#NO_LABEL_VALUE'

    def __init__(self, all_peers, allowed_labels):
        """
        Create a ClusterInfo object
        :param all_peers: PeerSet with the topology all peers (pods and ip blocks)
        :param allowed_labels: the set of allowed labels to be used in generated fw-rules, extracted from policy yamls
        """
        self.all_peers = all_peers
        self.allowed_labels = allowed_labels
        self.ns_dict = defaultdict(set)  # map from ns to set of pods
        self.pods_labels_map = defaultdict(set)  # map from (label,value) pairs to set of pods
        self.all_label_values_per_ns = defaultdict(set)  # map from (label_key,ns) to set of all valid values

        all_pods = set()
        for peer in self.all_peers:
            if isinstance(peer, IpBlock):
                continue
            all_pods.add(peer)
            self.ns_dict[peer.namespace].add(peer)
            for (k, v) in peer.labels.items():
                self.pods_labels_map[(k, v)].add(peer)
                self.all_label_values_per_ns[(k, peer.namespace)].add(v)

        # update pods_labels_map with (key,"NO_LABEL_VALUE") for any key in allowed_labels
        self.add_update_pods_labels_map_with_invalid_val(all_pods)

        # update pods_labels_map with 'and' labels from allowed labels e.g: if 'app:role' is in allowed labels,
        # and pod_x has : app=frontend, role=dev, then: adding to pods_labels_map the entry: ('app:role',
        # 'frontend:dev') with pod_x contained in its mapped set. this way we can group a set of pods with common
        # labels values for a combination of multiple labels, in a fw-rule
        self.add_update_pods_labels_map_with_required_conjunction_labels()

    def __eq__(self, other):
<<<<<<< HEAD
        return self.all_peers == other.all_peers and self.allowed_labels == other.allowed_labels and \
               self.ns_dict == other.ns_dict and self.pods_labels_map == other.pods_labels_map and \
               self.all_label_values_per_ns == other.all_label_values_per_ns
=======
        return self.all_peers == other.all_peers and self.allowed_labels == other.allowed_labels \
            and self.ns_dict == other.ns_dict and self.pods_labels_map == other.pods_labels_map \
            and self.all_label_values_per_ns == other.all_label_values_per_ns
>>>>>>> cfb5ee7c

    def add_update_pods_labels_map_with_invalid_val(self, all_pods):
        """
        Updating the pods_labels_map with (key,"NO_LABEL_VALUE") for the set of pods without this label
        :param all_pods: A set of all pods in the cluster
        :return: None
        """
        allowed_labels_flattened = self._get_allowed_labels_flattened()
        all_keys = set(key for (key, val) in self.pods_labels_map.keys())
        all_keys = all_keys.intersection(allowed_labels_flattened)
        for key in all_keys:
            # get a list of pod sets per each label value
            pod_sets_with_key_val = [self.pods_labels_map[(k, v)] for (k, v) in self.pods_labels_map.keys() if
                                     k == key]
            # get a union of all pods with any value for current label key
            pod_sets_with_key_val_union = set.union(*pod_sets_with_key_val)
            # get a set of namespaces for which at least one pod in the ns has any value for current label key
            ns_context_options = set(pod.namespace for pod in pod_sets_with_key_val_union)
            # get the set of pods that do not have current label key
            pods_without_key_set = all_pods - pod_sets_with_key_val_union
            # get the set of pods that do not have current label key, only for namespaces where at least one pod in
            # the ns has any value for current label key
            pods_without_key_set_ns_restricted = set(pod for pod in pods_without_key_set if
                                                     pod.namespace in ns_context_options)
            # add the pair (key, invalid_val) for pods_labels_map with pods from pods_without_key_set_ns_restricted
            self.pods_labels_map[(key, ClusterInfo.invalid_val)] = pods_without_key_set_ns_restricted
            self._update_all_label_values_per_ns(key, ClusterInfo.invalid_val, pods_without_key_set_ns_restricted)

    def add_update_pods_labels_map_with_required_conjunction_labels(self):
        """
        Updating the pods_labels_map with 'and' labels from allowed labels, to allow grouping of 'and' between labels
        :return: None
        """
        required_conjunction_labels = [k for k in self.allowed_labels if ':' in k]
        for key in required_conjunction_labels:
            key_labels = key.split(':')
            key_labels_values = [self.get_values_set_for_key(k) for k in key_labels]
            cartesian_product_values = list(itertools.product(*key_labels_values))
            # for each elem check how many pods exist
            for elem in cartesian_product_values:
                flattened_elem_value = ':'.join(v for v in elem)
                pod_sets_per_combined_value = []
                elem_list = list(elem)
                for index, current_key in enumerate(key_labels):
                    val_per_key = elem_list[index]
                    pod_sets_per_combined_value.append(set(self.pods_labels_map[(current_key, val_per_key)]))
                final_pod_set = set.intersection(*pod_sets_per_combined_value)
                # add to pods_labels_map the combined value for the 'and' label, when pods exist
                if final_pod_set:
                    self.pods_labels_map[(key, flattened_elem_value)] = final_pod_set
                    self._update_all_label_values_per_ns(key, flattened_elem_value, final_pod_set)

    def _update_all_label_values_per_ns(self, key, value, pods_set):
        """
        When updating pods_labels_map (with invalid value or with "combined labels"),
        should also update all_label_values_per_ns:
        Given an update to pods_labels_map with (key,value) mapped to pods_set,
        we should add 'value' to the sets mapped to the pairs (key, ns) , for each possible ns
        according to pods_set namespaces.
        :param key:  a label key of type string
        :param value:  a label value key of type string
        :param pods_set: A set of pods, of type set(Pods)
        :return: None
        """
        actual_ns_set_for_added_pair = set(pod.namespace for pod in pods_set)
        for ns in actual_ns_set_for_added_pair:
            self.all_label_values_per_ns[(key, ns)].add(value)
        return

    def get_values_set_for_key(self, key):
        """
        Get the set of all possible values per label key in the cluster
        :param key: a label key of type string
        :return: A set of values, of type set(string)
        """
        values = set(v for (k, v) in self.pods_labels_map.keys() if k == key)
        return values

    def get_all_values_set_for_key_per_namespace(self, key, ns_set):
        """
        Get the set of all possible values per label key in the cluster for a specific set of namespaces
        :param key: a label key of type string
        :param ns_set: a set of namespaces of type set[K8sNamespace]
        :return:  A set of values, of type set(string)
        """
        all_labels_values_per_ns = [self.all_label_values_per_ns[(key, ns)] for ns in ns_set]
        return set.union(*all_labels_values_per_ns)

    def _get_allowed_labels_flattened(self):
        """
        Given the set of allowed labels, convert the 'and' labels into their components separately
        :return: A set of allowed labels after this conversion.
        """
        res = set()
        for key in self.allowed_labels:
            if ':' in key:
                key_labels = set(key.split(':'))
                res |= key_labels
            else:
                res.add(key)
        return res

    def get_map_of_simple_keys_to_all_values(self, key, ns_set):
        """
        Given a key (which can possibly be complex with ":") and a set of namespaces, compute a mapping
        from each simple key in key to its set of all possible values only from namespaces in ns_set
        :param key:  a label key of type string
        :param ns_set: a set of namespaces of type set[K8sNamespace]
        :return: map_simple_key_to_all_values of type dict
        """
        map_simple_keys_to_all_values = dict()
        simple_keys_list = key.split(':')
        for simple_key in simple_keys_list:
            map_simple_keys_to_all_values[simple_key] = self.get_all_values_set_for_key_per_namespace(simple_key, ns_set)
        return map_simple_keys_to_all_values<|MERGE_RESOLUTION|>--- conflicted
+++ resolved
@@ -53,15 +53,10 @@
         self.add_update_pods_labels_map_with_required_conjunction_labels()
 
     def __eq__(self, other):
-<<<<<<< HEAD
-        return self.all_peers == other.all_peers and self.allowed_labels == other.allowed_labels and \
-               self.ns_dict == other.ns_dict and self.pods_labels_map == other.pods_labels_map and \
-               self.all_label_values_per_ns == other.all_label_values_per_ns
-=======
+
         return self.all_peers == other.all_peers and self.allowed_labels == other.allowed_labels \
             and self.ns_dict == other.ns_dict and self.pods_labels_map == other.pods_labels_map \
             and self.all_label_values_per_ns == other.all_label_values_per_ns
->>>>>>> cfb5ee7c
 
     def add_update_pods_labels_map_with_invalid_val(self, all_pods):
         """
