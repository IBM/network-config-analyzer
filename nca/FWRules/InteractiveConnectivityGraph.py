#
# Copyright 2020- IBM Inc. All rights reserved
# SPDX-License-Identifier: Apache2.0
#

from __future__ import annotations
import os
import sys
import shutil
import itertools
import copy
from dataclasses import dataclass, field
from collections import defaultdict
import posixpath
import networkx
from bs4 import BeautifulSoup


class InteractiveConnectivityGraph:
    """
    InteractiveConnectivityGraph is a class for creating an interactive connectivity graph from an svg file.
    The interactive connectivity graph is an set of svg files.
    Each element (aka tag) in the svg file has a link to another svg file.
    The input is an svg file, containing a connectivity graph
    The output is a set of svg files, one for each element in the graph
    the main process for creating the interactive graph:
    (1) parsing the input svg file, into a beautifulsoup object.
    (2) changing the soup object, for later enabling adding links, and adding missing information.
    (3) reading from the soup object abstract information of the elements in the graph.
    (4) using this abstract information to create an abstract connectivity graph.
    (5) from the abstract graph, for each element, creating a list of related elements.
    (6) for each element, create an svg file containing these related elements.

    InteractiveConnectivityGraph has two main inner classes:
      - class SvgGraph - implementation of steps (1) (2) (3) (6)
      - class AbstractGraph - implementation of steps (4) (5)

    another inner classes:
       - class ElementInfo - the abstract information extracted at step (3)
       - class ElementRelations - the relation information created at step (5)
    """
    @dataclass
    class ElementInfo:
        t_id: str
        t_class: str
        t_title: str
        t_conn: str
        t_text: list

    @dataclass
    class ElementRelations:
        """
        represents the relations between elements each element has:
        (1) a list of elements to be in the element svg file.
        (2) a list of elements to be highlighted in the element svg file.
        """
        relations: set = field(default_factory=set)
        highlights: set = field(default_factory=set)
        explanation: list = field(default_factory=set)

    def __init__(self, svg_file_name, output_directory):
        """
        Creates the InteractiveConnectivityGraph
        param: svg_file_name: str
        param: output_directory: str
        """
        self.svg_graph = self.SvgGraph(svg_file_name, output_directory)
        self.abstract_graph = self.AbstractGraph()

    def create_interactive_graph(self):
        """
        the main method of the creation of the interactive_graph
        """

        # (1) parsing the input svg file, into a beautifulsoup object:
        self.svg_graph.read_input_file()
        # (2) changing the soup object, for enabling linking, and adding missing information:
        self.svg_graph.set_soup_tags_info()
        # (3) reading from the soup object abstract information of the elements in the graph:
        elements_info = self.svg_graph.get_elements_info()
        # (4) using this abstract information to create an abstract connectivity graph:
        self.abstract_graph.create_graph(elements_info)
        # (5) from the abstract graph, for each element, creating a list of related elements:
        elements_relations = self.abstract_graph.set_tags_relations()
        # (6) for each element, create an svg file containing these related elements:
        self.svg_graph.create_output(elements_relations)

    class SvgGraph:
        """
        The SvgGraph is responsible of reading, changing, and writing the svg information.
        """
        # Tags Attributes:
        CLASS_TA = 'class'
        ID_TA = 'id'
        TITLE_TA = 'title'
        CONNECTIVITY_TA = 'connectivity'

        # Class types
        GRAPH_CT = 'graph'
        LEGEND_MISC_CT = 'conn_legend_misc'
        EXPLANATION_CT = 'explanation'
        BACKGROUND_CT = 'background'
        NAMESPACE_CT = 'cluster'
        NODE_CT = 'node'
        EDGE_CT = 'edge'
        CONNECTIVITY_CT = 'connectivity'

        def __init__(self, input_svg_file, output_directory):
            """
            Creates the InteractiveConnectivityGraph
            param: svg_file_name: str
            param: output_directory: str
            """
            self.input_svg_file = input_svg_file
            self.output_directory = output_directory
            self.soup = None

        def read_input_file(self):
            """
            read the file, and save is in soup object
            """
            try:
                with open(self.input_svg_file) as svg_file:
                    self.soup = BeautifulSoup(svg_file.read(), 'xml')
            except Exception as e:
                print(f'Failed to open file: {self.input_svg_file}\n{e} for reading', file=sys.stderr)

        def set_soup_tags_info(self):
            """
            do the following changes the soup object:
            (1) every element that we want to add a link - we must change its name from <g> to <a>, or wrap it with an <a>
            (2) adding/changing the following attribute to every element: id, class, title, conn

            """
            # wrap the title + background polygon with an <a>:
            graph_polygon = self.soup.svg.polygon
            graph_polygon = graph_polygon.wrap(self.soup.new_tag('a'))
            graph_polygon[self.CLASS_TA] = self.BACKGROUND_CT
            graph_text = self.soup.svg.find('text')
            graph_polygon.append(graph_text)

            # set class to all the legend components:
            conn_legend = self.soup.svg.find('title', string='dict_box')
            if conn_legend:
                conn_legend = conn_legend.find_parent('g')
                conn_legend[self.CLASS_TA] = self.LEGEND_MISC_CT
                for conn in conn_legend.find_all('a'):
                    conn[self.CLASS_TA] = self.CONNECTIVITY_CT
                for conn in conn_legend.find_all('g'):
                    conn[self.CLASS_TA] = self.LEGEND_MISC_CT

            # setting class to explanation tag:
            explanation_cluster = self.soup.svg.find('title', string='cluster_map_explanation').find_parent('g')
            explanation_cluster[self.CLASS_TA] = self.EXPLANATION_CT
            # for element that we want to add a link, we replace <g> with <a>:
            for tag in self.soup.svg.find_all('g'):
                if tag.get(self.CLASS_TA) and tag[self.CLASS_TA] not in [self.GRAPH_CT, self.LEGEND_MISC_CT, self.EXPLANATION_CT]:
                    tag.name = 'a'

            # add missing id and titles to background and conns:
            # moving the title for all the others:
            for tag in self.soup.svg.find_all('a'):
                if not tag.get(self.CLASS_TA):
                    # it is  a tooltip
                    continue
                if tag[self.CLASS_TA] == self.BACKGROUND_CT:
                    tag[self.ID_TA] = 'index'
                    tag[self.TITLE_TA] = tag.find('text').string
                elif tag[self.CLASS_TA] == self.CONNECTIVITY_CT:
                    short = tag.text.split()[0]
                    conn_id = 'conn_' + short
                    tag[self.ID_TA] = conn_id
                    tag[self.TITLE_TA] = short
                else:
                    tag[self.TITLE_TA] = tag.title.string

                # set connectivity for all elements:
                if tag[self.CLASS_TA] == self.EDGE_CT and tag.find('text'):
                    tag[self.CONNECTIVITY_TA] = tag.find('text').string
                elif tag[self.CLASS_TA] == self.NODE_CT and tag.title and 'clique' in tag.title.string:
                    tag[self.CONNECTIVITY_TA] = tag.find_all('text')[1].string
                elif tag[self.CLASS_TA] == self.CONNECTIVITY_CT:
                    tag[self.CONNECTIVITY_TA] = tag[self.TITLE_TA]

        def _get_soup_tag_info(self, tag):
            """
            read the information from a soup tag
            param: tag: the tag from the soup object
            return ElementInfo
            """
            t_id = tag[self.ID_TA]
            t_class = tag[self.CLASS_TA]
            t_title = tag[self.TITLE_TA]
            t_conn = tag.get(self.CONNECTIVITY_TA) if tag.get(self.CONNECTIVITY_TA) else ''
            t_text = [str(t.string) for t in tag.find_all('text')] if t_class == self.NODE_CT else []
            return InteractiveConnectivityGraph.ElementInfo(t_id, t_class, str(t_title), t_conn, t_text)

        def get_elements_info(self):
            """
            read the information from all soup tags
            return: list(ElementInformation): the information of each element
            """
            elements_info = [self._get_soup_tag_info(tag) for tag in self.soup.svg.find_all('a') if tag.get(self.CLASS_TA)]
            elements_info.append(InteractiveConnectivityGraph.ElementInfo('', '', '', '', []))
            return elements_info

        def _set_related_tag_link(self, related_tag, related_tag_info, t_class):
            """
            Set the link in the soup tag.
            Not all the svg files sits in the same directory,
            (all svg file, except the main file, are in sub directory)
            therefore, relative path depends on the class of:
             1. the element that we creates the svg file for
             2. the soup tag for which we currently update the link

             param: related_tag: the tag from the soup object that we want to update its link
             param: related_tag_info :the information of this tag: ElementInfo
             param: t_class: the class of the tag that creates the svg file for: str
            """
            if (t_class == self.BACKGROUND_CT and related_tag_info.t_class == self.BACKGROUND_CT) or \
               (t_class != self.BACKGROUND_CT and related_tag_info.t_class != self.BACKGROUND_CT):
                relative_path = '.'
            elif t_class == self.BACKGROUND_CT and related_tag_info.t_class != self.BACKGROUND_CT:
                relative_path = 'elements'
            else:
                relative_path = '..'
            related_tag['xlink:href'] = posixpath.join(relative_path, related_tag_info.t_id + '.svg')

        def _highlight_tag(self, tag, t_class):
            """
            add highlight ingo to the soup tag, depends on the class
            param: tag: the soup tag to edit
            param: class: the class type of the tag
            """
            if t_class == self.NODE_CT:
                tag.polygon['stroke-width'] = '5'
            elif t_class == self.NAMESPACE_CT:
                tag.polygon['stroke-width'] = '5'
                tag['font-weight'] = 'bold'
            elif t_class == self.EDGE_CT:
                tag.path['stroke-width'] = '3'
                tag['font-weight'] = 'bold'
            elif t_class == self.CONNECTIVITY_CT:
                tag['text-decoration'] = 'underline'
                tag['font-weight'] = 'bold'

        def _save_tag_file(self, tag_soup, tag_info):
            """
            save the soup to an svg file, the name and location is according to the class and id
            (all svg file, except the main file, are in sub directory)
            param: tag_soup: the soup to save: soup
            param: tag_info: the information of the tag for which we currently save its soup
            """
            if tag_info.t_class == self.BACKGROUND_CT:
                tag_file_name = os.path.join(self.output_directory, tag_info.t_id + '.svg')
            else:
                tag_file_name = os.path.join(self.output_directory, 'elements', tag_info.t_id + '.svg')
            try:
                with open(tag_file_name, 'wb') as tag_svg_file:
                    tag_svg_file.write(tag_soup.prettify(encoding='utf-8'))
            except Exception as e:
                print(f'Failed to open file: {tag_file_name}\n{e} for writing', file=sys.stderr)

        def _set_explanation(self, tag_soup, explanation):
            explanation_cluster = tag_soup.svg.find('title', string='cluster_map_explanation').find_parent('g')
            place_holders = explanation_cluster.find_all('text')
            for holder, line in zip(place_holders, explanation + ['']*(len(place_holders) - len(explanation))):
                holder.string = line

        def create_output(self, elements_relations):
            """
            Creates the set of svg files as an interactive graph
            param: elements_relations: dict t_id -> ElementRelations:
            for each tag:
            1. a list of ids of tags that should be in the svg file of the tag.
            2. a list of ids of tags that should be highlighted in the svg file of the tag.

            for each tag:
            (1) creating duplicate the soap object
            (2) remove from the duplicated soup all other tags which are not related to the tag.
            (3) highlights the tags that should be highlighted in the the duplicated soup
            (4) save the duplicated soup to an svg file

            param:  elements_relations dict {str: ElementRelations}: for each element list of relations and list of highlights
            """
            try:
                if os.path.isdir(self.output_directory):
                    shutil.rmtree(self.output_directory)
                os.mkdir(self.output_directory)
                os.mkdir(os.path.join(self.output_directory, 'elements'))
            except Exception as e:
                print(f'Failed to create directory: {self.output_directory}\n{e} for writing', file=sys.stderr)
                return
            for tag in self.soup.svg.find_all('a'):
                if not tag.get(self.CLASS_TA):
                    continue
                tag_info = self._get_soup_tag_info(tag)
                tag_soup = copy.copy(self.soup)
                if tag_info.t_class != self.BACKGROUND_CT:
                    self._set_explanation(tag_soup, elements_relations[tag_info.t_id].explanation)
                for related_tag in tag_soup.svg.find_all('a'):
                    if not related_tag.get(self.CLASS_TA):
                        continue
                    related_tag_info = self._get_soup_tag_info(related_tag)
                    if related_tag_info.t_id not in elements_relations[tag_info.t_id].relations:
                        related_tag.extract()
                        continue
                    self._set_related_tag_link(related_tag, related_tag_info, tag_info.t_class)
                    if related_tag_info.t_id in elements_relations[tag_info.t_id].highlights:
                        self._highlight_tag(related_tag, related_tag_info.t_class)
                self._save_tag_file(tag_soup, tag_info)

    class AbstractGraph:
        """
        AbstractGraph is responsible of
        (1) building the connectivity graph from the elements info
        (2) find the relations between the elements
        AbstractGraph has inner classes to build the graph: ConnLegend, Conn, Edge, Node, Namespace, Clique, BiClique, Graph

        the building of the graph is done in two steps:
        (1a) creating objects of these classes for each element
        (1b) connecting between the objects using naming convention
        """

        @dataclass
        class ConnLegend:
            conns: dict = field(default_factory=dict)

        @dataclass(unsafe_hash=True)
        class Conn:
            text: str = field(default_factory=list)
            t_id: str = ''

        @dataclass
        class Namespace:
            t_id: str
            name: str
            nodes: list = field(default_factory=list)

        @dataclass
        class Node:
            t_id: str
            name: str
<<<<<<< HEAD
            conn: object
            text: list
=======
            conn: InteractiveConnectivityGraph.AbstractGraph.Conn
>>>>>>> 6c719be4
            edges: list = field(default_factory=list)

            def real_node(self):
                return self.conn.t_id == ''

        @dataclass
        class Edge:
            t_id: str
            src_name: str
            dst_name: str
            conn: InteractiveConnectivityGraph.AbstractGraph.Conn
            src: InteractiveConnectivityGraph.AbstractGraph.Node = None
            dst: InteractiveConnectivityGraph.AbstractGraph.Node = None

        @dataclass
        class Clique:
            conn: InteractiveConnectivityGraph.AbstractGraph.Conn
            nodes: list = field(default_factory=list)
            edges: list = field(default_factory=list)

        @dataclass
        class BiClique:
            conn: InteractiveConnectivityGraph.AbstractGraph.Conn
            node: InteractiveConnectivityGraph.AbstractGraph.Node
            src_nodes: list = field(default_factory=list)
            src_edges: list = field(default_factory=list)
            dst_nodes: list = field(default_factory=list)
            dst_edges: list = field(default_factory=list)

        @dataclass
        class Graph:
            t_id: str = ''
            name: str = ''
            namespaces: dict = field(default_factory=dict)
            nodes: dict = field(default_factory=dict)
            edges: dict = field(default_factory=dict)
            cliques: list = field(default_factory=list)
            bicliques: list = field(default_factory=list)
            conn_legend: InteractiveConnectivityGraph.AbstractGraph.ConnLegend = None

        def __init__(self):
            self.graph = self.Graph()
            self.graph.conn_legend = self.ConnLegend()

        def create_graph(self, elements_info):
            """
            (1a) creating objects of these classes for each element
            (1b) connecting between the objects using naming convention
            param: elements_info: list(ElementInformation): the information of each element
            """
            self._create_graph_elements(elements_info)
            self._connect_graph_elements()

        def _create_graph_elements(self, elements_info):
            """
            creates an object for each element according to the element information
            param: elements_info: list(ElementInformation): the information of each element
            """
            all_conns = set(t.t_conn for t in elements_info)
            for t_conn in all_conns:
                self.graph.conn_legend.conns[t_conn] = self.Conn()
            for el in elements_info:
                if el.t_class == InteractiveConnectivityGraph.SvgGraph.BACKGROUND_CT:
                    self.graph.t_id = el.t_id
                    self.graph.name = el.t_title
                elif el.t_class == InteractiveConnectivityGraph.SvgGraph.NAMESPACE_CT:
                    namespace_name = el.t_title.replace('cluster_', '').replace('_namespace', '')
                    self.graph.namespaces[namespace_name] = self.Namespace(el.t_id, namespace_name)
                elif el.t_class == InteractiveConnectivityGraph.SvgGraph.NODE_CT:
                    self.graph.nodes[el.t_title] = self.Node(el.t_id, el.t_title, self.graph.conn_legend.conns[el.t_conn], el.t_text)
                elif el.t_class == InteractiveConnectivityGraph.SvgGraph.EDGE_CT:
                    src_name, dst_name = el.t_title.split('->')
                    edge = self.Edge(el.t_id, src_name, dst_name, self.graph.conn_legend.conns[el.t_conn])
                    self.graph.edges[(src_name, dst_name)] = edge
                elif el.t_class == InteractiveConnectivityGraph.SvgGraph.CONNECTIVITY_CT:
                    self.graph.conn_legend.conns[el.t_conn].t_id = el.t_id

        def _connect_graph_elements(self):
            """
            building the graph
            (1) put every node in its namespace
            (2) set src and dst for each edge
            (3) creates clique and bicliques
            """
            for name, node in self.graph.nodes.items():
                node.edges = [edge for edge in self.graph.edges.values() if node.name in [edge.src_name, edge.dst_name]]
                namespace_name = node.name.split('/')[0].replace('-', '_')
                namespace = self.graph.namespaces.get(namespace_name, None)
                if namespace:
                    namespace.nodes.append(node)

            for (src_name, dst_name), edge in self.graph.edges.items():
                edge.src = self.graph.nodes[src_name]
                edge.dst = self.graph.nodes[dst_name]

            # creating cliques:
            # find all cliques nodes and edges:
            all_cliques_nodes = [node for node in self.graph.nodes if node.startswith('clique_')]
            all_cliques_edges = [edge for edge in itertools.product(all_cliques_nodes, all_cliques_nodes) if
                                 edge in self.graph.edges]
            # a clique can have more than one clique node, so
            # we find connected set of cliques nodes, each set is a clique
            clqs_graph = networkx.Graph()
            clqs_graph.add_nodes_from(all_cliques_nodes)
            clqs_graph.add_edges_from(all_cliques_edges)
            clique_sets = networkx.connected_components(clqs_graph)

            # for each set build its clique, add its nodes and edges:
            for clique_set in clique_sets:
                cliqut_conn = self.graph.nodes[list(clique_set)[0]].conn
                clique = self.Clique(cliqut_conn)
                clique_set_names = clique_set
                clique.edges = [edge for edge in self.graph.edges.values() if
                                edge.src_name in clique_set_names or edge.dst_name in clique_set_names]
                node_names = set(e.src_name for e in clique.edges) | set(e.dst_name for e in clique.edges)
                clique.nodes = [node for node in self.graph.nodes.values() if node.name in node_names]
                self.graph.cliques.append(clique)

            # creating bicliques:
            # each biclique node represent a biclique
            # so we just find the src and dst of a biclique node, and create a biclique
            all_bicliques_nodes = [node for name, node in self.graph.nodes.items() if name.startswith('biclique_')]
            for biclique_node in all_bicliques_nodes:
                biclique = self.BiClique(biclique_node.conn, biclique_node)
                biclique.src_edges = [edge for edge in self.graph.edges.values() if edge.dst_name == biclique_node.name]
                biclique.dst_edges = [edge for edge in self.graph.edges.values() if edge.src_name == biclique_node.name]
                biclique.src_nodes = [edge.src for edge in biclique.src_edges]
                biclique.dst_nodes = [edge.dst for edge in biclique.dst_edges]
                self.graph.bicliques.append(biclique)

        def _add_basic_relations(self, t_id, element_relation):
            """
            adding to the element_relation of t_id the elements that should be on every svg file
            param: t_id: string
            param: element_relation: ElementRelations
            """
            element_relation.relations.add(t_id)
            element_relation.highlights.add(t_id)
            element_relation.relations.add(self.graph.t_id)
            for conn in self.graph.conn_legend.conns.values():
                element_relation.relations.add(conn.t_id)
            # to remain all pods in all graphs:
            # elements_relations[t_id].relations |= set(n.t_id for n in self.graph.nodes.values() if n.real_node())

        def set_tags_relations(self):
            """
            find the related elements of each element
            return:  elements_relations dict {str: ElementRelations}: for each element list of relations and list of highlights
            """
            elements_relations = defaultdict(InteractiveConnectivityGraph.ElementRelations)

            # first add the basic relations:
            all_items = list(self.graph.conn_legend.conns.values()) + list(self.graph.edges.values()) +\
                list(self.graph.nodes.values()) + list(self.graph.namespaces.values()) + [self.graph]
            for item in all_items:
                self._add_basic_relations(item.t_id, elements_relations[item.t_id])

            # the grapg itself will have all the items:
            elements_relations[self.graph.t_id].relations |= set(item.t_id for item in all_items)

            # add namespaces to nodes:
            for namespace in self.graph.namespaces.values():
                for node in namespace.nodes:
                    elements_relations[node.t_id].relations.add(namespace.t_id)

            # add nodes of edge to an edge
            # add edge to its connectivity
            for edge in self.graph.edges.values():
                elements_relations[edge.t_id].relations |= elements_relations[edge.src.t_id].relations
                elements_relations[edge.t_id].relations |= elements_relations[edge.dst.t_id].relations
                elements_relations[edge.conn.t_id].relations |= elements_relations[edge.t_id].relations

            # add to nodes its edges
            for node in self.graph.nodes.values():
                for edge in node.edges:
                    elements_relations[node.t_id].relations |= elements_relations[edge.t_id].relations

            # add edge and nodes to all clique elements (conns already inside)
            # highlights all clique core elements with each other
            for clique in self.graph.cliques:
                for el in clique.nodes + clique.edges:
                    for e in clique.edges:
                        elements_relations[el.t_id].relations |= elements_relations[e.t_id].relations
                        elements_relations[clique.conn.t_id].relations |= elements_relations[e.t_id].relations
                clq_core = [n for n in clique.nodes if not n.real_node()] + clique.edges
                for cc in clq_core:
                    elements_relations[cc.t_id].highlights.add(clique.conn.t_id)
                for cc1, cc2 in itertools.product(clq_core, clq_core):
                    elements_relations[cc1.t_id].highlights.add(cc2.t_id)

            self._set_bicliques_relations(elements_relations)

            # add nodes to namespace:
            for namespace in self.graph.namespaces.values():
                for node in namespace.nodes:
                    elements_relations[namespace.t_id].relations |= elements_relations[node.t_id].relations

            # hightlights edge connectivity:
            for edge in self.graph.edges.values():
                elements_relations[edge.t_id].highlights.add(edge.conn.t_id)

            self._set_tags_explenation(elements_relations)
            return elements_relations

        def _set_bicliques_relations(self, elements_relations):
            """
            for each *src* node/edge of the biclique, we do not add all biclique, we just add all *dst* nodes+edges
            we also hightlights all biclique core elements with each other + relevant connectivity

            param: elements_relations: dict {str: ElementRelations} : the relation to update
            """
            for biclique in self.graph.bicliques:
                dst_edges_relations = set().union(*[elements_relations[e.t_id].relations for e in biclique.dst_edges])
                src_edges_relations = set().union(*[elements_relations[e.t_id].relations for e in biclique.src_edges])
                for n in biclique.src_nodes:
                    elements_relations[n.t_id].relations |= dst_edges_relations
                for n in biclique.dst_nodes:
                    elements_relations[n.t_id].relations |= src_edges_relations
                for e in biclique.dst_edges + biclique.src_edges:
                    elements_relations[e.t_id].relations |= src_edges_relations
                    elements_relations[e.t_id].relations |= dst_edges_relations
                elements_relations[biclique.conn.t_id].relations |= elements_relations[biclique.node.t_id].relations
                biclq_core = biclique.dst_edges + biclique.src_edges + [biclique.node]
                for bcc in biclq_core:
                    elements_relations[bcc.t_id].highlights.add(biclique.conn.t_id)
                for bcc1, bcc2 in itertools.product(biclq_core, biclq_core):
                    elements_relations[bcc1.t_id].highlights.add(bcc2.t_id)


        def _set_tags_explenation(self, elements_relations):
            """
            find the related elements of each element
            return:  elements_relations dict {str: ElementRelations}: for each element list of relations and list of highlights
            """
            all_items = list(self.graph.conn_legend.conns.values()) + list(self.graph.edges.values()) +\
                list(self.graph.nodes.values()) + list(self.graph.namespaces.values()) + [self.graph]
            for item in all_items:
                elements_relations[item.t_id].explanation = [f'this is not a good explanation of {item.t_id}']*2

            for node in self.graph.nodes.values():
                if len(node.text) == 1:
                    elements_relations[node.t_id].explanation = [f'This sub graph is a point of view of the pod \'{node.text[0]}\' (see highlighted)',
                                                                 f'It shows all the connections of the pod']
                else:
                    elements_relations[node.t_id].explanation = ['This sub graph is a point of view of set of pods (see highlighted)',
                                                                 'All The pods in this set have the same connectivity rules']
            # add namespaces to nodes:
            for namespace in self.graph.namespaces.values():
                for node in namespace.nodes:
                    if len(node.text) == 1:
                        elements_relations[node.t_id].explanation.append(f'{node.name} is at namespace {namespace.name}')
                    else:
                        elements_relations[node.t_id].explanation.append(f'All the pods are at namespace {namespace.name}')

            for edge in self.graph.edges.values():
                elements_relations[edge.t_id].explanation = [
                    f'This sub graph is a point of view of the connection between \'{edge.src.text[0]}\' and  \'{edge.dst.text[0]}\'']

            for clique in self.graph.cliques:
                clq_core = [n for n in clique.nodes if not n.real_node()] + clique.edges
                for cc in clq_core:
                    elements_relations[cc.t_id].explanation = [f'This sub graph is a point of view of a Clique {clique.conn.t_id}']

            for biclique in self.graph.bicliques:
                biclq_core = biclique.dst_edges + biclique.src_edges + [biclique.node]
                for bcc in biclq_core:
                    elements_relations[bcc.t_id].explanation = [f'This sub graph is a point of view of a biClique {biclique.conn.t_id}']

            for ns_name, namespace in self.graph.namespaces.items():
                elements_relations[namespace.t_id].explanation = [f'This sub graph is a point of view of a namespace {ns_name}']
            return

            # hightlights edge connectivity:
            for edge in self.graph.edges.values():
                elements_relations[edge.t_id].highlights.add(edge.conn.t_id)<|MERGE_RESOLUTION|>--- conflicted
+++ resolved
@@ -341,12 +341,8 @@
         class Node:
             t_id: str
             name: str
-<<<<<<< HEAD
-            conn: object
+            conn: InteractiveConnectivityGraph.AbstractGraph.Conn
             text: list
-=======
-            conn: InteractiveConnectivityGraph.AbstractGraph.Conn
->>>>>>> 6c719be4
             edges: list = field(default_factory=list)
 
             def real_node(self):
