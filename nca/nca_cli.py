--- conflicted
+++ resolved
@@ -312,15 +312,12 @@
     parser.add_argument('--debug', '-d', action='store_true', help='Print debug information')
     parser.add_argument('--output_endpoints', choices=['pods', 'deployments'],
                         help='Choose endpoints type in output (pods/deployments)', default='deployments')
-<<<<<<< HEAD
     parser.add_argument('--optimized_run', '-opt', type=str,
                         help='Whether to run optimized run (-opt=true), original run (-opt=false) - the default '
                              'or the comparison of the both (debug)', default='false')
-=======
     parser.add_argument('--print_ipv6', action='store_true', help='Display IPv6 addresses connections too. '
                                                                   'If the policy reference IPv6 addresses, '
                                                                   'their connections will be printed anyway')
->>>>>>> cf76d374
 
     args = parser.parse_args(argv)
 
