#
# Copyright 2020- IBM Inc. All rights reserved
# SPDX-License-Identifier: Apache2.0
#

import argparse
import time
import os
import sys
import traceback
from sys import stderr
from pathlib import Path
from nca.CoreDS.Peer import BasePeerSet
from nca.Utils.OutputConfiguration import OutputConfiguration
from nca.NetworkConfig.NetworkConfigQueryRunner import NetworkConfigQueryRunner
from nca.NetworkConfig.ResourcesHandler import ResourcesHandler
from nca.SchemeRunner import SchemeRunner
from nca.Utils.ExplTracker import ExplTracker


def _valid_path(path_location, allow_ghe=False, allowed_platforms=None):
    """
    A validator for paths in the command line, raising an exception if the path is invalid
    :param str path_location: The path to validate
    :param bool allow_ghe: Whether to allow url to github
    :param list allowed_platforms: list of allowed platforms, sublist of ['k8s', 'calico', 'istio']
    :return: The argument path_location
    :rtype: str
    :raises: argparse.ArgumentTypeError when path is invalid
    """
    if allow_ghe and path_location.startswith(('https://github', 'https://raw.githubusercontent')):
        return path_location
    if allowed_platforms and path_location in allowed_platforms:
        return path_location
    if not os.path.exists(path_location):
        raise argparse.ArgumentTypeError(path_location + ' is not a valid path')
    return path_location


def _network_policies_valid_path(path_location):
    """
    validation for paths of Network policies in the command line
    """
    if not path_location:  # when empty, expecting policies from resources list
        return path_location
    return _valid_path(path_location, allow_ghe=True, allowed_platforms=['k8s', 'calico', 'istio'])


def _pod_list_valid_path(path_location):
    """
    validation for paths of pod lists in the command line
    """
    return _valid_path(path_location, allow_ghe=True, allowed_platforms=['k8s', 'calico'])


def _namespace_list_valid_path(path_location):
    """
    validation for paths of namespaces list in the command line
    """
    return _valid_path(path_location, allow_ghe=True, allowed_platforms=['k8s'])


def _resource_list_valid_path(path_location):
    """
    validation for paths of resources list in the command line
    """
    return _valid_path(path_location, allow_ghe=True, allowed_platforms=['k8s', 'calico', 'istio'])


def _do_every(period, func, *args):
    def _g_tick():
        start_time = time.time()
        count = 0
        while True:
            count += 1
            yield max(start_time + count * period - time.time(), 0)

    sleep_for = _g_tick()
    while True:
        func(*args)
        time.sleep(next(sleep_for))


def _execute_single_config_query(query_name, network_config, output_config, expected_output=None):
    """
    Runs a query on single set of policies
    :param str query_name: the name of the arg.query
    :param NetworkConfig network_config : the network configuration
    :param OutputConfiguration output_config: dict object
    :param str expected_output: a file path to the expected output
    :rtype: int
    """
    res, comparing_err, query_not_executed = NetworkConfigQueryRunner(query_name, [network_config], expected_output,
                                                                      output_config).run_query()
    expected_res_bit = res > 0
    return _compute_return_value(expected_res_bit, comparing_err, query_not_executed)


def _execute_pair_configs_query(query_name, configs_array, output_config, expected_output=None):
    """
    Runs a query between two network configs
    :param str query_name: the name of the arg.query
    :param list configs_array : the array of the two network configs
    :param OutputConfiguration output_config: dict object
    :param str expected_output: a file path to the expected output
    :return: result of executing the query
    :rtype: int
    """
    res, comparing_err, query_not_executed = NetworkConfigQueryRunner(query_name, configs_array, expected_output,
                                                                      output_config).run_query(True)
    return _compute_return_value(res, comparing_err, query_not_executed)


def _compute_return_value(query_result, comparing_err, not_executed):
    """
    return the exit code of running the query combined of :
    - query result (first bit of the result)
    - comparing error flag (second bit)
    - query not-executed flag (third bit)
    """
    return 4 * not_executed + 2 * comparing_err + query_result


def _make_recursive(path_list):
    """
    when a directory is given (from the CLI), add '**' so subdirectories will also be scanned.
    :param list path_list: list of paths
    :return: list: the given list of paths with '**' at the end of dir paths
    """
    if path_list:
        for index, path in enumerate(path_list):
            if os.path.isdir(path):
                path_list[index] = str(path) + '**'
    return path_list


<<<<<<< HEAD
def run_args(args):   # noqa: C901
=======
def run_args(args):  # noqa: C901
>>>>>>> 8ac19e8a
    """
    Given the parsed cmdline, decide what to run
    :param Namespace args: argparse-style parsed cmdline
    :return: The number of queries with unexpected value (if a scheme file is used) or
             the query result (if command-line queries are used)
    :rtype: int
    """
    # reset the singleton before running a new shceme or cli query
    # so that configs from certain run do not affect a potential following run.
    BasePeerSet.reset()
    if args.scheme:
        return SchemeRunner(args.scheme, args.output_format, args.file_out, args.optimized_run).run_scheme()
    ns_list = args.ns_list
    pod_list = args.pod_list
    resource_list = args.resource_list

    output_config = OutputConfiguration({'outputFormat': args.output_format or 'txt',
                                         'outputPath': args.file_out or None,
                                         'prURL': args.pr_url or None,
                                         'outputEndpoints': args.output_endpoints,
                                         'subset': {},
                                         'explain': [],
                                         'excludeIPv6Range': not args.print_ipv6})
    expected_output = None
    # default values are for sanity query
    # np_list will be taken as args.<query_name> if it is not equal to the args parser's const value i.e ['']
    np_list = args.sanity if args.sanity != [''] else None
    pair_query_flag = False
    query_name = 'sanity'
    base_as_second = False

    if args.deployment_subset is not None:
        output_config['subset'].update({'deployment_subset': args.deployment_subset})

    if args.namespace_subset is not None:
        output_config['subset'].update({'namespace_subset': args.namespace_subset})

    if args.label_subset is not None:
        # labels are stored in a dict. Here they are deserialized from string
        all_labels = []
        for label_subset in args.label_subset:
            lbl_list = str(label_subset).split(',')
            lbl_dict = {}
            for lbl in lbl_list:
                key, value = lbl.split(':')
                lbl_dict[key] = value
            all_labels.append(lbl_dict)
        output_config['subset'].update({'label_subset': all_labels})

    if args.explain is not None and args.optimized_run == 'true':
        output_config['explain'] = args.explain
        ExplTracker().activate()
        ExplTracker().set_endpoints(output_config.outputEndpoints)

    if args.equiv is not None:
        np_list = args.equiv if args.equiv != [''] else None
        query_name = 'twoWayContainment'
        pair_query_flag = True
        base_as_second = True

    if args.interferes is not None:
        np_list = args.interferes if args.interferes != [''] else None
        query_name = 'interferes'
        pair_query_flag = True
        base_as_second = True

    if args.forbids is not None:
        np_list = args.forbids if args.forbids != [''] else None
        query_name = 'forbids'
        pair_query_flag = True

    if args.permits is not None:
        np_list = args.permits if args.permits != [''] else None
        query_name = 'permits'
        pair_query_flag = True

    if args.connectivity is not None:
        np_list = args.connectivity if args.connectivity != [''] else None
        query_name = 'connectivityMap'
        pair_query_flag = False
        expected_output = args.expected_output or None

    if args.semantic_diff is not None:
        np_list = args.semantic_diff if args.semantic_diff != [''] else None
        query_name = 'semanticDiff'
        pair_query_flag = True
        expected_output = args.expected_output or None

    if args.optimized_run == 'debug' or args.optimized_run == 'true':
        # TODO - update/remove the optimization below when all queries are supported in optimized implementation
        if not SchemeRunner.has_implemented_opt_queries({query_name}):
            print(f'Not running query {query_name} since it does not have optimized implementation yet')
            return _compute_return_value(0, 0, 1)

    resources_handler = ResourcesHandler()
    network_config = resources_handler.get_network_config(_make_recursive(np_list), _make_recursive(ns_list),
                                                          _make_recursive(pod_list), _make_recursive(resource_list),
                                                          save_flag=pair_query_flag, optimized_run=args.optimized_run)
    if pair_query_flag:
        base_np_list = args.base_np_list
        base_resource_list = args.base_resource_list
        base_ns_list = args.base_ns_list
        base_pod_list = args.base_pod_list
        base_network_config = resources_handler.get_network_config(_make_recursive(base_np_list),
                                                                   _make_recursive(base_ns_list),
                                                                   _make_recursive(base_pod_list),
                                                                   _make_recursive(base_resource_list),
                                                                   optimized_run=args.optimized_run)
        if base_as_second:
            network_configs_array = [network_config, base_network_config]
        else:
            network_configs_array = [base_network_config, network_config]
        return _execute_pair_configs_query(query_name, network_configs_array,
                                           output_config, expected_output)

    return _execute_single_config_query(query_name, network_config, output_config, expected_output)


def nca_main(argv=None):
    """
    This is the single entry point for NCA
    :param list[str] argv: command-line arguments (None means using sys.argv)
    :return: The number of queries with unexpected value (if a scheme file is used) or
             the query result (if command-line queries are used)
    :rtype: int
    """
    os.environ['PATH'] = '.' + os.pathsep + os.environ.get('PATH', '.')  # for running kubectl and calicoctl

    parser = argparse.ArgumentParser(description='An analyzer for network connectivity configuration')
    parser.add_argument('--period', type=int,
                        help='Run NCA with specified arguments every specified number of minutes', default=0)
    manual_or_automatic = parser.add_mutually_exclusive_group(required=False)
    manual_or_automatic.add_argument('--scheme', '-s', type=_valid_path,
                                     help='A YAML scheme file, describing verification goals')
    manual_or_automatic.add_argument('--sanity', nargs='?', const='', type=_network_policies_valid_path,
                                     action='append',
                                     help='Network policies (file/dir/GHE url/cluster-type) for sanity checking')
    manual_or_automatic.add_argument('--connectivity', type=_network_policies_valid_path, nargs='?', const='',
                                     action='append',
                                     help='Network policies (file/dir/GHE url/cluster-type) for connectivity map')
    manual_or_automatic.add_argument('--semantic_diff', type=_network_policies_valid_path, nargs='?', const='',
                                     action='append',
                                     help='Network policies (file/dir/GHE url/cluster-type) for semantic-diff')
    manual_or_automatic.add_argument('--equiv', type=_network_policies_valid_path, nargs='?', const='',
                                     action='append',
                                     help='Network policies (file/dir/GHE url/cluster-type) for equivalence checking')
    manual_or_automatic.add_argument('--interferes', type=_network_policies_valid_path, nargs='?', const='',
                                     action='append',
                                     help='Network policies (policy name/file/dir/GHE url/cluster-type) '
                                          'for interference checking')
    manual_or_automatic.add_argument('--forbids', type=_network_policies_valid_path, nargs='?', const='',
                                     action='append',
                                     help='Network policies (policy name/file/dir/GHE url/cluster-type) '
                                          'specifying forbidden connections')
    manual_or_automatic.add_argument('--permits', type=_network_policies_valid_path, nargs='?', const='',
                                     action='append',
                                     help='Network policies (policy name/file/dir/GHE url/cluster-type) '
                                          'specifying permitted connections')
    parser.add_argument('--base_np_list', '-b', type=_network_policies_valid_path, action='append',
                        help='Filesystem or GHE location of base network policies '
                             'for equiv/interferes/forbids/permits/semantic_diff check (default: k8s cluster)')
    parser.add_argument('--base_resource_list', '-rb', type=_resource_list_valid_path, action='append',
                        help='Network policies entries or Filesystem or GHE location of base network resources ')
    parser.add_argument('--base_pod_list', '-pb', type=_pod_list_valid_path, action='append',
                        help='A file/GHE url/cluster-type to read old pod list from. Used for semantic_diff '
                             '(may be specified multiple times)')
    parser.add_argument('--base_ns_list', '-nb', type=_namespace_list_valid_path, action='append',
                        help='A file/GHE url/cluster-type to read old namespace list from. Used for semantic_diff '
                             '(may be used multiple times)')
    parser.add_argument('--ns_list', '-n', type=_namespace_list_valid_path, action='append',
                        help='A file/GHE url/cluster-type to read namespace list from '
                             '(may be specified multiple times)')
    parser.add_argument('--pod_list', '-p', type=_pod_list_valid_path, action='append',
                        help='A file/GHE url/cluster-type to read pod list from (may be specified multiple times)')
    parser.add_argument('--resource_list', '-r', type=_resource_list_valid_path, action='append',
                        help='Network policies entries or Filesystem or GHE location of base network resources ')
    parser.add_argument('--explain', '-expl', type=str,
                        help='A node or 2 nodes (a connection), to explain the configurations affecting them')
    parser.add_argument('--deployment_subset', '-ds', type=str,
                        help='A list of deployment names to subset the query by')
    parser.add_argument('--namespace_subset', '-nss', type=str,
                        help='A list of namespaces to subset the query by')
    parser.add_argument('--label_subset', '-lss', type=str, action='append',
                        help='A list of labels to subset the query by')
    parser.add_argument('--ghe_token', '--gh_token', type=str, help='A valid token to access a GitHub repository')
    parser.add_argument('--output_format', '-o', type=str,
                        help='Output format specification (txt, txt_no_fw_rules, csv, md, dot, jpg or yaml). '
                             'The default is txt.')
    parser.add_argument('--file_out', '-f', type=str, help='A file path to which output is redirected')
    parser.add_argument('--expected_output', type=str, help='A file path of the expected query output,'
                                                            'relevant only with --connectivity and --semantic_diff')
    parser.add_argument('--pr_url', type=str, help='The full api url for adding a PR comment')
    parser.add_argument('--return_0', action='store_true', help='Force a return value 0')
    parser.add_argument('--version', '-v', action='store_true', help='Print version and exit')
    parser.add_argument('--debug', '-d', action='store_true', help='Print debug information')
    parser.add_argument('--output_endpoints', choices=['pods', 'deployments'],
                        help='Choose endpoints type in output (pods/deployments)', default='deployments')
    parser.add_argument('--optimized_run', '-opt', type=str,
                        help='Whether to run optimized run (-opt=true), original run (-opt=false) - the default '
                             'or the comparison of the both (debug)', default='false')
    parser.add_argument('--print_ipv6', action='store_true', help='Display IPv6 addresses connections too. '
                                                                  'If the policy reference IPv6 addresses, '
                                                                  'their connections will be printed anyway')

    args = parser.parse_args(argv)

    if args.version:
        version_file_path = Path(__file__).parent.resolve() / 'VERSION.txt'
        with open(version_file_path) as version_file:
            print(f'NCA version {version_file.readline()}')
        return 0

    if args.ghe_token:
        os.environ['GHE_TOKEN'] = args.ghe_token

    start = time.time()
    try:
        if args.period <= 0:
            ret_val = run_args(args)
            end = time.time()
            print(f'Total run time: {(end - start):6.2f} seconds')
            return 0 if args.return_0 else ret_val

        _do_every(args.period * 60, run_args, args)
    except Exception as e:
        print(f'Error: {e}', file=stderr)
        if args.debug:
            print(traceback.format_exc(), file=stderr)
        return 0 if args.return_0 else 7
    return 0


if __name__ == "__main__":
    sys.exit(nca_main())<|MERGE_RESOLUTION|>--- conflicted
+++ resolved
@@ -134,11 +134,7 @@
     return path_list
 
 
-<<<<<<< HEAD
-def run_args(args):   # noqa: C901
-=======
 def run_args(args):  # noqa: C901
->>>>>>> 8ac19e8a
     """
     Given the parsed cmdline, decide what to run
     :param Namespace args: argparse-style parsed cmdline
