#
# Copyright 2020- IBM Inc. All rights reserved
# SPDX-License-Identifier: Apache2.0
#

from .CanonicalIntervalSet import CanonicalIntervalSet
from .CanonicalHyperCubeSet import CanonicalHyperCubeSet
from .DimensionsManager import DimensionsManager
from .PortSet import PortSet
from .MethodSet import MethodSet
from .ProtocolSet import ProtocolSet
from .Peer import PeerSet
from .ProtocolNameResolver import ProtocolNameResolver


class TcpLikeProperties(CanonicalHyperCubeSet):
    """
    A class for holding a set of cubes, each defined over dimensions from TcpLikeProperties.dimensions_list
    For UDP, SCTP protocols, the actual used dimensions are only [source ports, dest ports]
    for TCP, it may be any of the dimensions from dimensions_list.

    Also, including support for (included and excluded) named ports (relevant for dest ports only).

    The representation with named ports is considered a mid-representation, and is required due to the late binding
    of the named ports to real ports numbers.
    The method convert_named_ports is responsible for applying this late binding, and is called by a policy's method
    allowed_connections() to get policy's allowed connections, given <src, dest> peers and direction ingress/egress
    Given a specific dest-peer context, the pod's named ports mapping is known, and used for the named ports conversion.
    Some of the operators for TcpLikeProperties are not supported for objects with (included and excluded) named ports.
    For example, in the general case, the result for (all but port "x") | (all but port 10) has 2 options:
        (1) if the dest pod has named port "x" mapped to 10 -> the result would be: (all but port 10)
        (2) otherwise, the result would be: (all ports)
    Thus, for the 'or' operator, the assumption is that excluded named ports is empty for both input objects.
    Some methods, such as bool(), str(), may not return accurate results on objects with named ports (included/excluded)
    since they depend on the late binding with actual dest pod context.
    The current actual flow for using named ports is limited for the following:
    (1) k8s: only +ve named ports, no src named ports, and only use of 'or' operators between these objects.
    (2) calico: +ve and -ve named ports, no src named ports, and no use of operators between these objects.
    """

<<<<<<< HEAD
    dimensions_list = ["src_peers", "dst_peers", "protocols", "src_ports", "dst_ports", "methods", "paths", "hosts",
                       "icmp_type", "icmp_code"]
=======
    dimensions_list = ["src_ports", "dst_ports", "methods", "hosts", "paths", "peers"]
>>>>>>> 0a47761b

    # TODO: change constructor defaults? either all arguments in "allow all" by default, or "empty" by default
    def __init__(self, source_ports=PortSet(True), dest_ports=PortSet(True), protocols=ProtocolSet(True),
                 methods=MethodSet(True), paths=None, hosts=None, icmp_type=None, icmp_code=None,
                 base_peer_set=None, src_peers=None, dst_peers=None,
                 create_empty=False):
        """
        This will create all cubes made of the input arguments ranges/regex values.
        :param PortSet source_ports: The set of source ports (as a set of intervals/ranges)
        :param PortSet dest_ports: The set of target ports (as a set of intervals/ranges)
        :param ProtocolSet protocols: the set of eligible protocols
        :param MethodSet methods: the set of http request methods
        :param MinDFA paths: The dfa of http request paths
        :param MinDFA hosts: The dfa of http request hosts
        :param CanonicalIntervalSet icmp_type: ICMP-specific parameter (type dimension)
        :param CanonicalIntervalSet icmp_code: ICMP-specific parameter (code dimension)
        :param PeerSet base_peer_set: the base peer set which is referenced by the indices in 'peers'
        :param CanonicalIntervalSet src_peers: the set of source peers
        :param CanonicalIntervalSet dst_peers: the set of target peers
        """
        super().__init__(TcpLikeProperties.dimensions_list)
        assert (not src_peers and not dst_peers) or base_peer_set

        self.named_ports = {}  # a mapping from dst named port (String) to src ports interval set
        self.excluded_named_ports = {}  # a mapping from dst named port (String) to src ports interval set
        self.base_peer_set = base_peer_set if base_peer_set else PeerSet()
        if create_empty:
            return

        # create the cube from input arguments
<<<<<<< HEAD
        cube = []
        active_dims = []
        # The order of dimensions below should be the same as in self.dimensions_list
        if src_peers is not None:
            cube.append(src_peers)
            active_dims.append("src_peers")
        if dst_peers is not None:
            cube.append(dst_peers)
            active_dims.append("dst_peers")
        if protocols is not None and not protocols.is_whole_range():
            cube.append(protocols)
            active_dims.append("protocols")
        if not source_ports.is_all():
            cube.append(source_ports.port_set)
            active_dims.append("src_ports")
        if not dest_ports.is_all():
            cube.append(dest_ports.port_set)
            active_dims.append("dst_ports")
        if methods is not None and not methods.is_whole_range():
            cube.append(methods)
            active_dims.append("methods")
        if paths is not None:
            cube.append(paths)
            active_dims.append("paths")
        if hosts is not None:
            cube.append(hosts)
            active_dims.append("hosts")
        if icmp_type:
            cube.append(icmp_type)
            active_dims.append("icmp_type")
        if icmp_code:
            cube.append(icmp_code)
            active_dims.append("icmp_code")
=======
        # create a dict object that holds the values required to build the cube
        dims_to_values = {"src_ports": {"value": source_ports.port_set,
                                        "is_all": source_ports.is_all()},
                          "dst_ports": {"value": dest_ports.port_set,
                                        "is_all": dest_ports.is_all()},
                          "methods": {"value": methods,
                                      "is_all": methods.is_whole_range()},
                          "hosts": {"value": hosts,
                                    "is_all": hosts is None},
                          "paths": {"value": paths,
                                    "is_all": paths is None},
                          "peers": {"value": peers,
                                    "is_all": peers is None}}

        cube, active_dims, has_empty_dim_value = self._get_cube_and_active_dims_from_input_values(dims_to_values)
>>>>>>> 0a47761b

        if not active_dims:
            self.set_all()
        elif not has_empty_dim_value:
            self.add_cube(cube, active_dims)

        # assuming named ports are only in dest, not src
        all_ports = PortSet.all_ports_interval.copy()
        for port_name in dest_ports.named_ports:
            self.named_ports[port_name] = source_ports.port_set
        for port_name in dest_ports.excluded_named_ports:
            # self.excluded_named_ports[port_name] = all_ports - source_ports.port_set
            self.excluded_named_ports[port_name] = all_ports

    @staticmethod
    def _get_cube_and_active_dims_from_input_values(dims_to_values):
        """
        Given initial values, get the matching cube and its active dimensions
        :param dict dims_to_values: map from dimension name to values properties
        :rtype tuple(list, list, bool)
        :return: tuple with: (1) cube values (2) active dimensions (3) bool indication if some dimension is empty
        """
        cube = []
        active_dims = []
        has_empty_dim_value = False
        # add values to cube by required order of dimensions
        for dim in TcpLikeProperties.dimensions_list:
            dim_val = dims_to_values[dim]["value"]
            add_to_cube = not dims_to_values[dim]["is_all"]
            if add_to_cube:
                cube.append(dim_val)
                active_dims.append(dim)
                has_empty_dim_value |= not dim_val
        return cube, active_dims, has_empty_dim_value

    def __bool__(self):
        return super().__bool__() or bool(self.named_ports)

    def __str__(self):
        if self.is_all():
            return ''
        if not super().__bool__():
            return 'Empty'
        if self.active_dimensions == ['dst_ports']:
            assert (len(self) == 1)
            for cube in self:
                ports_list = cube[0].get_interval_set_list_numbers_and_ranges()
                ports_str = ','.join(str(ports_interval) for ports_interval in ports_list)
                return ports_str

        cubes_dict_list = [self.get_cube_dict(cube, True) for cube in self]
        return ','.join(str(cube_dict) for cube_dict in cubes_dict_list)

    def __hash__(self):
        return super().__hash__()

    def get_cube_dict(self, cube, is_txt=False):
        """
        represent the properties cube as dict objet, for output generation as yaml/txt format
        :param list cube: the values of the input cube
        :param bool is_txt: flag indicating if output is for txt or yaml format
        :return: the cube properties in dict representation
        :rtype: dict
        """
        cube_dict = {}
        for i, dim in enumerate(self.active_dimensions):
            dim_values = cube[i]
            dim_type = DimensionsManager().get_dimension_type_by_name(dim)
            dim_domain = DimensionsManager().get_dimension_domain_by_name(dim)
            if dim_domain == dim_values:
                continue  # skip dimensions with all values allowed in a cube
            if dim == 'protocols' or dim == 'methods':
                values_list = str(dim_values)
            elif dim == "src_peers" or dim == "dst_peers":
                values_list = self.base_peer_set.get_peer_set_by_indices(dim_values)
            elif dim_type == DimensionsManager.DimensionType.IntervalSet:
                values_list = dim_values.get_interval_set_list_numbers_and_ranges()
                if is_txt:
                    values_list = ','.join(str(interval) for interval in values_list)
            else:
                # TODO: should be a list of words for a finite len DFA?
                values_list = DimensionsManager().get_dim_values_str(dim_values, dim)
            cube_dict[dim] = values_list
        return cube_dict

    def get_cube_dict_with_orig_values(self, cube):
        """
        represent the properties cube as dict object, where the values are the original values
        with which the cube was built (i.e., MethodSet, PeerSet, etc.)
        :param list cube: the values of the input cube
        :return: the cube properties in dict representation
        :rtype: dict
        """
        cube_dict = {}
        for i, dim in enumerate(self.active_dimensions):
            dim_values = cube[i]
            dim_domain = DimensionsManager().get_dimension_domain_by_name(dim)
            if dim_domain == dim_values:
                continue  # skip dimensions with all values allowed in a cube
            if dim == 'src_ports' or dim == 'dst_ports':
                values = PortSet()
                values.port_set = dim_values.copy()
            elif dim == 'protocols':
                values = ProtocolSet()
                values.set_protocols(dim_values)
            elif dim == 'methods':
                values = MethodSet()
                values.set_methods(dim_values)
            elif dim == "src_peers" or dim == "dst_peers":
                values = self.base_peer_set.get_peer_set_by_indices(dim_values)
            else:
                values = dim_values
            cube_dict[dim] = values
        return cube_dict

    def get_properties_obj(self):
        """
        get an object for a yaml representation of the protocol's properties
        """
        if self.is_all():
            return {}
        cubs_dict_list = []
        for cube in self:
            cube_dict = self.get_cube_dict(cube)
            cubs_dict_list.append(cube_dict)
        if self.active_dimensions == ['dst_ports']:
            assert len(cubs_dict_list) == 1
            return {'Ports': cubs_dict_list[0]['dst_ports']}
        return {'properties': cubs_dict_list}

    def __eq__(self, other):
        if isinstance(other, TcpLikeProperties):
<<<<<<< HEAD
            # assert not self.base_peer_set or not other.base_peer_set or self.base_peer_set == other.base_peer_set
            res = super().__eq__(other) and self.named_ports == other.named_ports and \
                self.excluded_named_ports == other.excluded_named_ports
=======
            assert self.base_peer_set == other.base_peer_set
            res = super().__eq__(other) and self.named_ports == other.named_ports \
                and self.excluded_named_ports == other.excluded_named_ports
>>>>>>> 0a47761b
            return res
        return False

    def __and__(self, other):
        res = self.copy()
        res &= other
        return res

    def __or__(self, other):
        res = self.copy()
        res |= other
        return res

    def __sub__(self, other):
        res = self.copy()
        res -= other
        return res

    def __iand__(self, other):
        # assert not isinstance(other, TcpLikeProperties) or not self.base_peer_set or \
        #        not other.base_peer_set or self.base_peer_set == other.base_peer_set
        assert not self.has_named_ports()
        assert not isinstance(other, TcpLikeProperties) or not other.has_named_ports()
        super().__iand__(other)
        if isinstance(other, TcpLikeProperties):
            self.base_peer_set |= other.base_peer_set
        return self

    def __ior__(self, other):
        # assert not isinstance(other, TcpLikeProperties) or not self.base_peer_set or \
        #        not other.base_peer_set or self.base_peer_set == other.base_peer_set
        assert not self.excluded_named_ports
        assert not isinstance(other, TcpLikeProperties) or not other.excluded_named_ports
        super().__ior__(other)
        if isinstance(other, TcpLikeProperties):
            self.base_peer_set |= other.base_peer_set
            res_named_ports = dict({})
            for port_name in self.named_ports:
                res_named_ports[port_name] = self.named_ports[port_name]
            for port_name in other.named_ports:
                if port_name in res_named_ports:
                    res_named_ports[port_name] |= other.named_ports[port_name]
                else:
                    res_named_ports[port_name] = other.named_ports[port_name]
            self.named_ports = res_named_ports
        return self

    def __isub__(self, other):
        # assert not isinstance(other, TcpLikeProperties) or not self.base_peer_set or \
        #        not other.base_peer_set or self.base_peer_set == other.base_peer_set
        assert not self.has_named_ports()
        assert not isinstance(other, TcpLikeProperties) or not other.has_named_ports()
        super().__isub__(other)
        if isinstance(other, TcpLikeProperties):
            self.base_peer_set |= other.base_peer_set
        return self

    def contained_in(self, other):
        """
        :param TcpLikeProperties other: Another PortSetPair
        :return: Whether all (source port, target port) pairs in self also appear in other
        :rtype: bool
        """
        # assert not isinstance(other, TcpLikeProperties) or not self.base_peer_set or \
        #        not other.base_peer_set or self.base_peer_set == other.base_peer_set
        assert not self.has_named_ports()
        assert not other.has_named_ports()
        return super().contained_in(other)

    def has_named_ports(self):
        return self.named_ports or self.excluded_named_ports

    def get_named_ports(self):
        res = set()
        res |= set(self.named_ports.keys())
        res |= set(self.excluded_named_ports.keys())
        return res

    def convert_named_ports(self, named_ports, protocol):
        """
        Replaces all references to named ports with actual ports, given a mapping
        NOTE: that this function modifies self
        :param dict[str, (int, int)] named_ports: The mapping from a named to port (str) to the actual port number
        :param int protocol: The relevant protocol
        :return: None
        """
        if not named_ports:
            named_ports = {}

        my_named_ports = self.named_ports
        self.named_ports = {}
        my_excluded_named_ports = self.excluded_named_ports
        self.excluded_named_ports = {}

        active_dims = ["src_ports", "dst_ports"]
        for port in my_named_ports:
            real_port = named_ports.get(port)
            if real_port and real_port[1] == protocol:
                real_port_number = real_port[0]
                rectangle = [my_named_ports[port],
                             CanonicalIntervalSet.get_interval_set(real_port_number, real_port_number)]
                self.add_cube(rectangle, active_dims)
        for port in my_excluded_named_ports:
            real_port = named_ports.get(port)
            if real_port and real_port[1] == protocol:
                real_port_number = real_port[0]
                rectangle = [my_excluded_named_ports[port],
                             CanonicalIntervalSet.get_interval_set(real_port_number, real_port_number)]
                self.add_hole(rectangle, active_dims)

    def copy(self):
        res = TcpLikeProperties()
        # from CanonicalHyperCubeSet.copy():
        for layer in self.layers:
            res.layers[self._copy_layer_elem(layer)] = self.layers[layer].copy()
        res.active_dimensions = self.active_dimensions.copy()

        res.named_ports = self.named_ports.copy()
        res.excluded_named_ports = self.excluded_named_ports.copy()
        res.base_peer_set = self.base_peer_set.copy()
        return res

    def print_diff(self, other, self_name, other_name):
        """
        :param TcpLikeProperties other: Another PortSetPair object
        :param str self_name: A name for 'self'
        :param str other_name: A name for 'other'
        :return: If self!=other, return a string showing a (source, target) pair that appears in only one of them
        :rtype: str
        """
        self_minus_other = self - other
        other_minus_self = other - self
        diff_str = self_name if self_minus_other else other_name
        if self_minus_other:
            diff_str += f' allows communication on {self_minus_other._get_first_item_str()} while {other_name} does not'
            return diff_str
        if other_minus_self:
            diff_str += f' allows communication on {other_minus_self._get_first_item_str()} while {self_name} does not'
            return diff_str
        return 'No diff.'

    def _get_first_item_str(self):
        """
        :return: str of a first item in self
        """
        item = self.get_first_item(self.active_dimensions)
        res_list = []
        for i, dim_name in enumerate(self.active_dimensions):
            if dim_name == 'protocols':
                dim_item = ProtocolNameResolver.get_protocol_name(item[i])
            elif dim_name == 'methods':
                dim_item = MethodSet.all_methods_list[item[i]]
            else:
                dim_item = item[i]
            res_list.append(f'{dim_name}={dim_item}')
        return '[' + ','.join(s for s in res_list) + ']'

    def project_on_one_dimension(self, dim_name):
        """
        Build the projection of self to the given dimension
        :param str dim_name: the given dimension
        :return: the projection on the given dimension, having that dimension type (either IntervalSet or DFA)
        """
        if dim_name not in self.active_dimensions:
            if dim_name == "src_peers" or dim_name == "dst_peers":
                return PeerSet()
            elif dim_name == "src_ports" or dim_name == "dst_ports":
                return PortSet()
            elif dim_name == "protocols":
                return ProtocolSet()
            elif dim_name == "methods":
                return MethodSet()
            else:
                return None
        res = None
        for cube in self:
            cube_dict = self.get_cube_dict_with_orig_values(cube)
            values = cube_dict.get(dim_name)
            if values:
                res = (res | values) if res else values
        return res

    @staticmethod
    def cube_dict_to_str(cube_dict):
        res = ""
        for item in cube_dict.items():
            res += str(item[0]) + " : " + str(item[1])
        return res

    @staticmethod
    def make_tcp_like_properties(peer_container, src_ports=PortSet(True), dst_ports=PortSet(True),
                                 protocols=ProtocolSet(True), src_peers=None, dst_peers=None,
                                 paths_dfa=None, hosts_dfa=None, methods=MethodSet(True),
                                 icmp_type=None, icmp_code=None):
        """
        get TcpLikeProperties with TCP allowed connections, corresponding to input properties cube.
        TcpLikeProperties should not contain named ports: substitute them with corresponding port numbers, per peer
        :param PeerContainer peer_container: The set of endpoints and their namespaces
        :param PortSet src_ports: ports set for src_ports dimension (possibly containing named ports)
        :param PortSet dst_ports: ports set for dst_ports dimension (possibly containing named ports)
        :param ProtocolSet protocols: CanonicalIntervalSet obj for protocols dimension
        :param PeerSet src_peers: the set of source peers
        :param PeerSet dst_peers: the set of target peers
        :param MinDFA paths_dfa: MinDFA obj for paths dimension
        :param MinDFA hosts_dfa: MinDFA obj for hosts dimension
        :param MethodSet methods: CanonicalIntervalSet obj for methods dimension
        :param CanonicalIntervalSet icmp_type: ICMP-specific parameter (type dimension)
        :param CanonicalIntervalSet icmp_code: ICMP-specific parameter (code dimension)
        :return: TcpLikeProperties with TCP allowed connections, corresponding to input properties cube
        """
        base_peer_set = peer_container.peer_set.copy()
        if src_peers:
            base_peer_set |= src_peers
            src_peers_interval = base_peer_set.get_peer_interval_of(src_peers)
        else:
            src_peers_interval = None
        if dst_peers:
            base_peer_set |= dst_peers
            dst_peers_interval = base_peer_set.get_peer_interval_of(dst_peers)
        else:
            dst_peers_interval = None
        if (not src_ports.named_ports or not src_peers) and (not dst_ports.named_ports or not dst_peers):
            # Should not resolve named ports
            res = TcpLikeProperties(source_ports=src_ports, dest_ports=dst_ports,
                                    protocols=protocols, methods=methods, paths=paths_dfa, hosts=hosts_dfa,
                                    icmp_type=icmp_type, icmp_code=icmp_code,
                                    src_peers=src_peers_interval, dst_peers=dst_peers_interval,
                                    base_peer_set=base_peer_set)
            return res
        # Resolving named ports
        tcp_properties = None
        if src_ports.named_ports and dst_ports.named_ports:
            assert src_peers
            assert dst_peers
            assert not src_ports.port_set
            assert not dst_ports.port_set
            assert len(src_ports.named_ports) == 1 and len(dst_ports.named_ports) == 1
            src_named_port = list(src_ports.named_ports)[0]
            dst_named_port = list(dst_ports.named_ports)[0]
            tcp_protocol = ProtocolSet()
            tcp_protocol.add_protocol(ProtocolNameResolver.get_protocol_number('TCP'))
            for src_peer in src_peers:
                src_peer_named_ports = src_peer.get_named_ports()
                real_src_port = src_peer_named_ports.get(src_named_port)
                if not real_src_port:
                    print(f'Warning: Missing named port {src_named_port} in the pod {src_peer}. Ignoring the pod')
                    continue
                if real_src_port[1] not in protocols:
                    print(f'Warning: Illegal protocol {real_src_port[1]} in the named port {src_named_port} '
                          f'of the target pod {src_peer}. Ignoring the pod')
                    continue
                src_peer_in_set = PeerSet()
                src_peer_in_set.add(src_peer)
                real_src_ports = PortSet()
                real_src_ports.add_port(real_src_port[0])
                for dst_peer in dst_peers:
                    dst_peer_named_ports = dst_peer.get_named_ports()
                    real_dst_port = dst_peer_named_ports.get(dst_named_port)
                    if not real_dst_port:
                        print(f'Warning: Missing named port {dst_named_port} in the pod {dst_peer}. Ignoring the pod')
                        continue
                    if real_dst_port[1] not in protocols:
                        print(f'Warning: Illegal protocol {real_dst_port[1]} in the named port {dst_named_port} '
                              f'of the target pod {dst_peer}. Ignoring the pod')
                        continue
                    dst_peer_in_set = PeerSet()
                    dst_peer_in_set.add(dst_peer)
                    real_dst_ports = PortSet()
                    real_dst_ports.add_port(real_dst_port[0])

                    props = TcpLikeProperties(source_ports=real_src_ports, dest_ports=real_dst_ports,
                                              protocols=protocols if protocols else tcp_protocol, methods=methods,
                                              paths=paths_dfa, hosts=hosts_dfa,
                                              icmp_type=icmp_type, icmp_code=icmp_code,
                                              src_peers=base_peer_set.get_peer_interval_of(src_peer_in_set),
                                              dst_peers=base_peer_set.get_peer_interval_of(dst_peer_in_set),
                                              base_peer_set=base_peer_set)

                    if tcp_properties:
                        tcp_properties |= props
                    else:
                        tcp_properties = props
        else:
            # either only src_ports or only dst_ports contain named ports
            if src_ports.named_ports:
                port_set_with_named_ports = src_ports
                peers_for_named_ports = src_peers
            else:
                port_set_with_named_ports = dst_ports
                peers_for_named_ports = dst_peers
            assert peers_for_named_ports
            assert not port_set_with_named_ports.port_set
            assert len(port_set_with_named_ports.named_ports) == 1
            port = list(port_set_with_named_ports.named_ports)[0]
            tcp_protocol = ProtocolSet()
            tcp_protocol.add_protocol(ProtocolNameResolver.get_protocol_number('TCP'))
            for peer in peers_for_named_ports:
                named_ports = peer.get_named_ports()
                real_port = named_ports.get(port)
                if not real_port:
                    print(f'Warning: Missing named port {port} in the pod {peer}. Ignoring the pod')
                    continue
                if real_port[1] not in protocols:
                    print(f'Warning: Illegal protocol {real_port[1]} in the named port {port} of the target pod {peer}.'
                          f'Ignoring the pod')
                    continue
                peer_in_set = PeerSet()
                peer_in_set.add(peer)
                ports = PortSet()
                ports.add_port(real_port[0])
                if src_ports.named_ports:
                    props = TcpLikeProperties(source_ports=ports, dest_ports=dst_ports,
                                              protocols=protocols if protocols else tcp_protocol, methods=methods,
                                              paths=paths_dfa, hosts=hosts_dfa,
                                              icmp_type=icmp_type, icmp_code=icmp_code,
                                              src_peers=base_peer_set.get_peer_interval_of(peer_in_set),
                                              dst_peers=dst_peers_interval, base_peer_set=base_peer_set)
                else:
                    props = TcpLikeProperties(source_ports=src_ports, dest_ports=ports,
                                              protocols=protocols if protocols else tcp_protocol, methods=methods,
                                              paths=paths_dfa, hosts=hosts_dfa,
                                              icmp_type=icmp_type, icmp_code=icmp_code,
                                              src_peers=src_peers_interval,
                                              dst_peers=base_peer_set.get_peer_interval_of(peer_in_set),
                                              base_peer_set=base_peer_set)
                if tcp_properties:
                    tcp_properties |= props
                else:
                    tcp_properties = props
        return tcp_properties

    @staticmethod
    def make_tcp_like_properties_from_dict(peer_container, cube_dict):
        """
        Create TcpLikeProperties from the given cube
        :param PeerContainer peer_container: the set of all peers
        :param dict cube_dict: the given cube represented as a dictionary
        :return: TcpLikeProperties
        """
        cube_dict_copy = cube_dict.copy()
        src_ports = cube_dict_copy.pop("src_ports", PortSet(True))
        dst_ports = cube_dict_copy.pop("dst_ports", PortSet(True))
        protocols = cube_dict_copy.pop("protocols", None)
        src_peers = cube_dict_copy.pop("src_peers", None)
        dst_peers = cube_dict_copy.pop("dst_peers", None)
        paths_dfa = cube_dict_copy.pop("paths", None)
        hosts_dfa = cube_dict_copy.pop("hosts", None)
        methods = cube_dict_copy.pop("methods", None)
        icmp_type = cube_dict_copy.pop("icmp_type", None)
        icmp_code = cube_dict_copy.pop("icmp_code", None)
        assert not cube_dict_copy
        return TcpLikeProperties.make_tcp_like_properties(peer_container, src_ports=src_ports, dst_ports=dst_ports,
                                                          protocols=protocols, src_peers=src_peers, dst_peers=dst_peers,
                                                          paths_dfa=paths_dfa, hosts_dfa=hosts_dfa, methods=methods,
                                                          icmp_type=icmp_type, icmp_code=icmp_code)

    @staticmethod
    def make_empty_properties(peer_container=None):
        return TcpLikeProperties(base_peer_set=peer_container.peer_set.copy() if peer_container else None, create_empty=True)

    @staticmethod
    def make_all_properties(peer_container=None):
        return TcpLikeProperties(base_peer_set=peer_container.peer_set.copy() if peer_container else None)

    def are_auto_conns(self):
        if not {'src_peers', 'dst_peers'}.issubset(set(self.active_dimensions)):
            return False
        src_peers_index = None
        dst_peers_index = None
        for i, dim in enumerate(self.active_dimensions):
            if dim == "src_peers":
                src_peers_index = i
            elif dim == "dst_peers":
                dst_peers_index = i

        for cube in self:
            if cube[src_peers_index] != cube[dst_peers_index] or not cube[src_peers_index].is_single_value():
                return False
        return True


    ####################################### ICMP-related functions #######################################

    @staticmethod
    def make_icmp_properties(peer_container, protocol="", src_peers=None, dst_peers=None,
                             icmp_type=None, icmp_code=None):
        if protocol:
            icmp_protocol_set = ProtocolSet()
            icmp_protocol_set.add_protocol(ProtocolNameResolver.get_protocol_number(protocol))
        else:
            icmp_protocol_set = ProtocolSet(True)
        icmp_type_interval = None
        icmp_code_interval = None
        if icmp_type:
            icmp_type_interval = CanonicalIntervalSet.get_interval_set(icmp_type, icmp_type)
            if icmp_code:
                icmp_code_interval = CanonicalIntervalSet.get_interval_set(icmp_code, icmp_code)
        return TcpLikeProperties.make_tcp_like_properties(peer_container=peer_container, protocols=icmp_protocol_set,
                                                          src_peers=src_peers, dst_peers=dst_peers,
                                                          icmp_type=icmp_type_interval, icmp_code=icmp_code_interval)

    @staticmethod
    def make_all_but_given_icmp_properties(peer_container, protocol="", src_peers=None, dst_peers=None,
                                           icmp_type=None, icmp_code=None):
        if protocol:
            icmp_protocol_set = ProtocolSet()
            icmp_protocol_set.add_protocol(ProtocolNameResolver.get_protocol_number(protocol))
        else:
            icmp_protocol_set = ProtocolSet(True)
        all_icmp_props = TcpLikeProperties.make_tcp_like_properties(peer_container=peer_container,
                                                                    protocols=icmp_protocol_set,
                                                                    src_peers=src_peers, dst_peers=dst_peers)
        given_icmp_props = TcpLikeProperties.make_icmp_properties(peer_container, protocol=protocol,
                                                                  src_peers=src_peers, dst_peers=dst_peers,
                                                                  icmp_type=icmp_type, icmp_code=icmp_code,)
        return all_icmp_props-given_icmp_props<|MERGE_RESOLUTION|>--- conflicted
+++ resolved
@@ -38,12 +38,8 @@
     (2) calico: +ve and -ve named ports, no src named ports, and no use of operators between these objects.
     """
 
-<<<<<<< HEAD
-    dimensions_list = ["src_peers", "dst_peers", "protocols", "src_ports", "dst_ports", "methods", "paths", "hosts",
+    dimensions_list = ["src_peers", "dst_peers", "protocols", "src_ports", "dst_ports", "methods", "hosts", "paths",
                        "icmp_type", "icmp_code"]
-=======
-    dimensions_list = ["src_ports", "dst_ports", "methods", "hosts", "paths", "peers"]
->>>>>>> 0a47761b
 
     # TODO: change constructor defaults? either all arguments in "allow all" by default, or "empty" by default
     def __init__(self, source_ports=PortSet(True), dest_ports=PortSet(True), protocols=ProtocolSet(True),
@@ -74,57 +70,19 @@
             return
 
         # create the cube from input arguments
-<<<<<<< HEAD
-        cube = []
-        active_dims = []
-        # The order of dimensions below should be the same as in self.dimensions_list
-        if src_peers is not None:
-            cube.append(src_peers)
-            active_dims.append("src_peers")
-        if dst_peers is not None:
-            cube.append(dst_peers)
-            active_dims.append("dst_peers")
-        if protocols is not None and not protocols.is_whole_range():
-            cube.append(protocols)
-            active_dims.append("protocols")
-        if not source_ports.is_all():
-            cube.append(source_ports.port_set)
-            active_dims.append("src_ports")
-        if not dest_ports.is_all():
-            cube.append(dest_ports.port_set)
-            active_dims.append("dst_ports")
-        if methods is not None and not methods.is_whole_range():
-            cube.append(methods)
-            active_dims.append("methods")
-        if paths is not None:
-            cube.append(paths)
-            active_dims.append("paths")
-        if hosts is not None:
-            cube.append(hosts)
-            active_dims.append("hosts")
-        if icmp_type:
-            cube.append(icmp_type)
-            active_dims.append("icmp_type")
-        if icmp_code:
-            cube.append(icmp_code)
-            active_dims.append("icmp_code")
-=======
         # create a dict object that holds the values required to build the cube
-        dims_to_values = {"src_ports": {"value": source_ports.port_set,
-                                        "is_all": source_ports.is_all()},
-                          "dst_ports": {"value": dest_ports.port_set,
-                                        "is_all": dest_ports.is_all()},
-                          "methods": {"value": methods,
-                                      "is_all": methods.is_whole_range()},
-                          "hosts": {"value": hosts,
-                                    "is_all": hosts is None},
-                          "paths": {"value": paths,
-                                    "is_all": paths is None},
-                          "peers": {"value": peers,
-                                    "is_all": peers is None}}
+        dims_to_values = {"src_peers": {"value": src_peers, "is_all": src_peers is None},
+                          "dst_peers": {"value": dst_peers, "is_all": dst_peers is None},
+                          "protocols": {"value": protocols, "is_all": protocols is None or protocols.is_whole_range()},
+                          "src_ports": {"value": source_ports.port_set, "is_all": source_ports.is_all()},
+                          "dst_ports": {"value": dest_ports.port_set, "is_all": dest_ports.is_all()},
+                          "methods": {"value": methods, "is_all": methods is None or methods.is_whole_range()},
+                          "hosts": {"value": hosts, "is_all": hosts is None},
+                          "paths": {"value": paths, "is_all": paths is None},
+                          "icmp_type": {"value": icmp_type, "is_all": icmp_type is None},
+                          "icmp_code": {"value": icmp_code, "is_all": icmp_code is None}}
 
         cube, active_dims, has_empty_dim_value = self._get_cube_and_active_dims_from_input_values(dims_to_values)
->>>>>>> 0a47761b
 
         if not active_dims:
             self.set_all()
@@ -257,15 +215,9 @@
 
     def __eq__(self, other):
         if isinstance(other, TcpLikeProperties):
-<<<<<<< HEAD
             # assert not self.base_peer_set or not other.base_peer_set or self.base_peer_set == other.base_peer_set
             res = super().__eq__(other) and self.named_ports == other.named_ports and \
                 self.excluded_named_ports == other.excluded_named_ports
-=======
-            assert self.base_peer_set == other.base_peer_set
-            res = super().__eq__(other) and self.named_ports == other.named_ports \
-                and self.excluded_named_ports == other.excluded_named_ports
->>>>>>> 0a47761b
             return res
         return False
 
