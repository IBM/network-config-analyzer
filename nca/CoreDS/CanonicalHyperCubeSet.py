--- conflicted
+++ resolved
@@ -545,18 +545,12 @@
                     if not self._is_last_dimension() and not other._is_last_dimension() and \
                             not (self.layers[layer])._contained_in_aux(other_sub_elem, all_active_dims[1:]):
                         return False
-<<<<<<< HEAD
-                    if self._is_last_dimension() and not other._is_last_dimension() and \
-                            not other_sub_elem._is_sub_elem_entire_sub_space():
-                        return False
-=======
                     # if it's last dim for self but not for other: the remaining of other should be entire cube
                     if self._is_last_dimension() and not other._is_last_dimension() and \
                             not other_sub_elem._is_sub_elem_entire_sub_space():
                         return False
                     # if it's the last dim for other but not for self -> containment is satisfied on this part
                     # at this point, sub-object from common_part is contained
->>>>>>> 59f6126e
                     remaining = current_layer_0 - common_part
                     if remaining:
                         # continue exploring other's cubes for containment of the remaining part from self
