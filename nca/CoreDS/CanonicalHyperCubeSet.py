--- conflicted
+++ resolved
@@ -286,11 +286,7 @@
                 if not common_elem:
                     continue
                 if self._is_last_dimension():
-<<<<<<< HEAD
-                    res_layers[common_elem] = self.layers[self_layer].copy()
-=======
                     res_layers[common_elem] = CanonicalHyperCubeSet.empty_interval
->>>>>>> c0554445
                     continue
                 # TODO: use type hint to avoid warning on access to a protected member?
                 # self_sub_elem: CanonicalHyperCubeSet = self.layers[self_layer]
@@ -404,10 +400,6 @@
                     # add remaining new_sub_elem if not empty, under common
                     res_layers[common_elem] = new_sub_elem
             if remaining_self_layer:
-<<<<<<< HEAD
-
-=======
->>>>>>> c0554445
                 res_layers[remaining_self_layer] = self.layers[self_layer].copy()
         res.layers = res_layers
         res._apply_layer_elements_union()
