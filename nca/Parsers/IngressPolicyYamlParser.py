#
# Copyright 2020- IBM Inc. All rights reserved
# SPDX-License-Identifier: Apache2.0
#
import re

from nca.CoreDS.MinDFA import MinDFA
from nca.CoreDS.DimensionsManager import DimensionsManager
from nca.CoreDS.Peer import PeerSet
from nca.CoreDS.PortSet import PortSet
from nca.CoreDS.ConnectivityCube import ConnectivityCube
from nca.CoreDS.ConnectivityProperties import ConnectivityProperties
from nca.CoreDS.ProtocolSet import ProtocolSet
from nca.Resources.IngressPolicy import IngressPolicy
from nca.Resources.NetworkPolicy import NetworkPolicy
from .GenericIngressLikeYamlParser import GenericIngressLikeYamlParser


class IngressPolicyYamlParser(GenericIngressLikeYamlParser):
    """
    A parser for Ingress objects
    """

    def __init__(self, policy, peer_container, ingress_file_name=''):
        """
        :param dict policy: The ingress policy object as provided by the yaml parser
        :param PeerContainer peer_container: The ingress policy will be evaluated against this set of peers
        :param str ingress_file_name: The name of the ingress resource file
        """
        GenericIngressLikeYamlParser.__init__(self, peer_container, ingress_file_name)
        self.policy = policy
        self.namespace = None
        self.default_backend_peers = PeerSet()
        self.default_backend_ports = PortSet()
        # missing_k8s_ingress_peers is True if config has no identified ingress controller pod
        self.missing_k8s_ingress_peers = False

    def validate_path_value(self, path_value, path):
        if path_value[0] != '/':
            self.syntax_error(f'Illegal path {path_value} in the rule path', path)
        pattern = "[" + MinDFA.default_dfa_alphabet_chars + "]*"
        if not re.fullmatch(pattern, path_value):
            self.syntax_error(f'Illegal characters in path {path_value} in {path}')

    def parse_backend(self, backend, is_default=False):
        """
        Parses ingress backend and returns the set of pods and ports referenced by it.
        :param dict backend: the backend resource
        :param bool is_default: whether this is the default backend
        :return: a tuple PeerSet and PortSet and a bool flag, as following:
        the sets of pods and ports referenced by the backend and True,
        or None and all ports and True when the default backend is None ,
        or None and None and True when the non-default backend is None,
        or None and None and False when the backend is not None but backend service does not exist (for default and
        non-default backends)
        - for non-default backend when the flag is False then the backend service does not exist, and the path
        containing this backend should be ignored (i.e. don't override its peers and ports from the default_backend)
        :rtype: (PeerSet, PortSet, bool)
        """
        if backend is None:
            return (None, PortSet(True), True) if is_default else (None, None, True)
        allowed_elements = {'resource': [0, dict], 'service': [0, dict]}
        self.check_fields_validity(backend, 'backend', allowed_elements)
        resource = backend.get('resource')
        service = backend.get('service')
        if resource and service:
            self.syntax_error(f'Resource and service are not mutually exclusive'
                              f'in the ingress {"default" if is_default else ""} backend', backend)
        if resource:
            self.warning('Resource is not yet supported in an ingress backend. Ignoring', backend)
            return (None, PortSet(True), True) if is_default else (None, None, True)
        allowed_service_elements = {'name': [1, str], 'port': [1, dict]}
        self.check_fields_validity(service, 'backend service', allowed_service_elements)
        service_name = service.get('name')
        service_port = service.get('port')
        allowed_port_elements = {'name': [0, str], 'number': [0, int]}
        self.check_fields_validity(service_port, 'backend service port', allowed_port_elements)
        port_name = service_port.get('name')
        port_number = service_port.get('number')
        if port_name and port_number:
            self.syntax_error(f'Port name and port number are mutually exclusive'
                              f'in the ingress {"default" if is_default else ""} backend', service)
        if port_number:
            self.validate_value_in_domain(port_number, 'dst_ports', backend, 'Port number')
        srv = self.peer_container.get_service_by_name_and_ns(service_name, self.namespace)
        if not srv:
            warning_msg = f'The service referenced by the ingress {"default" if is_default else ""} ' \
                          f'backend does not exist. '
            if is_default:
                warning_msg += 'The default backend will be ignored'
            else:
                warning_msg += 'The rule path containing this backend service will be ignored'
            self.warning(warning_msg, service)
            return None, None, False

        service_port = srv.get_port_by_name(port_name) if port_name else srv.get_port_by_number(port_number)
        if not service_port:
            self.syntax_error(f'Missing port {port_name if port_name else port_number} in the service', service)

        rule_ports = PortSet()
        rule_ports.add_port(service_port.target_port)  # may be either a number or a named port
        return srv.target_pods, rule_ports, True

    def parse_ingress_path(self, path):
        """
        Parses ingress path resource.
        The assumption is that the default backend has been already parsed
        :param dict path: the path resource
        :return: a tuple (path_string, path_type, peers, ports) or None if the path to be ignored
        """
        self.check_fields_validity(path, 'ingress rule path',
                                   {'backend': [1, dict], 'path': [0, str], 'pathType': [1, str]},
                                   {'pathType': ['ImplementationSpecific', 'Exact', 'Prefix']})

        backend = path.get('backend')
        peers, ports, override_default = self.parse_backend(backend)
        if not peers:
            if override_default:
                peers, ports = self.default_backend_peers, self.default_backend_ports
            else:  # backend service does not exist , ignoring this path
                return None
        path_string = path.get('path')
        path_type = path.get('pathType')
        # from https://docs.nginx.com/nginx-ingress-controller/configuration/ingress-resources/basic-configuration/
        # this is true only for ingress-nginx
        if path_type == 'ImplementationSpecific':
            path_type = 'Prefix'
        # from https://kubernetes.io/docs/reference/generated/kubernetes-api/v1.23/#httpingresspath-v1-networking-k8s-io
        if not path_string:
            self.syntax_error('Missing path string in the rule path', path)

        # TODO: support use-regex, defined by:
        # metadata:
        #  annotations:
        #   nginx.ingress.kubernetes.io/use-regex: "true"
        # from https://kubernetes.github.io/ingress-nginx/user-guide/ingress-path-matching/#regular-expression-support
        # the following implementation is for nginx.ingress.kubernetes.io/use-regex == False
        self.validate_path_value(path_string, path)
        if path_type == 'Prefix':
            # https://kubernetes.io/docs/concepts/services-networking/ingress/#examples
            if path_string.endswith('/'):
                path_string = path_string[:-1]  # remove the trailing slash
        return path_string, path_type, peers, ports

    @staticmethod
    def segregate_longest_paths_and_make_dfa(parsed_paths):
        """
        Implement the longest match semantics:for every path string, eliminate shorter subpaths to extend to longer ones
        :param parsed_paths: a list of tuples (path_string, path_type, peers, ports)
        :return: a list of tuples (path_string, path_dfa, path_type, peers, ports), where path_dfa elements obey
        the longest match semantics
        """
        # first, convert path strings to dfas
        parsed_paths_with_dfa = []
        for path_string, path_type, peers, ports in parsed_paths:
            if path_type == 'Exact':
                path_dfa = MinDFA.dfa_from_regex(path_string)
            else:  # Prefix type
                path_string = '/' if not path_string else path_string
                path_dfa = GenericIngressLikeYamlParser.get_path_prefix_dfa(path_string)
            parsed_paths_with_dfa.append((path_string, path_dfa, path_type, peers, ports))

        # next, avoid shorter sub-paths to extend to longer ones, using dfa operations
        res = []
        for i in range(0, len(parsed_paths)):
            path_string, path_dfa, path_type, peers, ports = parsed_paths_with_dfa[i]
            if path_type == 'Exact':  # we never eliminate 'Exact' paths
                res.append(parsed_paths_with_dfa[i])
                continue
            for j in range(0, len(parsed_paths)):
                if i == j:
                    continue
                path2_string, path2_dfa, path2_type, _, _ = parsed_paths_with_dfa[j]
                if path2_string.startswith(path_string):
                    # this includes the case when path_string (Prefix) == path2_string (Exact),
                    # thus giving the preference to path2_string (Exact)
                    path_dfa -= path2_dfa
            res.append((path_string, path_dfa, path_type, peers, ports))  # updates path_dfa

        return res

    def _make_default_connections(self, hosts_dfa, paths_dfa=None):
        """
        Creates default backend connections for given hosts and paths
        :param MinDFA hosts_dfa: the hosts for the default connections
        :param MinDFA paths_dfa: the paths for the default connections
        :return: ConnectivityProperties containing default connections or None (when no default backend exists)
        """
        default_conns = ConnectivityProperties.make_empty_props()
        if self.default_backend_peers:
            conn_cube = ConnectivityCube.make_from_dict({"dst_ports": self.default_backend_ports,
                                                         "dst_peers": self.default_backend_peers})
            if hosts_dfa:
                conn_cube["hosts"] = hosts_dfa
            if paths_dfa:
                conn_cube["paths"] = paths_dfa
            default_conns = ConnectivityProperties.make_conn_props(conn_cube)
        return default_conns

    def parse_rule(self, rule):
        """
        Parses a single ingress rule, producing a number of IngressPolicyRules (per path).
        :param dict rule: The rule resource
        :return: A tuple containing ConnectivityProperties including allowed connections for the given rule,
        and a dfa for hosts
        """
        if rule is None:
            self.syntax_error('Ingress rule cannot be null. ')

        allowed_elements = {'host': [0, str], 'http': [0, dict]}
        self.check_fields_validity(rule, 'ingress rule', allowed_elements)
        hosts_dfa = self.parse_regex_host_value(rule.get("host"), rule)
        paths_array = self.get_key_array_and_validate_not_empty(rule.get('http'), 'paths')
        allowed_conns = ConnectivityProperties.make_empty_props()
        default_conns = ConnectivityProperties.make_empty_props()
        if paths_array is not None:
            all_paths_dfa = None
            parsed_paths = []
            for path in paths_array:
                path_resources = self.parse_ingress_path(path)
                if path_resources is not None:
                    parsed_paths.append(path_resources)
            if parsed_paths:
                parsed_paths_with_dfa = self.segregate_longest_paths_and_make_dfa(parsed_paths)
                conn_cube = ConnectivityCube.make_from_dict({"hosts": hosts_dfa})
                for (_, paths_dfa, _, peers, ports) in parsed_paths_with_dfa:
                    # every path is converted to allowed connections
                    conn_cube.update({"dst_ports": ports, "dst_peers": peers, "paths": paths_dfa})
                    conns = ConnectivityProperties.make_conn_props(conn_cube)
                    allowed_conns |= conns
                    if not all_paths_dfa:
                        all_paths_dfa = paths_dfa
                    else:
                        all_paths_dfa = all_paths_dfa | paths_dfa  # pick all captured paths
                # for this host, every path not captured by the above paths goes to the default backend or is denied
                paths_remainder_dfa = DimensionsManager().get_dimension_domain_by_name('paths') - all_paths_dfa
                default_conns = self._make_default_connections(hosts_dfa, paths_remainder_dfa)
        else:  # no paths --> everything for this host goes to the default backend or is denied
            default_conns = self._make_default_connections(hosts_dfa)
        allowed_conns |= default_conns
        return allowed_conns, hosts_dfa

    def parse_policy(self):
        """
        Parses the input object to create  IngressPolicy object (with deny rules only)
        :return: IngressPolicy object with proper deny egress_rules, or None for wrong input object
        """
        policy_name, policy_ns = self.parse_generic_yaml_objects_fields(self.policy, ['Ingress'],
                                                                        ['networking.k8s.io/v1'], 'k8s', True)
        if policy_name is None:
            return None  # Not an Ingress object

        self.namespace = self.peer_container.get_namespace(policy_ns)
        res_policy = IngressPolicy(policy_name + '/allow', self.namespace)
        res_policy.policy_kind = NetworkPolicy.PolicyType.Ingress

        policy_spec = self.policy['spec']
        allowed_spec_keys = {'defaultBackend': [0, dict], 'ingressClassName': [0, str],
                             'rules': [0, list], 'tls': [0, list]}
        self.check_fields_validity(policy_spec, 'Ingress spec', allowed_spec_keys)

        self.default_backend_peers, self.default_backend_ports, _ = self.parse_backend(policy_spec.get('defaultBackend'),
                                                                                       True)
        # TODO extend to other ingress controllers
        res_policy.selected_peers = \
            self.peer_container.get_pods_with_service_name_containing_given_string('ingress-nginx')
        if not res_policy.selected_peers:
            self.missing_k8s_ingress_peers = True
            self.warning("No ingress-nginx pods found, the Ingress policy will have no effect")
        allowed_conns = ConnectivityProperties.make_empty_props()
        all_hosts_dfa = None
        for ingress_rule in policy_spec.get('rules', []):
            conns, hosts_dfa = self.parse_rule(ingress_rule)
            allowed_conns |= conns
            if hosts_dfa:
                if not all_hosts_dfa:
                    all_hosts_dfa = hosts_dfa
                else:
                    all_hosts_dfa = all_hosts_dfa | hosts_dfa
            else:
                all_hosts_dfa = DimensionsManager().get_dimension_domain_by_name('hosts')
        # every host not captured by the ingress rules goes to the default backend
<<<<<<< HEAD
        hosts_remainder_dfa = DimensionsManager().get_dimension_domain_by_name('hosts') - all_hosts_dfa
        default_conns = self._make_default_connections(hosts_remainder_dfa)
        allowed_conns |= default_conns
=======
        if self.default_backend_peers:
            hosts_remainder_dfa = DimensionsManager().get_dimension_domain_by_name('hosts') - all_hosts_dfa
            default_conns = self._make_default_connections(hosts_remainder_dfa)
            allowed_conns |= default_conns
>>>>>>> a3fc22c1
        # allowed_conns = none means that services referenced by this Ingress policy are not found,
        # then no connections rules to add (Ingress policy has no effect)
        if allowed_conns:
            res_policy.add_rules(self._make_allow_rules(allowed_conns))
            protocols = ProtocolSet.get_protocol_set_with_single_protocol('TCP')
            allowed_conns &= ConnectivityProperties.make_conn_props_from_dict({"protocols": protocols,
                                                                               "src_peers": res_policy.selected_peers})
            res_policy.add_optimized_allow_props(allowed_conns, False)
        res_policy.findings = self.warning_msgs
        return res_policy<|MERGE_RESOLUTION|>--- conflicted
+++ resolved
@@ -280,16 +280,10 @@
             else:
                 all_hosts_dfa = DimensionsManager().get_dimension_domain_by_name('hosts')
         # every host not captured by the ingress rules goes to the default backend
-<<<<<<< HEAD
-        hosts_remainder_dfa = DimensionsManager().get_dimension_domain_by_name('hosts') - all_hosts_dfa
-        default_conns = self._make_default_connections(hosts_remainder_dfa)
-        allowed_conns |= default_conns
-=======
         if self.default_backend_peers:
             hosts_remainder_dfa = DimensionsManager().get_dimension_domain_by_name('hosts') - all_hosts_dfa
             default_conns = self._make_default_connections(hosts_remainder_dfa)
             allowed_conns |= default_conns
->>>>>>> a3fc22c1
         # allowed_conns = none means that services referenced by this Ingress policy are not found,
         # then no connections rules to add (Ingress policy has no effect)
         if allowed_conns:
