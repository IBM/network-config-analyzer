#
# Copyright 2020- IBM Inc. All rights reserved
# SPDX-License-Identifier: Apache2.0
#
import re

from nca.CoreDS.MinDFA import MinDFA
from nca.CoreDS.DimensionsManager import DimensionsManager
from nca.CoreDS.Peer import PeerSet
from nca.CoreDS.PortSet import PortSet
from nca.CoreDS.TcpLikeProperties import TcpLikeProperties
from nca.CoreDS.ProtocolSet import ProtocolSet
from nca.Resources.IngressPolicy import IngressPolicy
from nca.Resources.NetworkPolicy import NetworkPolicy
from .GenericIngressLikeYamlParser import GenericIngressLikeYamlParser


class IngressPolicyYamlParser(GenericIngressLikeYamlParser):
    """
    A parser for Ingress objects
    """

    def __init__(self, policy, peer_container, ingress_file_name=''):
        """
        :param dict policy: The ingress policy object as provided by the yaml parser
        :param PeerContainer peer_container: The ingress policy will be evaluated against this set of peers
        :param str ingress_file_name: The name of the ingress resource file
        """
        GenericIngressLikeYamlParser.__init__(self, peer_container, ingress_file_name)
        self.policy = policy
        self.namespace = None
        self.default_backend_peers = PeerSet()
        self.default_backend_ports = PortSet()
        # missing_k8s_ingress_peers is True if config has no identified ingress controller pod
        self.missing_k8s_ingress_peers = False

    def validate_path_value(self, path_value, path):
        if path_value[0] != '/':
            self.syntax_error(f'Illegal path {path_value} in the rule path', path)
        pattern = "[" + DimensionsManager().default_dfa_alphabet_chars + "]*"
        if not re.fullmatch(pattern, path_value):
            self.syntax_error(f'Illegal characters in path {path_value} in {path}')

    def parse_backend(self, backend, is_default=False):
        """
        Parses ingress backend and returns the set of pods and ports referenced by it.
        :param dict backend: the backend resource
        :param bool is_default: whether this is the default backend
        :return: a tuple PeerSet and PortSet and a bool flag, as following:
        the sets of pods and ports referenced by the backend and True,
        or None and all ports and True when the default backend is None ,
        or None and None and True when the non-default backend is None,
        or None and None and False when the backend is not None but backend service does not exist (for default and
        non-default backends)
        - for non-default backend when the flag is False then the backend service does not exist, and the path
        containing this backend should be ignored (i.e. don't override its peers and ports from the default_backend)
        :rtype: (PeerSet, PortSet, bool)
        """
        if backend is None:
            return (None, PortSet(True), True) if is_default else (None, None, True)
        allowed_elements = {'resource': [0, dict], 'service': [0, dict]}
        self.check_fields_validity(backend, 'backend', allowed_elements)
        resource = backend.get('resource')
        service = backend.get('service')
        if resource and service:
            self.syntax_error(f'Resource and service are not mutually exclusive'
                              f'in the ingress {"default" if is_default else ""} backend', backend)
        if resource:
            self.warning('Resource is not yet supported in an ingress backend. Ignoring', backend)
            return (None, PortSet(True), True) if is_default else (None, None, True)
        allowed_service_elements = {'name': [1, str], 'port': [1, dict]}
        self.check_fields_validity(service, 'backend service', allowed_service_elements)
        service_name = service.get('name')
        service_port = service.get('port')
        allowed_port_elements = {'name': [0, str], 'number': [0, int]}
        self.check_fields_validity(service_port, 'backend service port', allowed_port_elements)
        port_name = service_port.get('name')
        port_number = service_port.get('number')
        if port_name and port_number:
            self.syntax_error(f'Port name and port number are mutually exclusive'
                              f'in the ingress {"default" if is_default else ""} backend', service)
        if port_number:
            self.validate_value_in_domain(port_number, 'dst_ports', backend, 'Port number')
        srv = self.peer_container.get_service_by_name_and_ns(service_name, self.namespace)
        if not srv:
            warning_msg = f'The service referenced by the ingress {"default" if is_default else ""} ' \
                          f'backend does not exist. '
            if is_default:
                warning_msg += 'The default backend will be ignored'
            else:
                warning_msg += 'The rule path containing this backend service will be ignored'
            self.warning(warning_msg, service)
            return None, None, False

        service_port = srv.get_port_by_name(port_name) if port_name else srv.get_port_by_number(port_number)
        if not service_port:
            self.syntax_error(f'Missing port {port_name if port_name else port_number} in the service', service)

        rule_ports = PortSet()
        rule_ports.add_port(service_port.target_port)  # may be either a number or a named port
        return srv.target_pods, rule_ports, True

    def parse_ingress_path(self, path):
        """
        Parses ingress path resource.
        The assumption is that the default backend has been already parsed
        :param dict path: the path resource
        :return: a tuple (path_string, path_type, peers, ports) or None if the path to be ignored
        """
        self.check_fields_validity(path, 'ingress rule path',
                                   {'backend': [1, dict], 'path': [0, str], 'pathType': [1, str]},
                                   {'pathType': ['ImplementationSpecific', 'Exact', 'Prefix']})

        backend = path.get('backend')
        peers, ports, override_default = self.parse_backend(backend)
        if not peers:
            if override_default:
                peers, ports = self.default_backend_peers, self.default_backend_ports
            else:  # backend service does not exist , ignoring this path
                return None
        path_string = path.get('path')
        path_type = path.get('pathType')
        # from https://docs.nginx.com/nginx-ingress-controller/configuration/ingress-resources/basic-configuration/
        # this is true only for ingress-nginx
        if path_type == 'ImplementationSpecific':
            path_type = 'Prefix'
        # from https://kubernetes.io/docs/reference/generated/kubernetes-api/v1.23/#httpingresspath-v1-networking-k8s-io
        if not path_string:
            self.syntax_error('Missing path string in the rule path', path)

        # TODO: support use-regex, defined by:
        # metadata:
        #  annotations:
        #   nginx.ingress.kubernetes.io/use-regex: "true"
        # from https://kubernetes.github.io/ingress-nginx/user-guide/ingress-path-matching/#regular-expression-support
        # the following implementation is for nginx.ingress.kubernetes.io/use-regex == False
        self.validate_path_value(path_string, path)
        if path_type == 'Prefix':
            # https://kubernetes.io/docs/concepts/services-networking/ingress/#examples
            if path_string.endswith('/'):
                path_string = path_string[:-1]  # remove the trailing slash
        return path_string, path_type, peers, ports

    @staticmethod
    def segregate_longest_paths_and_make_dfa(parsed_paths):
        """
        Implement the longest match semantics:for every path string, eliminate shorter subpaths to extend to longer ones
        :param parsed_paths: a list of tuples (path_string, path_type, peers, ports)
        :return: a list of tuples (path_string, path_dfa, path_type, peers, ports), where path_dfa elements obey
        the longest match semantics
        """
        # first, convert path strings to dfas
        parsed_paths_with_dfa = []
        allowed_chars = "[" + DimensionsManager().default_dfa_alphabet_chars + "]"
        for path_string, path_type, peers, ports in parsed_paths:
            if path_type == 'Exact':
                path_regex = path_string
            else:
                if path_string:
                    path_regex = path_string + '|' + path_string + '/' + allowed_chars + '*'
                else:
                    path_regex = '/' + allowed_chars + '*'
            parsed_paths_with_dfa.append((path_string, MinDFA.dfa_from_regex(path_regex), path_type, peers, ports))

        # next, avoid shorter sub-paths to extend to longer ones, using dfa operations
        res = []
        for i in range(0, len(parsed_paths)):
            path_string, path_dfa, path_type, peers, ports = parsed_paths_with_dfa[i]
            if path_type == 'Exact':  # we never eliminate 'Exact' paths
                res.append(parsed_paths_with_dfa[i])
                continue
            for j in range(0, len(parsed_paths)):
                if i == j:
                    continue
                path2_string, path2_dfa, path2_type, _, _ = parsed_paths_with_dfa[j]
                if path2_string.startswith(path_string):
                    # this includes the case when path_string (Prefix) == path2_string (Exact),
                    # thus giving the preference to path2_string (Exact)
                    path_dfa -= path2_dfa
            res.append((path_string, path_dfa, path_type, peers, ports))  # updates path_dfa

        return res

    def _make_default_connections(self, hosts_dfa, paths_dfa=None):
        """
        Creates default backend connections for given hosts and paths
        :param MinDFA hosts_dfa: the hosts for the default connections
        :param MinDFA paths_dfa: the paths for the default connections
        :return: TcpLikeProperties containing default connections or None (when no default backend exists)
        """
        default_conns = TcpLikeProperties.make_empty_properties(self.peer_container)
        if self.default_backend_peers:
            if paths_dfa:
                default_conns = \
                    TcpLikeProperties.make_tcp_like_properties(self.peer_container,
                                                               dst_ports=self.default_backend_ports,
                                                               dst_peers=self.default_backend_peers,
                                                               paths_dfa=paths_dfa, hosts_dfa=hosts_dfa)
            else:
                default_conns = \
                    TcpLikeProperties.make_tcp_like_properties(self.peer_container,
                                                               dst_ports=self.default_backend_ports,
                                                               dst_peers=self.default_backend_peers,
                                                               hosts_dfa=hosts_dfa)
        return default_conns

    def parse_rule(self, rule):
        """
        Parses a single ingress rule, producing a number of IngressPolicyRules (per path).
        :param dict rule: The rule resource
        :return: A tuple containing TcpLikeProperties including allowed connections for the given rule,
        and a dfa for hosts
        """
        if rule is None:
            self.syntax_error('Ingress rule cannot be null. ')

        allowed_elements = {'host': [0, str], 'http': [0, dict]}
        self.check_fields_validity(rule, 'ingress rule', allowed_elements)
        hosts_dfa = self.parse_regex_host_value(rule.get("host"), rule)
        paths_array = self.get_key_array_and_validate_not_empty(rule.get('http'), 'paths')
        allowed_conns = None
        default_conns = None
        if paths_array is not None:
            all_paths_dfa = None
            parsed_paths = []
            for path in paths_array:
<<<<<<< HEAD
                parsed_paths.append(self.parse_ingress_path(path))
            parsed_paths_with_dfa = self.segregate_longest_paths_and_make_dfa(parsed_paths)
            for (_, paths_dfa, _, peers, ports) in parsed_paths_with_dfa:
                # every path is converted to allowed connections
                conns = TcpLikeProperties.make_tcp_like_properties(self.peer_container, dst_ports=ports,
                                                                   dst_peers=peers, paths_dfa=paths_dfa,
                                                                   hosts_dfa=hosts_dfa)
                if not allowed_conns:
                    allowed_conns = conns
                else:
                    allowed_conns |= conns
                if not all_paths_dfa:
                    all_paths_dfa = paths_dfa
                else:
                    all_paths_dfa = all_paths_dfa | paths_dfa  # pick all captured paths
            # for this host, every path not captured by the above paths goes to the default backend or is denied
            paths_remainder_dfa = DimensionsManager().get_dimension_domain_by_name('paths') - all_paths_dfa
            default_conns = self._make_default_connections(hosts_dfa, paths_remainder_dfa)
=======
                path_resources = self.parse_ingress_path(path)
                if path_resources is not None:
                    parsed_paths.append(path_resources)
            if parsed_paths:
                parsed_paths_with_dfa = self.segregate_longest_paths_and_make_dfa(parsed_paths)
                for (_, paths_dfa, _, peers, ports) in parsed_paths_with_dfa:
                    # every path is converted to allowed connections
                    conns = self._make_tcp_like_properties(ports, peers, paths_dfa, hosts_dfa)
                    if not allowed_conns:
                        allowed_conns = conns
                    else:
                        allowed_conns |= conns
                    if not all_paths_dfa:
                        all_paths_dfa = paths_dfa
                    else:
                        all_paths_dfa = all_paths_dfa | paths_dfa  # pick all captured paths
                # for this host, every path not captured by the above paths goes to the default backend or is denied
                paths_remainder_dfa = DimensionsManager().get_dimension_domain_by_name('paths') - all_paths_dfa
                default_conns = self._make_default_connections(hosts_dfa, paths_remainder_dfa)
>>>>>>> dbce448e
        else:  # no paths --> everything for this host goes to the default backend or is denied
            default_conns = self._make_default_connections(hosts_dfa)
        allowed_conns |= default_conns
        return allowed_conns, hosts_dfa

    def parse_policy(self):
        """
        Parses the input object to create  IngressPolicy object (with deny rules only)
        :return: IngressPolicy object with proper deny egress_rules, or None for wrong input object
        """
        policy_name, policy_ns = self.parse_generic_yaml_objects_fields(self.policy, ['Ingress'],
                                                                        ['networking.k8s.io/v1'], 'k8s', True)
        if policy_name is None:
            return None  # Not an Ingress object

        self.namespace = self.peer_container.get_namespace(policy_ns)
        res_policy = IngressPolicy(policy_name + '/allow', self.namespace, IngressPolicy.ActionType.Allow)
        res_policy.policy_kind = NetworkPolicy.PolicyType.Ingress

        policy_spec = self.policy['spec']
        allowed_spec_keys = {'defaultBackend': [0, dict], 'ingressClassName': [0, str],
                             'rules': [0, list], 'tls': [0, list]}
        self.check_fields_validity(policy_spec, 'Ingress spec', allowed_spec_keys)

        self.default_backend_peers, self.default_backend_ports, _ = self.parse_backend(policy_spec.get('defaultBackend'),
                                                                                       True)
        # TODO extend to other ingress controllers
        res_policy.selected_peers = \
            self.peer_container.get_pods_with_service_name_containing_given_string('ingress-nginx')
        if not res_policy.selected_peers:
            self.missing_k8s_ingress_peers = True
            self.warning("No ingress-nginx pods found, the Ingress policy will have no effect")
        allowed_conns = TcpLikeProperties.make_empty_properties(self.peer_container)
        all_hosts_dfa = None
        for ingress_rule in policy_spec.get('rules', []):
            conns, hosts_dfa = self.parse_rule(ingress_rule)
<<<<<<< HEAD
            allowed_conns |= conns
=======
            if conns:
                if not allowed_conns:
                    allowed_conns = conns
                else:
                    allowed_conns |= conns
>>>>>>> dbce448e
            if hosts_dfa:
                if not all_hosts_dfa:
                    all_hosts_dfa = hosts_dfa
                else:
                    all_hosts_dfa = all_hosts_dfa | hosts_dfa
            else:
                all_hosts_dfa = DimensionsManager().get_dimension_domain_by_name('hosts')
        # every host not captured by the ingress rules goes to the default backend
        hosts_remainder_dfa = DimensionsManager().get_dimension_domain_by_name('hosts') - all_hosts_dfa
        default_conns = self._make_default_connections(hosts_remainder_dfa)
<<<<<<< HEAD
        allowed_conns |= default_conns
        assert allowed_conns

        res_policy.add_rules(self._make_allow_rules(allowed_conns))
        protocols = ProtocolSet()
        protocols.add_protocol('TCP')
        allowed_conns &= TcpLikeProperties.make_tcp_like_properties(self.peer_container, protocols=protocols,
                                                                    src_peers=res_policy.selected_peers)
        res_policy.add_optimized_egress_props(allowed_conns)
=======
        if allowed_conns and default_conns:
            allowed_conns |= default_conns
        elif default_conns:
            allowed_conns = default_conns

        # allowed_conns = none means that services referenced by this Ingress policy are not found,
        # then no connections rules to add (Ingress policy has no effect)
        if allowed_conns:
            res_policy.add_rules(self._make_allow_rules(allowed_conns))
>>>>>>> dbce448e
        res_policy.findings = self.warning_msgs
        return res_policy<|MERGE_RESOLUTION|>--- conflicted
+++ resolved
@@ -218,32 +218,12 @@
         self.check_fields_validity(rule, 'ingress rule', allowed_elements)
         hosts_dfa = self.parse_regex_host_value(rule.get("host"), rule)
         paths_array = self.get_key_array_and_validate_not_empty(rule.get('http'), 'paths')
-        allowed_conns = None
-        default_conns = None
+        allowed_conns = TcpLikeProperties.make_empty_properties(self.peer_container)
+        default_conns = TcpLikeProperties.make_empty_properties(self.peer_container)
         if paths_array is not None:
             all_paths_dfa = None
             parsed_paths = []
             for path in paths_array:
-<<<<<<< HEAD
-                parsed_paths.append(self.parse_ingress_path(path))
-            parsed_paths_with_dfa = self.segregate_longest_paths_and_make_dfa(parsed_paths)
-            for (_, paths_dfa, _, peers, ports) in parsed_paths_with_dfa:
-                # every path is converted to allowed connections
-                conns = TcpLikeProperties.make_tcp_like_properties(self.peer_container, dst_ports=ports,
-                                                                   dst_peers=peers, paths_dfa=paths_dfa,
-                                                                   hosts_dfa=hosts_dfa)
-                if not allowed_conns:
-                    allowed_conns = conns
-                else:
-                    allowed_conns |= conns
-                if not all_paths_dfa:
-                    all_paths_dfa = paths_dfa
-                else:
-                    all_paths_dfa = all_paths_dfa | paths_dfa  # pick all captured paths
-            # for this host, every path not captured by the above paths goes to the default backend or is denied
-            paths_remainder_dfa = DimensionsManager().get_dimension_domain_by_name('paths') - all_paths_dfa
-            default_conns = self._make_default_connections(hosts_dfa, paths_remainder_dfa)
-=======
                 path_resources = self.parse_ingress_path(path)
                 if path_resources is not None:
                     parsed_paths.append(path_resources)
@@ -251,11 +231,10 @@
                 parsed_paths_with_dfa = self.segregate_longest_paths_and_make_dfa(parsed_paths)
                 for (_, paths_dfa, _, peers, ports) in parsed_paths_with_dfa:
                     # every path is converted to allowed connections
-                    conns = self._make_tcp_like_properties(ports, peers, paths_dfa, hosts_dfa)
-                    if not allowed_conns:
-                        allowed_conns = conns
-                    else:
-                        allowed_conns |= conns
+                    conns = TcpLikeProperties.make_tcp_like_properties(self.peer_container, dst_ports=ports,
+                                                                       dst_peers=peers, paths_dfa=paths_dfa,
+                                                                       hosts_dfa=hosts_dfa)
+                    allowed_conns |= conns
                     if not all_paths_dfa:
                         all_paths_dfa = paths_dfa
                     else:
@@ -263,7 +242,6 @@
                 # for this host, every path not captured by the above paths goes to the default backend or is denied
                 paths_remainder_dfa = DimensionsManager().get_dimension_domain_by_name('paths') - all_paths_dfa
                 default_conns = self._make_default_connections(hosts_dfa, paths_remainder_dfa)
->>>>>>> dbce448e
         else:  # no paths --> everything for this host goes to the default backend or is denied
             default_conns = self._make_default_connections(hosts_dfa)
         allowed_conns |= default_conns
@@ -300,15 +278,7 @@
         all_hosts_dfa = None
         for ingress_rule in policy_spec.get('rules', []):
             conns, hosts_dfa = self.parse_rule(ingress_rule)
-<<<<<<< HEAD
             allowed_conns |= conns
-=======
-            if conns:
-                if not allowed_conns:
-                    allowed_conns = conns
-                else:
-                    allowed_conns |= conns
->>>>>>> dbce448e
             if hosts_dfa:
                 if not all_hosts_dfa:
                     all_hosts_dfa = hosts_dfa
@@ -319,26 +289,15 @@
         # every host not captured by the ingress rules goes to the default backend
         hosts_remainder_dfa = DimensionsManager().get_dimension_domain_by_name('hosts') - all_hosts_dfa
         default_conns = self._make_default_connections(hosts_remainder_dfa)
-<<<<<<< HEAD
         allowed_conns |= default_conns
-        assert allowed_conns
-
-        res_policy.add_rules(self._make_allow_rules(allowed_conns))
-        protocols = ProtocolSet()
-        protocols.add_protocol('TCP')
-        allowed_conns &= TcpLikeProperties.make_tcp_like_properties(self.peer_container, protocols=protocols,
-                                                                    src_peers=res_policy.selected_peers)
-        res_policy.add_optimized_egress_props(allowed_conns)
-=======
-        if allowed_conns and default_conns:
-            allowed_conns |= default_conns
-        elif default_conns:
-            allowed_conns = default_conns
-
         # allowed_conns = none means that services referenced by this Ingress policy are not found,
         # then no connections rules to add (Ingress policy has no effect)
         if allowed_conns:
             res_policy.add_rules(self._make_allow_rules(allowed_conns))
->>>>>>> dbce448e
+            protocols = ProtocolSet()
+            protocols.add_protocol('TCP')
+            allowed_conns &= TcpLikeProperties.make_tcp_like_properties(self.peer_container, protocols=protocols,
+                                                                        src_peers=res_policy.selected_peers)
+            res_policy.add_optimized_egress_props(allowed_conns)
         res_policy.findings = self.warning_msgs
         return res_policy