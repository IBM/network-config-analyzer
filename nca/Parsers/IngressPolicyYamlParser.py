#
# Copyright 2020- IBM Inc. All rights reserved
# SPDX-License-Identifier: Apache2.0
#
import re

from nca.CoreDS.MinDFA import MinDFA
from nca.CoreDS.DimensionsManager import DimensionsManager
from nca.CoreDS.Peer import PeerSet
from nca.CoreDS.PortSet import PortSet
from nca.CoreDS.ConnectivityCube import ConnectivityCube
from nca.CoreDS.ConnectivityProperties import ConnectivityProperties
<<<<<<< HEAD
from nca.Resources.IstioGatewayPolicy import IstioGatewayPolicy
=======
from nca.Resources.GatewayPolicy import GatewayPolicy
>>>>>>> dac08247
from nca.Resources.NetworkPolicy import NetworkPolicy
from .GenericIngressLikeYamlParser import GenericIngressLikeYamlParser


class IngressPolicyYamlParser(GenericIngressLikeYamlParser):
    """
    A parser for Ingress objects
    """

    def __init__(self, policy, peer_container, ingress_file_name=''):
        """
        :param dict policy: The ingress policy object as provided by the yaml parser
        :param PeerContainer peer_container: The ingress policy will be evaluated against this set of peers
        :param str ingress_file_name: The name of the ingress resource file
        """
        GenericIngressLikeYamlParser.__init__(self, peer_container, ingress_file_name)
        self.policy = policy
        self.namespace = None
        self.default_backend_peers = PeerSet()
        self.default_backend_ports = PortSet()
        # missing_k8s_ingress_peers is True if config has no identified ingress controller pod
        self.missing_k8s_ingress_peers = False

    def validate_path_value(self, path_value, path):
        if path_value[0] != '/':
            self.syntax_error(f'Illegal path {path_value} in the rule path', path)
        pattern = "[" + MinDFA.default_dfa_alphabet_chars + "]*"
        if not re.fullmatch(pattern, path_value):
            self.syntax_error(f'Illegal characters in path {path_value} in {path}')

    def parse_backend(self, backend, is_default=False):
        """
        Parses ingress backend and returns the set of pods and ports referenced by it.
        :param dict backend: the backend resource
        :param bool is_default: whether this is the default backend
        :return: a tuple PeerSet and PortSet and a bool flag, as following:
        the sets of pods and ports referenced by the backend and True,
        or None and all ports and True when the default backend is None ,
        or None and None and True when the non-default backend is None,
        or None and None and False when the backend is not None but backend service does not exist (for default and
        non-default backends)
        - for non-default backend when the flag is False then the backend service does not exist, and the path
        containing this backend should be ignored (i.e. don't override its peers and ports from the default_backend)
        :rtype: (PeerSet, PortSet, bool)
        """
        if backend is None:
            return (None, PortSet(True), True) if is_default else (None, None, True)
        allowed_elements = {'resource': [0, dict], 'service': [0, dict]}
        self.check_fields_validity(backend, 'backend', allowed_elements)
        resource = backend.get('resource')
        service = backend.get('service')
        if resource and service:
            self.syntax_error(f'Resource and service are not mutually exclusive'
                              f'in the ingress {"default" if is_default else ""} backend', backend)
        if resource:
            self.warning('Resource is not yet supported in an ingress backend. Ignoring', backend)
            return (None, PortSet(True), True) if is_default else (None, None, True)
        allowed_service_elements = {'name': [1, str], 'port': [1, dict]}
        self.check_fields_validity(service, 'backend service', allowed_service_elements)
        service_name = service.get('name')
        service_port = service.get('port')
        allowed_port_elements = {'name': [0, str], 'number': [0, int]}
        self.check_fields_validity(service_port, 'backend service port', allowed_port_elements)
        port_name = service_port.get('name')
        port_number = service_port.get('number')
        if port_name and port_number:
            self.syntax_error(f'Port name and port number are mutually exclusive'
                              f'in the ingress {"default" if is_default else ""} backend', service)
        if port_number:
            self.validate_value_in_domain(port_number, 'dst_ports', backend, 'Port number')
        srv = self.peer_container.get_service_by_name_and_ns(service_name, self.namespace)
        if not srv:
            warning_msg = f'The service referenced by the ingress {"default" if is_default else ""} ' \
                          f'backend does not exist. '
            if is_default:
                warning_msg += 'The default backend will be ignored'
            else:
                warning_msg += 'The rule path containing this backend service will be ignored'
            self.warning(warning_msg, service)
            return None, None, False

        service_port = srv.get_port_by_name(port_name) if port_name else srv.get_port_by_number(port_number)
        if not service_port:
            port_str = f'{port_name if port_name else port_number}'
            warning_msg = f'Ingress rule redirects traffic to {service_name}:{port_str}, '
            warning_msg += f' but port {port_str} is not exposed by Service {service_name}'
            self.warning(warning_msg, service)
            return None, None, False

        rule_ports = PortSet()
        rule_ports.add_port(service_port.target_port)  # may be either a number or a named port
        return srv.target_pods, rule_ports, True

    def parse_ingress_path(self, path):
        """
        Parses ingress path resource.
        The assumption is that the default backend has been already parsed
        :param dict path: the path resource
        :return: a tuple (path_string, path_type, peers, ports) or None if the path to be ignored
        """
        self.check_fields_validity(path, 'ingress rule path',
                                   {'backend': [1, dict], 'path': [0, str], 'pathType': [1, str]},
                                   {'pathType': ['ImplementationSpecific', 'Exact', 'Prefix']})

        backend = path.get('backend')
        peers, ports, override_default = self.parse_backend(backend)
        if not peers:
            if override_default:
                peers, ports = self.default_backend_peers, self.default_backend_ports
            else:  # backend service does not exist , ignoring this path
                return None
        path_string = path.get('path')
        path_type = path.get('pathType')
        # from https://docs.nginx.com/nginx-ingress-controller/configuration/ingress-resources/basic-configuration/
        # this is true only for ingress-nginx
        if path_type == 'ImplementationSpecific':
            path_type = 'Prefix'
        # from https://kubernetes.io/docs/reference/generated/kubernetes-api/v1.23/#httpingresspath-v1-networking-k8s-io
        if not path_string:
            self.syntax_error('Missing path string in the rule path', path)

        # TODO: support use-regex, defined by:
        # metadata:
        #  annotations:
        #   nginx.ingress.kubernetes.io/use-regex: "true"
        # from https://kubernetes.github.io/ingress-nginx/user-guide/ingress-path-matching/#regular-expression-support
        # the following implementation is for nginx.ingress.kubernetes.io/use-regex == False
        self.validate_path_value(path_string, path)
        if path_type == 'Prefix':
            # https://kubernetes.io/docs/concepts/services-networking/ingress/#examples
            if path_string.endswith('/'):
                path_string = path_string[:-1]  # remove the trailing slash
        return path_string, path_type, peers, ports

    @staticmethod
    def segregate_longest_paths_and_make_dfa(parsed_paths):
        """
        Implement the longest match semantics:for every path string, eliminate shorter subpaths to extend to longer ones
        :param parsed_paths: a list of tuples (path_string, path_type, peers, ports)
        :return: a list of tuples (path_string, path_dfa, path_type, peers, ports), where path_dfa elements obey
        the longest match semantics
        """
        # first, convert path strings to dfas
        parsed_paths_with_dfa = []
        for path_string, path_type, peers, ports in parsed_paths:
            if path_type == 'Exact':
                path_dfa = MinDFA.dfa_from_regex(path_string)
            else:  # Prefix type
                path_string = '/' if not path_string else path_string
                path_dfa = GenericIngressLikeYamlParser.get_path_prefix_dfa(path_string)
            parsed_paths_with_dfa.append((path_string, path_dfa, path_type, peers, ports))

        # next, avoid shorter sub-paths to extend to longer ones, using dfa operations
        res = []
        for i in range(0, len(parsed_paths)):
            path_string, path_dfa, path_type, peers, ports = parsed_paths_with_dfa[i]
            if path_type == 'Exact':  # we never eliminate 'Exact' paths
                res.append(parsed_paths_with_dfa[i])
                continue
            for j in range(0, len(parsed_paths)):
                if i == j:
                    continue
                path2_string, path2_dfa, path2_type, _, _ = parsed_paths_with_dfa[j]
                if path2_string.startswith(path_string):
                    # this includes the case when path_string (Prefix) == path2_string (Exact),
                    # thus giving the preference to path2_string (Exact)
                    path_dfa -= path2_dfa
            res.append((path_string, path_dfa, path_type, peers, ports))  # updates path_dfa

        return res

    def _make_default_connections(self, hosts_dfa, paths_dfa=None):
        """
        Creates default backend connections for given hosts and paths
        :param MinDFA hosts_dfa: the hosts for the default connections
        :param MinDFA paths_dfa: the paths for the default connections
        :return: ConnectivityProperties containing default connections or None (when no default backend exists)
        """
        default_conns = ConnectivityProperties.make_empty_props()
        if self.default_backend_peers:
            conn_cube = ConnectivityCube.make_from_dict({"dst_ports": self.default_backend_ports,
                                                         "dst_peers": self.default_backend_peers})
            if hosts_dfa:
                conn_cube["hosts"] = hosts_dfa
            if paths_dfa:
                conn_cube["paths"] = paths_dfa
            default_conns = ConnectivityProperties.make_conn_props(conn_cube)
        return default_conns

    def parse_rule(self, rule):
        """
        Parses a single ingress rule, producing a number of IngressPolicyRules (per path).
        :param dict rule: The rule resource
        :return: A tuple containing ConnectivityProperties including allowed connections for the given rule,
        and a dfa for hosts
        """
        if rule is None:
            self.syntax_error('Ingress rule cannot be null. ')

        allowed_elements = {'host': [0, str], 'http': [0, dict]}
        self.check_fields_validity(rule, 'ingress rule', allowed_elements)
        hosts_dfa = self.parse_regex_host_value(rule.get("host"), rule)
        paths_array = self.get_key_array_and_validate_not_empty(rule.get('http'), 'paths')
        allowed_conns = ConnectivityProperties.make_empty_props()
        default_conns = ConnectivityProperties.make_empty_props()
        if paths_array is not None:
            all_paths_dfa = None
            parsed_paths = []
            for path in paths_array:
                path_resources = self.parse_ingress_path(path)
                if path_resources is not None:
                    parsed_paths.append(path_resources)
            if parsed_paths:
                parsed_paths_with_dfa = self.segregate_longest_paths_and_make_dfa(parsed_paths)
                conn_cube = ConnectivityCube.make_from_dict({"hosts": hosts_dfa})
                for (_, paths_dfa, _, peers, ports) in parsed_paths_with_dfa:
                    # every path is converted to allowed connections
                    conn_cube.update({"dst_ports": ports, "dst_peers": peers, "paths": paths_dfa})
                    conns = ConnectivityProperties.make_conn_props(conn_cube)
                    allowed_conns |= conns
                    if not all_paths_dfa:
                        all_paths_dfa = paths_dfa
                    else:
                        all_paths_dfa = all_paths_dfa | paths_dfa  # pick all captured paths
                # for this host, every path not captured by the above paths goes to the default backend or is denied
                paths_remainder_dfa = DimensionsManager().get_dimension_domain_by_name('paths') - all_paths_dfa
                default_conns = self._make_default_connections(hosts_dfa, paths_remainder_dfa)
        else:  # no paths --> everything for this host goes to the default backend or is denied
            default_conns = self._make_default_connections(hosts_dfa)
        allowed_conns |= default_conns
        return allowed_conns, hosts_dfa

    def parse_policy(self):
        """
        Parses the input object to create  IstioGatewayPolicy object (with deny rules only)
        :return: IstioGatewayPolicy object with proper deny egress_rules, or None for wrong input object
        """
        policy_name, policy_ns = self.parse_generic_yaml_objects_fields(self.policy, ['Ingress'],
                                                                        ['networking.k8s.io/v1'], 'k8s', True)
        if policy_name is None:
            return None  # Not an Ingress object

        self.namespace = self.peer_container.get_namespace(policy_ns)
<<<<<<< HEAD
        res_policy = IstioGatewayPolicy(policy_name + '/allow', self.namespace, IstioGatewayPolicy.ActionType.Allow)
=======
        res_policy = GatewayPolicy(policy_name + '/allow', self.namespace)
>>>>>>> dac08247
        res_policy.policy_kind = NetworkPolicy.PolicyType.Ingress
        res_policy.affects_egress = True
        policy_spec = self.policy['spec']
        allowed_spec_keys = {'defaultBackend': [0, dict], 'ingressClassName': [0, str],
                             'rules': [0, list], 'tls': [0, list]}
        self.check_fields_validity(policy_spec, 'Ingress spec', allowed_spec_keys)

        self.default_backend_peers, self.default_backend_ports, _ = self.parse_backend(policy_spec.get('defaultBackend'),
                                                                                       True)
        # TODO extend to other ingress controllers
        res_policy.selected_peers = \
            self.peer_container.get_pods_with_service_name_containing_given_string('ingress-nginx')
        if not res_policy.selected_peers:
            self.missing_k8s_ingress_peers = True
            self.warning("No ingress-nginx pods found, the Ingress policy will have no effect")
        allowed_conns = ConnectivityProperties.make_empty_props()
        all_hosts_dfa = None
        for ingress_rule in policy_spec.get('rules', []):
            conns, hosts_dfa = self.parse_rule(ingress_rule)
            allowed_conns |= conns
            if hosts_dfa:
                if not all_hosts_dfa:
                    all_hosts_dfa = hosts_dfa
                else:
                    all_hosts_dfa = all_hosts_dfa | hosts_dfa
            else:
                all_hosts_dfa = DimensionsManager().get_dimension_domain_by_name('hosts')
        # every host not captured by the ingress rules goes to the default backend
        if self.default_backend_peers:
            hosts_remainder_dfa = DimensionsManager().get_dimension_domain_by_name('hosts') - all_hosts_dfa
            default_conns = self._make_default_connections(hosts_remainder_dfa)
            allowed_conns |= default_conns
        # allowed_conns = none means that services referenced by this Ingress policy are not found,
        # then no connections rules to add (Ingress policy has no effect)
        if allowed_conns:
            res_policy.add_egress_rules(self._make_allow_rules(allowed_conns, res_policy.selected_peers))
        res_policy.findings = self.warning_msgs
        return res_policy<|MERGE_RESOLUTION|>--- conflicted
+++ resolved
@@ -10,11 +10,7 @@
 from nca.CoreDS.PortSet import PortSet
 from nca.CoreDS.ConnectivityCube import ConnectivityCube
 from nca.CoreDS.ConnectivityProperties import ConnectivityProperties
-<<<<<<< HEAD
-from nca.Resources.IstioGatewayPolicy import IstioGatewayPolicy
-=======
 from nca.Resources.GatewayPolicy import GatewayPolicy
->>>>>>> dac08247
 from nca.Resources.NetworkPolicy import NetworkPolicy
 from .GenericIngressLikeYamlParser import GenericIngressLikeYamlParser
 
@@ -249,8 +245,8 @@
 
     def parse_policy(self):
         """
-        Parses the input object to create  IstioGatewayPolicy object (with deny rules only)
-        :return: IstioGatewayPolicy object with proper deny egress_rules, or None for wrong input object
+        Parses the input object to create  GatewayPolicy object (with deny rules only)
+        :return: GatewayPolicy object with proper deny egress_rules, or None for wrong input object
         """
         policy_name, policy_ns = self.parse_generic_yaml_objects_fields(self.policy, ['Ingress'],
                                                                         ['networking.k8s.io/v1'], 'k8s', True)
@@ -258,11 +254,7 @@
             return None  # Not an Ingress object
 
         self.namespace = self.peer_container.get_namespace(policy_ns)
-<<<<<<< HEAD
-        res_policy = IstioGatewayPolicy(policy_name + '/allow', self.namespace, IstioGatewayPolicy.ActionType.Allow)
-=======
-        res_policy = GatewayPolicy(policy_name + '/allow', self.namespace)
->>>>>>> dac08247
+        res_policy = GatewayPolicy(policy_name + '/allow', self.namespace, GatewayPolicy.ActionType.Allow)
         res_policy.policy_kind = NetworkPolicy.PolicyType.Ingress
         res_policy.affects_egress = True
         policy_spec = self.policy['spec']
