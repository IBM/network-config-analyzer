#
# Copyright 2020- IBM Inc. All rights reserved
# SPDX-License-Identifier: Apache2.0
#
import re
from nca.CoreDS.Peer import PeerSet
from nca.Resources.NetworkPolicy import NetworkPolicy
from nca.Resources.IstioSidecar import IstioSidecar, IstioSidecarRule
from nca.Resources.IstioTrafficResources import istio_root_namespace
from .IstioGenericYamlParser import IstioGenericYamlParser


class IstioSidecarYamlParser(IstioGenericYamlParser):
    """
    A parser for Istio Sidecar objects
    """

    def _validate_and_partition_host_format(self, host):
        """
        Check the validity of <namespace>/<dnsName> host format
        :param str host : single host value
        :return: namespace and dnsName - the parts of the host value
        :rtype: (str, str)
        """
        if host.count('/') != 1:
            self.syntax_error(f'Illegal host format "{host}". Host format must be namespace/dnsName', self)

        host_parts = list(filter(None, host.split('/')))
        if not len(host_parts) == 2:
            self.syntax_error(f'Illegal host format "{host}". Host must include both namespace and dnsName', self)

        return host_parts[0], host_parts[1]

    def _get_peers_from_host_namespace(self, namespace):
        """
        returns all the services' peers in the specified namespace/s
        The namespace can be set to *, ., or ~, representing any, the current, or no namespace, respectively
        :param str namespace: the namespace value
        :return: set of peers of services in the specified namespace value or empty PeerSet if no matching peers
        and a boolean value indicating if the sidecar is global with a host's namespace equal to '.'
        :rtype: (PeerSet, bool)
        """
        # since hosts expose services, target_pods of relevant services are returned in this method
        supported_chars = ('*', '.', '~')
        if any(s in namespace for s in supported_chars) and not len(namespace) == 1:
            self.syntax_error(f'unsupported regex pattern for namespace "{namespace}"', self)
        if namespace == '*':
            return self.peer_container.get_all_services_target_pods(), False
        if namespace == '.':
            # if the sidecar is global and ns is '.', then allow egress traffic only in the same namespace,
            # we return all matching peers in the mesh and later will compare namespaces to allow connections
            if str(self.namespace) == istio_root_namespace:
                return self.peer_container.get_all_services_target_pods(), True
            return self.peer_container.get_services_target_pods_in_namespace(self.namespace), False
        if namespace == '~':
            return PeerSet(), False

        ns_obj = self.peer_container.get_namespace(namespace)
        # get_namespace prints a msg to stderr if the namespace is missing from the configuration
        return self.peer_container.get_services_target_pods_in_namespace(ns_obj), False

    def _validate_dns_name_pattern(self, dns_name):
        """
        Check validity of dns_name containing as following:
        The dnsName should be specified using FQDN format,
        optionally including a wildcard character in the left-most component.
        Set the dnsName to * to select all services from the specified namespace
        :param str dns_name: a dnsName
        """
        alphabet_str = dns_name if not dns_name == '*' else None
        # assuming wildcard char may be only *
        if '*' in dns_name:
            if not ((dns_name.startswith('*.') and dns_name.count('*') == 1) or dns_name == '*'):
                self.syntax_error(f'Illegal host value pattern: "{dns_name}"', self)
            if dns_name.startswith('*.'):
                alphabet_str = dns_name.split('*.')[1]

        # the dnsName in the internal case form looks like <service_name>.<domain>.svc.cluster.local
        # also FQDN for external hosts is of the format [hostname].[domain].[tld]
        if alphabet_str:
            fqdn_regex = "^((?!-)[A-Za-z0-9-]+(?<!-).)+[A-Za-z0-9.]+"
            if alphabet_str.count('.') == 0 or not re.fullmatch(fqdn_regex, alphabet_str):
                self.syntax_error(f'Illegal host value pattern: "{dns_name}", '
                                  f'dnsName must be specified using FQDN format', self)

    def _get_peers_from_host_dns_name(self, dns_name, host_peers):
        """
        Return the workload instances of the service in the given dns_name
        :param str dns_name: the service given in the host
        :param PeerSet host_peers: peers that already match the namespace part of the host,
        to reduce for matching the dns_name too
        :rtype: PeerSet
        """
        # supported dns_name format is fqdn with:
        # 1. internal k8s services pattern <service_name>.<domain>.svc.cluster.local, the only relevant
        # part of it is <service_name>
        # 2. external dns name (<>.<>.<>)
        if dns_name == '*':  # * means all services in namespace, all already in host_peers
            return host_peers
        if 'cluster' in dns_name:  # internal service case
            if dns_name.startswith('*.'):  # all services in namespace, already in host_peers
                return host_peers
            service_name = dns_name.split('.')[0]
            return host_peers & self.peer_container.get_target_pods_with_service_name(service_name)

        # dns entry case
        return host_peers & self.peer_container.get_dns_entry_pods_matching_host_dfa(dns_name)

    def _parse_egress_rule(self, egress_rule, allow_any):
        """
        Parse a single egress rule, producing a IstioSidecarRule
        :param dict egress_rule: The dict with the egress rule (IstioEgressListener) fields
        :param bool allow_any: an indicator if the sidecar allows forwarding connections to any service, i.e.
        to services that are not declared to the registry at all too
        :return: A IstioSidecarRule with the proper PeerSet
        :rtype: IstioSidecarRule
        """
        # currently only hosts is considered in the rule parsing, other fields are ignored
        allowed_keys = {'port': [3, dict], 'bind': [3, str], 'captureMode': [3, str], 'hosts': [1, list]}
        self.check_fields_validity(egress_rule, 'Istio Egress Listener', allowed_keys)

        hosts = egress_rule.get('hosts')
        if not hosts:
            self.syntax_error('One or more service hosts to be exposed by the listener are required', egress_rule)
        res_peers = PeerSet()
        special_res_peers = PeerSet()
        for host in hosts:
            # Services in the specified namespace matching dnsName will be exposed.
            namespace, dns_name = self._validate_and_partition_host_format(host)
            # special case of allow_any with all services (not only the services in our peer container)
            if allow_any and namespace == '*' and dns_name == '*':
                return IstioSidecarRule(allow_all=True)
            host_peers, special_case_host = self._get_peers_from_host_namespace(namespace)
            self._validate_dns_name_pattern(dns_name)
            if host_peers:  # if there are services in the specified namespace
                host_peers = self._get_peers_from_host_dns_name(dns_name, host_peers)
            if special_case_host:
                special_res_peers |= host_peers
            else:
                res_peers |= host_peers

        return IstioSidecarRule(res_peers, special_res_peers)

    def _check_and_save_sidecar_if_top_priority(self, curr_sidecar):
        """
        check if current sidecar is top priority for its namespace or workloads.
        if the sidecar is selector less, and is the first default sidecar for current namespace, save it
        otherwise, save it for any peer if this is the first sidecar selecting it
        :param IstioSidecar curr_sidecar: the sidecar parsed in self
        a warning message will be printed if current sidecar is not the first for its relevant object,
        indicating that this sidecar will be ignored in the sidecar's connections
        """
        if curr_sidecar.default_sidecar:
            if self.namespace.prior_default_sidecar:  # this sidecar is not first one
                self.warning(f'Namespace "{str(self.namespace)}" already has a Sidecar configuration '
                             f'without any workloadSelector. '
                             f'Connections in sidecar: "{curr_sidecar.full_name()}" will be ignored')
                return
            self.namespace.prior_default_sidecar = curr_sidecar
            return

        for peer in curr_sidecar.selected_peers:
            if peer.prior_sidecar:  # this sidecar is not first one
                self.warning(f'Peer "{peer.full_name()}" already has a Sidecar configuration selecting it. Sidecar: '
                             f'"{curr_sidecar.full_name()}" will not be considered as connections for this workload')
                continue
            peer.prior_sidecar = curr_sidecar

    def _parse_outbound_traffic_policy(self, outbound_traffic_policy):
        """
        determines the OutboundTrafficPolicy mode of the serviceEntry by parsing its OutboundTrafficPolicy if found,
        otherwise, depends on istio's default mode
        :param Union[dict, None] outbound_traffic_policy: the OutboundTrafficPolicy field to parse or None if not found
        :return : true if the mode of OutboundTrafficPolicy/ default mode is allow_any, false otherwise
        :rtype: bool
        """
        # by default, istio configures the envoy proxy to passthrough requests for unknown services
        mode = 'ALLOW_ANY'
        if outbound_traffic_policy:
            self.check_fields_validity(outbound_traffic_policy, 'OutboundTrafficPolicy', {'mode': [0, str]},
                                       {'mode': ['ALLOW_ANY', 'REGISTRY_ONLY']})
            mode = outbound_traffic_policy.get('mode', 'ALLOW_ANY')
        return mode == 'ALLOW_ANY'

    def parse_policy(self):
        """
        Parses the input object to create a IstioSidecar object
        :return: a IstioSidecar object with proper PeerSets
        :rtype: IstioSidecar
        """
        policy_name, policy_ns = self.parse_generic_yaml_objects_fields(self.policy, ['Sidecar'],
                                                                        ['networking.istio.io/v1alpha3',
                                                                         'networking.istio.io/v1beta1'], 'istio', True)
        if policy_name is None:
            return None  # not an Istio Sidecar
        warn_if_missing = policy_ns != istio_root_namespace
        self.namespace = self.peer_container.get_namespace(policy_ns, warn_if_missing)
        res_policy = IstioSidecar(policy_name, self.namespace)
        res_policy.policy_kind = NetworkPolicy.PolicyType.IstioSidecar

        sidecar_spec = self.policy['spec']
        # currently, supported fields in spec are workloadSelector and egress
        allowed_spec_keys = {'workloadSelector': [0, dict], 'ingress': [3, list], 'egress': [0, list],
<<<<<<< HEAD
                             'outboundTrafficPolicy': [0, dict]}
=======
                             'outboundTrafficPolicy': [3, dict]}
>>>>>>> b9f66390
        self.check_fields_validity(sidecar_spec, 'Sidecar spec', allowed_spec_keys)
        res_policy.affects_egress = sidecar_spec.get('egress') is not None

        workload_selector = sidecar_spec.get('workloadSelector')
        res_policy.default_sidecar = workload_selector is None
        if str(self.namespace) == istio_root_namespace and workload_selector is not None:
            self.syntax_error('Global Sidecar configuration should not have any workloadSelector.')
        res_policy.selected_peers = self.update_policy_peers(workload_selector, 'labels')

        allow_any_flag = self._parse_outbound_traffic_policy(sidecar_spec.get('outboundTrafficPolicy'))

        # istio ref declares both following statements:
        # 1.sidecar with workloadSelector takes precedence on a default sidecar. Handled in the following called method
        self._check_and_save_sidecar_if_top_priority(res_policy)
        # 2.  If egress is not specified, inherits the system detected defaults
        # from the namespace-wide or the global default Sidecar. However, istio does not merge User-defined sidecars.
        # (See Clarification: https://discuss.istio.io/t/istio-sidecar-doc-description-vs-live-cluster-behavior/13849)
        for egress_rule in sidecar_spec.get('egress') or []:
            res_policy.add_egress_rule(self._parse_egress_rule(egress_rule, allow_any_flag))

        res_policy.findings = self.warning_msgs
        res_policy.referenced_labels = self.referenced_labels

        return res_policy<|MERGE_RESOLUTION|>--- conflicted
+++ resolved
@@ -201,11 +201,8 @@
         sidecar_spec = self.policy['spec']
         # currently, supported fields in spec are workloadSelector and egress
         allowed_spec_keys = {'workloadSelector': [0, dict], 'ingress': [3, list], 'egress': [0, list],
-<<<<<<< HEAD
                              'outboundTrafficPolicy': [0, dict]}
-=======
-                             'outboundTrafficPolicy': [3, dict]}
->>>>>>> b9f66390
+
         self.check_fields_validity(sidecar_spec, 'Sidecar spec', allowed_spec_keys)
         res_policy.affects_egress = sidecar_spec.get('egress') is not None
 
