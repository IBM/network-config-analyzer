#
# Copyright 2020- IBM Inc. All rights reserved
# SPDX-License-Identifier: Apache2.0
#

import re
from sys import stderr
from ruamel.yaml import comments
from enum import Enum
from nca.CoreDS.MinDFA import MinDFA
from nca.CoreDS.DimensionsManager import DimensionsManager
from nca.CoreDS.TcpLikeProperties import TcpLikeProperties
from nca.CoreDS.MethodSet import MethodSet
from nca.CoreDS.ConnectionSet import ConnectionSet
from nca.CoreDS.PortSet import PortSet
from nca.Utils.NcaLogger import NcaLogger
from nca.CoreDS.Peer import IpBlock


class GenericYamlParser:
    """
    A base class for yaml parsers, providing basic services
    """

    class FilterActionType(Enum):
        """
        Allowed actions for Calico's network policy rules
        """
        In = 0
        NotIn = 1
        Contain = 2
        StartWith = 3
        EndWith = 4

    def __init__(self, yaml_file_name=''):
        """
        :param str yaml_file_name: The name of the parsed file
        """
        self.yaml_file_name = yaml_file_name
        self.warning_msgs = []  # Collect all warning messages during parsing here
        self.has_ipv6_addresses = False

    def set_file_name(self, yaml_file_name):
        """
        Set the resource file name, to be used for error/warning messages
        :param yaml_file_name: The file name to set
        """
        self.yaml_file_name = yaml_file_name

    def syntax_error(self, msg, obj=None):
        """
        Just raise a SyntaxError Exception, possibly with file-line-column context
        :param str msg: The message to print
        :param obj: optionally, a CommentedBase object with context
        :return: None
        """
        if isinstance(obj, comments.CommentedBase):
            raise SyntaxError(msg, (self.yaml_file_name, obj.lc.line, obj.lc.col, '')) from None
        raise SyntaxError(msg) from None

    def warning(self, msg, obj=None):
        """
        Print a warning message and store it for later use
        :param str msg: The message to print
        :param object obj: The object this message refers to
        :return: None
        """
        print_msg = 'Warning: ' + msg
        if isinstance(obj, comments.CommentedBase):
            print_msg = f'{self.yaml_file_name}:{obj.lc.line}:{obj.lc.col}: {print_msg}'

        NcaLogger().log_message(print_msg, file=stderr)
        self.warning_msgs.append(msg)

    def check_metadata_validity(self, policy_metadata):
        """
        Checks the validity of metadata fields according to k8s ref. (used also with istio objects)
        :param dict policy_metadata: the dict to be checked
        :return: None
        :raises SyntaxError: if some keys are not allowed/missing
        """
        allowed_metadata_keys = {'name': [1, str], 'namespace': [0, str], 'annotations': 0, 'clusterName': 0,
                                 'creationTimestamp': 0, 'deletionGracePeriodSeconds': 0, 'deletionTimestamp': 0,
                                 'finalizers': 0, 'generateName': 0, 'generation': 0, 'labels': 0, 'managedFields': 0,
                                 'ownerReferences': 0, 'resourceVersion': 0, 'selfLink': 0, 'uid': 0}
        self.check_fields_validity(policy_metadata, 'metadata', allowed_metadata_keys)

    def check_fields_validity(self, dict_to_check, dict_name, allowed_keys, allowed_values=None):
        """
        Check that all keys in dict_to_check are legal (appear in allowed_keys)
        if value type is specified for a key, it checks valid type of values too
        and that all non-optional keys exist.
        For keys that get specific known values only, it checks that the existing value of the key in the given dict
        is in the allowed_values.
        Allowed values contains all the possible values of a key in the correct type (value and type check).
        :param dict dict_to_check: The dictionary for which the keys should be checked
        :param str dict_name: A name for the dictionary (providing context in error messages)
        :param dict allowed_keys: Map from allowed keys to usage code
         (0-optional, 1-must have, 2-not yet supported, 3-ignored even if specified) and type (type is optional) -
         if type is specified, allowed_keys maps string to array.
        :param dict allowed_values: Map from a key name to its allowed values (optional)
        :return: None
        :raises SyntaxError: if some keys are not allowed/missing
        """

        for key, key_info in allowed_keys.items():
            if isinstance(key_info, list):
                code = key_info[0]
                value_type = key_info[1]
            else:
                code = key_info
                value_type = None
            if code == 1 and key not in dict_to_check:
                self.syntax_error(f'{dict_name} must have {key} entry', dict_to_check)
            if key in dict_to_check:
                if code == 2:
                    self.syntax_error(f'{key} is not yet supported inside {dict_name}', dict_to_check)
                if code == 3:
                    self.warning(f'over-approximation analysis: {key} is not yet supported inside {dict_name},'
                                 'ignoring this key', dict_to_check)
                value = dict_to_check.get(key)
                if code == 1 and value is None:
                    self.syntax_error(f'mandatory {key} value can not be null in {dict_name}', dict_to_check)
                if value_type is not None:
                    if value is not None and not isinstance(value, value_type):
                        self.syntax_error(f'type of {key} is not {value_type} in {dict_name}',
                                          dict_to_check)
                if allowed_values and key in allowed_values:
                    if value and value not in allowed_values[key]:
                        self.syntax_error(f'{key} has invalid value in {dict_name}')

        map_keys = set(dict_to_check.keys())
        allowed_entries = set(allowed_keys.keys())
        bad_policy_keys = map_keys.difference(allowed_entries)
        if bad_policy_keys:
            self.syntax_error(f'{bad_policy_keys.pop()} is not a valid entry in the specification of {dict_name}',
                              dict_to_check)

    def parse_generic_yaml_objects_fields(self, yaml_object, object_kind, object_version, layer_keywords, spec_required=False):
        """
        Parse and check validity of the common fields in network yaml objects as policies and services.
        e.g. kind, apiVersion, metadata and spec
        :param dict yaml_object: the source dict of the network yaml object to be parsed
        :param list[str] object_kind : the possible kind value(s) of current object
        :param list[str] object_version : the expected apiVersion(s) of the yaml object
        :param Union[str, list[str]] layer_keywords: the keyword(s) describing networkLayer that the object belongs to
        :param bool spec_required: indicates if spec field is mandatory for the parsed object
        :return: the name and namespace.name of the current object
        or None if the object does not match the expected kind and apiVersion requirements
        :rtype: Union[(str, str), (None, None)]
        """
        if not isinstance(yaml_object, dict):
            self.syntax_error('type of Top ds is not a map')
        kind = yaml_object.get('kind')
        if kind not in object_kind:
            return None, None  # Not the relevant object
        api_version = yaml_object.get('apiVersion')
        version_keywords = [layer_keywords] if not isinstance(layer_keywords, list) else layer_keywords
        if not any(keyword in api_version for keyword in version_keywords):
            return None, None  # apiVersion is not properly set
        valid_keys = {'kind': [1, str], 'apiVersion': [1, str], 'metadata': [1, dict], 'spec': [spec_required, dict]}
        if 'k8s' in layer_keywords:
            valid_keys.update({'status': [0, dict]})
        self.check_fields_validity(yaml_object, kind, valid_keys,
                                   {'apiVersion': object_version})
        metadata = yaml_object['metadata']
        self.check_metadata_validity(metadata)
        ns_name = metadata.get('namespace', 'default') if layer_keywords != 'calico' else metadata.get('namespace')
        return metadata['name'], ns_name

    def validate_existing_key_is_not_null(self, dict_elem, key):
        """
        check that if key exists in dict_elem, its value is not null
        :param dict_elem: dict  the element to check
        :param key: string  the key to validate
        :return:
        """
        if key in dict_elem and dict_elem.get(key) is None:
            self.syntax_error(f'Key: \'{key}\' cannot be null ')

    def validate_array_not_empty(self, array_elem, elem_name):
        """
        chack that array_elem is a non-empty array
        :param array_elem: list  the element to check
        :param elem_name:  string  the name of the element to check
        :return:
        """
        if not isinstance(array_elem, list):
            self.syntax_error(f'Key: \'{elem_name}\' should be an array ')
        if not array_elem:
            self.syntax_error(f'Key: \'{elem_name}\' cannot be empty ')

    def get_key_array_and_validate_not_empty(self, dict_elem, key):
        """
        check that for a given key in dict_elem, if it exists - its value is a non-empty array
        :param dict_elem:  dict element to check
        :param key: string   the key to check
        :return:
        """
        key_array = dict_elem.get(key)
        if key_array is not None:
            self.validate_array_not_empty(key_array, key)
            return key_array
        return None

    def validate_dict_elem_has_non_empty_array_value(self, dict_elem, dict_key_str):
        """
        assuming that dict values are of type arrays, checking that at least one of the arrays is not empty,
        and that dict_elem is not empty
        :param dict_elem: dict element to check
        :param dict_key_str: string  the name of the key to which the dict is mapped
        """
        arr_length_set = set(len(v) for v in dict_elem.values())
        if arr_length_set == {0} or not arr_length_set:
            self.syntax_error(f"{dict_key_str} cannot be empty ")

    def validate_value_in_domain(self, value, dim_name, array, value_name):
        """
        check that a given parsed value is valid by the defined domain of its associated dimension
        :param value: the value to validate
        :param dim_name:  the dimension name (which defines the domain)
        :param array: the element where this value is parsed from
        :param value_name: the name of the value (to be shown in error message)
        :return: None
        :raises SyntaxError: if the value is not within the defined domain for the relevant dimension
        """
        is_valid, err_message = DimensionsManager().validate_value_by_domain(value, dim_name, value_name)
        if not is_valid:
            self.syntax_error(err_message, array)

    @staticmethod
    def _get_connection_set_from_properties(dest_ports, method_set=MethodSet(True), paths_dfa=None, hosts_dfa=None):
        """
        get ConnectionSet with TCP allowed connections, corresponding to input properties cube
        :param PortSet dest_ports: ports set for dset_ports dimension
        :param MethodSet method_set: methods set for methods dimension
        :param MinDFA paths_dfa: MinDFA obj for paths dimension
        :param MinDFA hosts_dfa: MinDFA obj for hosts dimension
        :return: ConnectionSet with TCP allowed connections , corresponding to input properties cube
        """
        tcp_properties = TcpLikeProperties(source_ports=PortSet(True), dest_ports=dest_ports, methods=method_set,
                                           paths=paths_dfa, hosts=hosts_dfa)
        res = ConnectionSet()
        res.add_connections('TCP', tcp_properties)
        return res

<<<<<<< HEAD
    def parse_regex_host_value(self, regex_value, rule=None):
        """
        for 'hosts' dimension of type MinDFA -> return a MinDFA, or None for all values
        :param str regex_value: input regex host value
        :param dict rule: the parsed rule object
        :return: Union[MinDFA, None] object
        """
        if regex_value is None:
            return None  # to represent that all is allowed, and this dimension can be inactive in the generated cube

        allowed_chars = "[\\w]"
        allowed_chars_with_star_regex = "[*" + DimensionsManager().default_dfa_alphabet_chars + "]*"
        if not re.fullmatch(allowed_chars_with_star_regex, regex_value):
            self.syntax_error(f'Illegal characters in host {regex_value}', rule)

        # convert regex_value into regex format supported by greenery
        regex_value = regex_value.replace(".", "[.]")
        if '*' in regex_value:
            if not regex_value.startswith('*'):
                self.syntax_error(f'Illegal host value pattern: {regex_value}')
            regex_value = regex_value.replace("*", allowed_chars + '*')
        return MinDFA.dfa_from_regex(regex_value)
=======
    def check_and_update_has_ipv6_addresses(self, peers):
        """
        checks if the peer list has ipv6 addresses
        updates self.has_ipv6_addresses=true if at least on peer is an IPblock with IPv6 addresses
        :param PeerSet peers: list of peers
        """
        for peer in peers:
            if isinstance(peer, IpBlock):
                if not peer.is_ipv4_block():
                    self.has_ipv6_addresses = True
                    return  # if at least one peer is ipv6 block , this policy has_ipv6, no need to continue
>>>>>>> 32ad6fdf
<|MERGE_RESOLUTION|>--- conflicted
+++ resolved
@@ -244,7 +244,6 @@
         res.add_connections('TCP', tcp_properties)
         return res
 
-<<<<<<< HEAD
     def parse_regex_host_value(self, regex_value, rule=None):
         """
         for 'hosts' dimension of type MinDFA -> return a MinDFA, or None for all values
@@ -267,7 +266,7 @@
                 self.syntax_error(f'Illegal host value pattern: {regex_value}')
             regex_value = regex_value.replace("*", allowed_chars + '*')
         return MinDFA.dfa_from_regex(regex_value)
-=======
+
     def check_and_update_has_ipv6_addresses(self, peers):
         """
         checks if the peer list has ipv6 addresses
@@ -278,5 +277,4 @@
             if isinstance(peer, IpBlock):
                 if not peer.is_ipv4_block():
                     self.has_ipv6_addresses = True
-                    return  # if at least one peer is ipv6 block , this policy has_ipv6, no need to continue
->>>>>>> 32ad6fdf
+                    return  # if at least one peer is ipv6 block , this policy has_ipv6, no need to continue