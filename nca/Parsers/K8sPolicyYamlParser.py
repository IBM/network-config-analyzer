#
# Copyright 2020- IBM Inc. All rights reserved
# SPDX-License-Identifier: Apache2.0
#

import re
from nca.CoreDS import Peer
from nca.CoreDS.ConnectionSet import ConnectionSet
from nca.CoreDS.PortSet import PortSet
from nca.CoreDS.TcpLikeProperties import TcpLikeProperties
from nca.CoreDS.ProtocolNameResolver import ProtocolNameResolver
from nca.CoreDS.ProtocolSet import ProtocolSet
from nca.Resources.NetworkPolicy import NetworkPolicy
from nca.Resources.K8sNetworkPolicy import K8sNetworkPolicy, K8sPolicyRule
from .GenericYamlParser import GenericYamlParser


class K8sPolicyYamlParser(GenericYamlParser):
    """
    A parser for k8s NetworkPolicy objects
    """

    def __init__(self, policy, peer_container, policy_file_name='', optimized_run='false'):
        """
        :param dict policy: The policy object as provided by the yaml parser
        :param PeerContainer peer_container: The policy will be evaluated against this set of peers
        :param str policy_file_name: The name of the file in which the policy resides
        """
        GenericYamlParser.__init__(self, policy_file_name)
        self.policy = policy
        self.peer_container = peer_container
        self.namespace = None
        self.referenced_labels = set()
<<<<<<< HEAD
        self.optimized_run = optimized_run
=======
        # map from key to value - info about missing resources
        self.missing_pods_with_labels = {}
>>>>>>> dbce448e

    def check_dns_subdomain_name(self, value, key_container):
        """
        checking validity of the resource name
        :param string value : The value assigned for the key
        :param dict key_container : where the key appears
        :return: None
        """
        if len(value) > 253:
            self.syntax_error(f'invalid subdomain name : "{value}", DNS subdomain name must '
                              f'be no more than 253 characters', key_container)
        pattern = r"[a-z0-9]([-a-z0-9]*[a-z0-9])?(\.[a-z0-9]([-a-z0-9]*[a-z0-9])?)*"
        if re.fullmatch(pattern, value) is None:
            self.syntax_error(f'invalid DNS subdomain name : "{value}", it must consist of lower case alphanumeric '
                              f'characters, "-" or ".", and must start and end with an alphanumeric character',
                              key_container)

    def check_dns_label_name(self, value, key_container):
        """
        checking validity of the label name
        :param string value : The value assigned for the key
        :param dict key_container : where the key appears
        :return: None
        """
        if len(value) > 63:
            self.syntax_error(f'invalid label: "{value}" ,DNS label name must be no more than 63 characters',
                              key_container)
        pattern = r"[a-z0-9]([-a-z0-9]*[a-z0-9])?"
        if re.fullmatch(pattern, value) is None:
            self.syntax_error(f'invalid DNS label : "{value}", it must consist of lower case alphanumeric characters '
                              f'or "-", and must start and end with an alphanumeric character', key_container)

    def check_label_key_syntax(self, key_label, key_container):
        """
        checking validity of the label's key
        :param string key_label: The key name
        :param dict key_container : The label selector's part where the key appears
        :return: None
        """
        if key_label.count('/') > 1:
            self.syntax_error(f'Invalid key "{key_label}", a valid label key may have two segments: '
                              f'an optional prefix and name, separated by a slash (/).', key_container)
        if key_label.count('/') == 1:
            prefix = key_label.split('/')[0]
            if not prefix:
                self.syntax_error(f'invalid key "{key_label}", prefix part must be non-empty', key_container)
            self.check_dns_subdomain_name(prefix, key_container)
            name = key_label.split('/')[1]
        else:
            name = key_label
        if not name:
            self.syntax_error(f'invalid key "{key_label}", name segment is required in label key', key_container)
        if len(name) > 63:
            self.syntax_error(f'invalid key "{key_label}", a label key name must be no more than 63 characters',
                              key_container)
        pattern = r"([A-Za-z0-9][-A-Za-z0-9_.]*)?[A-Za-z0-9]"
        if re.fullmatch(pattern, name) is None:
            self.syntax_error(f'invalid key "{key_label}", a label key name part must consist of alphanumeric '
                              f'characters, "-", "_" or ".", and must start and end with an alphanumeric character',
                              key_container)

    def check_label_value_syntax(self, val, key, key_container):
        """
        checking validity of the label's value
        :param string val : the value to be checked
        :param string key: The key name which the value is assigned for
        :param dict key_container : The label selector's part where the key: val appear
        :return: None
        """
        if val is None:
            self.syntax_error(f'label value for "{key}" can not be null', key_container)
        if not isinstance(val, str):
            self.syntax_error(f'label value for "{key}" must be a string', key_container)
        if val:
            if len(val) > 63:
                self.syntax_error(f'invalid value "{val}" for "{key}", a label value must be no more than 63 characters',
                                  key_container)
            pattern = r"(([A-Za-z0-9][-A-Za-z0-9_.]*)?[A-Za-z0-9])?"
            if re.fullmatch(pattern, val) is None:
                self.syntax_error(f'invalid value "{val}" for "{key}", value label must be an empty string or consist'
                                  f' of alphanumeric characters, "-", "_" or ".", and must start and end with an '
                                  f'alphanumeric character ', key_container)

    def parse_label_selector_requirement(self, requirement, namespace_selector):
        """
        Parse a LabelSelectorRequirement element
        :param dict requirement: The element to parse
        :param bool namespace_selector: Whether this is in the context of namespaceSelector
        :return: A PeerSet containing the peers that satisfy the requirement
        :rtype: Peer.PeerSet
        """
        self.check_fields_validity(requirement, 'LabelSelectorRequirement', {'key': [1, str], 'operator': [1, str],
                                                                             'values': [0, list]},
                                   {'operator': ['In', 'NotIn', 'Exists', 'DoesNotExist']})
        key = requirement['key']
        operator = requirement['operator']
        self.check_label_key_syntax(key, requirement)
        if operator in ['In', 'NotIn']:
            values = requirement.get('values')
            if not values:
                self.syntax_error('A requirement with In/NotIn operator but without values', requirement)
            for value in values:
                self.check_label_value_syntax(value, key, requirement)
            action = self.FilterActionType.In if operator == 'In' else self.FilterActionType.NotIn
            if namespace_selector:
                return self.peer_container.get_namespace_pods_with_label(key, values, action)
            return self.peer_container.get_peers_with_label(key, values, action)

        if operator in ['Exists', 'DoesNotExist']:
            if 'values' in requirement and requirement['values']:
                self.syntax_error('A requirement with Exist/DoesNotExist operator must not have values', requirement)
            if namespace_selector:
                return self.peer_container.get_namespace_pods_with_key(key, operator == 'DoesNotExist')
            return self.peer_container.get_peers_with_key(self.namespace, key, operator == 'DoesNotExist')

        return None

    def parse_label_selector(self, label_selector, namespace_selector=False):
        """
        Parse a LabelSelector element (can also come from a NamespaceSelector)
        :param dict label_selector: The element to parse
        :param bool namespace_selector: Whether this is a namespaceSelector
        :return: A PeerSet containing all the pods captured by this selection
        :rtype: Peer.PeerSet
        """
        if label_selector is None:
            return Peer.PeerSet()  # A None value means the selector selects nothing
        if not label_selector:  # empty
            return self.peer_container.get_all_peers_group()  # An empty value means the selector selects everything
        allowed_elements = {'matchLabels': [0, dict], 'matchExpressions': [0, list]}
        self.check_fields_validity(label_selector, 'pod/namespace selector', allowed_elements)

        res = self.peer_container.get_all_peers_group()
        match_labels = label_selector.get('matchLabels')
        if match_labels:
            keys_set = set()
            for key, val in match_labels.items():
                self.check_label_key_syntax(key, match_labels)
                self.check_label_value_syntax(val, key, match_labels)
                if namespace_selector:
                    res &= self.peer_container.get_namespace_pods_with_label(key, [val])
                else:
                    res &= self.peer_container.get_peers_with_label(key, [val])
                if not res:
                    self.missing_pods_with_labels[key] = val
                keys_set.add(key)
            self.referenced_labels.add(':'.join(keys_set))

        match_expressions = label_selector.get('matchExpressions')
        if match_expressions:
            keys_set = set()
            for requirement in match_expressions:
                res &= self.parse_label_selector_requirement(requirement, namespace_selector)
                key = requirement['key']
                keys_set.add(key)
            self.referenced_labels.add(':'.join(keys_set))

        if not res:
            if namespace_selector:
                self.warning('A namespaceSelector selects no pods. Better use "namespaceSelector: Null"',
                             label_selector)
            else:
                self.warning('A podSelector selects no pods. Better use "podSelector: Null"', label_selector)
        elif namespace_selector and res == self.peer_container.get_all_peers_group():
            self.warning('A non-empty namespaceSelector selects all pods. Better use "namespaceSelector: {}"',
                         label_selector)

        return res

    def parse_ip_block(self, block):
        """
        Parse an ipBlock element
        :param dict block: The element to parse
        :return: A PeerSet containing the relevant IP ranges
        :rtype: Peer.PeerSet
        """
        self.check_fields_validity(block, 'ipBlock', {'cidr': [1, str], 'except': [0, list]})
        res = Peer.PeerSet()
        try:
            res.add(Peer.IpBlock(block['cidr'], block.get('except')))
        except ValueError as e:
            self.syntax_error(str(e.args), block)
        except TypeError as e:
            self.syntax_error(str(e.args), block)
        return res

    def parse_peer(self, peer):
        """
        Parse a NetworkPolicyPeer inside a rule (an element of the 'to'/'from' array)
        :param dict peer: The object to parse
        :return: A PeerSet object containing the set of peers defined by the selectors/ipblocks
        :rtype: Peer.PeerSet
        """
        allowed_elements = {'podSelector': [0, dict], 'namespaceSelector': [0, dict], 'ipBlock': [0, dict]}
        self.check_fields_validity(peer, 'NetworkPolicyPeer', allowed_elements)

        pod_selector = peer.get('podSelector')
        ns_selector = peer.get('namespaceSelector')
        ip_block = peer.get('ipBlock')

        if pod_selector is None and ns_selector is None and ip_block is None:
            self.syntax_error('A NetworkPolicyPeer must have at least one field', peer)

        if ip_block is not None:
            if pod_selector is not None or ns_selector is not None:
                self.syntax_error('If ipBlock is set then neither of podSelector or namespaceSelector can be', peer)
            return self.parse_ip_block(ip_block)

        if ns_selector is not None:
            res = self.parse_label_selector(ns_selector, True)
        else:
            res = self.peer_container.get_namespace_pods(self.namespace)

        if pod_selector is not None:
            selected_pods = self.parse_label_selector(pod_selector) & res
            if pod_selector and selected_pods == res and res:
                self.warning('A podSelector selects all pods in the current namespace; it should better be removed.',
                             pod_selector)
            res = selected_pods
        return res

    def parse_port(self, port):
        """
        Parse an element of the "ports" phrase of a policy rule
        :param dict port: The element to parse
        :return: A protocol and a port_set represented by this element
        :rtype: tuple (str, PortSet)
        """
        self.check_fields_validity(port, 'NetworkPolicyPort', {'port': 0, 'protocol': [0, str], 'endPort': [0, int]},
                                   {'protocol': ['TCP', 'UDP', 'SCTP']})
        port_id = port.get('port')
        protocol = port.get('protocol')
        end_port_num = port.get('endPort')
        if not protocol:
            protocol = 'TCP'

        dest_port_set = PortSet(port_id is None)
        if port_id is not None and end_port_num is not None:
            if isinstance(port_id, str):
                self.syntax_error('endPort cannot be defined if the port field is defined '
                                  'as a named (string) port', port)
            if not isinstance(port_id, int):
                self.syntax_error('type of port is not numerical in NetworkPolicyPort', port)
            self.validate_value_in_domain(port_id, 'dst_ports', port, 'Port number')
            self.validate_value_in_domain(end_port_num, 'dst_ports', port, 'endPort number')
            if port_id > end_port_num:
                self.syntax_error('endPort must be equal or greater than port', port)
            dest_port_set.add_port_range(port_id, end_port_num)
        elif port_id is not None:
            if not isinstance(port_id, str) and not isinstance(port_id, int):
                self.syntax_error('type of port is not numerical or named (string) in NetworkPolicyPort', port)
            if isinstance(port_id, int):
                self.validate_value_in_domain(port_id, 'dst_ports', port, 'Port number')
            if isinstance(port_id, str):
                if len(port_id) > 15:
                    self.syntax_error('port name  must be no more than 15 characters', port)
                if re.fullmatch(r"[a-z\d]([-a-z\d]*[a-z\d])?", port_id) is None:
                    self.syntax_error('port name should contain only lowercase alphanumeric characters or "-", '
                                      'and start and end with alphanumeric characters', port)

            dest_port_set.add_port(port_id)
        elif end_port_num:
            self.syntax_error('endPort cannot be defined if the port field is not defined ', port)

        return protocol, dest_port_set

    def parse_ingress_egress_rule(self, rule, peer_array_key, policy_selected_pods):
        """
        Parse a single ingres/egress rule, producing a K8sPolicyRule
        :param dict rule: The rule to parse
        :param str peer_array_key: The key which defined the peer set ('from' for ingress, 'to' for egress)
        :param Peer.PeerSet policy_selected_pods: The set of pods the policy applies to
        :return: A tuple (K8sPolicyRule, TcpLikeProperties) with the proper PeerSet and attributes, where
        TcpLikeProperties is an optimized rule format with protocols, src_peers and dst_peers in a HyperCubeSet
        :rtype: tuple(K8sPolicyRule, TcpLikeProperties)
        """
        self.check_fields_validity(rule, 'ingress/egress rule', {peer_array_key: [0, list], 'ports': [0, list]})
        peer_array = rule.get(peer_array_key, [])
        if peer_array:
            res_pods = Peer.PeerSet()
            for peer in peer_array:
                res_pods |= self.parse_peer(peer)
        else:
            res_pods = self.peer_container.get_all_peers_group(True)

        if peer_array_key == 'from':  # ingress
            src_pods = res_pods
            dst_pods = policy_selected_pods
        else:  # egress
            src_pods = policy_selected_pods
            dst_pods = res_pods

        res_opt_props = TcpLikeProperties.make_empty_properties(self.peer_container)  # TcpLikeProperties
        ports_array = rule.get('ports', [])
        if ports_array:
            res_conns = ConnectionSet()
            for port in ports_array:
                protocol, dest_port_set = self.parse_port(port)
                if isinstance(protocol, str):
                    protocol = ProtocolNameResolver.get_protocol_number(protocol)
                res_conns.add_connections(protocol, TcpLikeProperties.make_tcp_like_properties(
                    self.peer_container, dst_ports=dest_port_set))  # K8s doesn't reason about src ports
                if self.optimized_run != 'false' and src_pods and dst_pods:
                    protocols = ProtocolSet()
                    protocols.add_protocol(protocol)
                    dest_num_port_set = PortSet()
                    dest_num_port_set.port_set = dest_port_set.port_set.copy()
                    tcp_props = TcpLikeProperties.make_tcp_like_properties(self.peer_container,
                                                                           dst_ports=dest_num_port_set,
                                                                           protocols=protocols,
                                                                           src_peers=src_pods, dst_peers=dst_pods)
                    res_opt_props |= tcp_props
        else:
            res_conns = ConnectionSet(True)
            if self.optimized_run != 'false' and src_pods and dst_pods:
                res_opt_props = TcpLikeProperties.make_tcp_like_properties(self.peer_container,
                                                                           src_peers=src_pods, dst_peers=dst_pods)
        if not res_pods:
            self.warning('Rule selects no pods', rule)

        return K8sPolicyRule(res_pods, res_conns), res_opt_props

    def verify_named_ports(self, rule, rule_pods, rule_conns):
        """
        Check the validity of named ports in a given rule: whether a relevant pod refers to the named port and whether
        the protocol defined in the policy matches the protocol defined by the Pod. Issue warnings as required.
        :param dict rule: The unparsed rule (for reference in warnings)
        :param Peer.PeerSet rule_pods: The set of Pods in which the named ports should be defined
        :param ConnectionSet rule_conns: The rule-specified connections, possibly containing named ports
        :return: None
        """
        if not rule_conns.has_named_ports():
            return
        named_ports = rule_conns.get_named_ports()
        for protocol, rule_ports in named_ports:
            for port in rule_ports:
                port_used = False
                for pod in rule_pods:
                    pod_named_port = pod.named_ports.get(port)
                    if pod_named_port:
                        port_used = True
                        if ProtocolNameResolver.get_protocol_number(pod_named_port[1]) != protocol:
                            self.warning(f'Protocol mismatch for named port {port} (vs. Pod {pod.full_name()})',
                                         rule['ports'])

                if not port_used:
                    self.warning(f'Named port {port} is not defined in any selected pod', rule['ports'])

    def parse_ingress_rule(self, rule, policy_selected_pods):
        """
        Parse a single ingress rule, producing a K8sPolicyRule.
        Also, checking validity of named ports w.r.t. the policy's captured pods
        :param dict rule: The dict with the rule fields
        :param Peer.PeerSet policy_selected_pods: The set of pods the policy applies to
        :return: A tuple (K8sPolicyRule, TcpLikeProperties) with the proper PeerSet and attributes, where
        TcpLikeProperties is an optimized rule format with protocols, src_peers and dst_peers in a HyperCubeSet
        :rtype: tuple(K8sPolicyRule, TcpLikeProperties)
        """
        res_rule, res_opt_props = self.parse_ingress_egress_rule(rule, 'from', policy_selected_pods)
        self.verify_named_ports(rule, policy_selected_pods, res_rule.port_set)
        return res_rule, res_opt_props

    def parse_egress_rule(self, rule, policy_selected_pods):
        """
        Parse a single egress rule, producing a K8sPolicyRule.
        Also, checking validity of named ports w.r.t. the rule's peer set
        :param dict rule: The dict with the rule fields
        :param Peer.PeerSet policy_selected_pods: The set of pods the policy applies to
        :return: A tuple (K8sPolicyRule, TcpLikeProperties) with the proper PeerSet and attributes, where
        TcpLikeProperties is an optimized rule format with protocols, src_peers and dst_peers in a HyperCubeSet
        :rtype: tuple(K8sPolicyRule, TcpLikeProperties)
        """
        res_rule, res_opt_props = self.parse_ingress_egress_rule(rule, 'to', policy_selected_pods)
        self.verify_named_ports(rule, res_rule.peer_set, res_rule.port_set)
        return res_rule, res_opt_props

    def parse_policy(self):
        """
        Parses the input object to create a K8sNetworkPolicy object
        :return: a K8sNetworkPolicy object with proper PeerSets and ConnectionSets
        :rtype: K8sNetworkPolicy
        """
        policy_name, policy_ns = self.parse_generic_yaml_objects_fields(self.policy, ['NetworkPolicy'],
                                                                        ['networking.k8s.io/v1', 'extensions/v1beta1'],
                                                                        ['k8s', 'extensions'])
        if policy_name is None:
            return None  # not a K8s NetworkPolicy

        self.check_dns_subdomain_name(policy_name, self.policy['metadata'])
        self.check_dns_label_name(policy_ns, self.policy['metadata'])
        self.namespace = self.peer_container.get_namespace(policy_ns)
        res_policy = K8sNetworkPolicy(policy_name, self.namespace)
        res_policy.policy_kind = NetworkPolicy.PolicyType.K8sNetworkPolicy

        policy_spec = self.policy.get('spec')
        if policy_spec is None:
            self.warning('spec is missing or null in NetworkPolicy ' + res_policy.full_name())
            return res_policy

        allowed_spec_keys = {'podSelector': [1, dict], 'ingress': [0, list], 'egress': [0, list],
                             'policyTypes': [0, list]}
        self.check_fields_validity(policy_spec, 'spec', allowed_spec_keys,
                                   {'policyTypes': [['Ingress'], ['Egress'], ['Ingress', 'Egress']]})

        policy_types = policy_spec.get('policyTypes', [])
        if not policy_types:
            self.warning('policyTypes is missing/empty in the spec of ' + res_policy.full_name(), policy_spec)

        res_policy.affects_ingress = not policy_types or 'Ingress' in policy_types
        if not res_policy.affects_ingress and policy_spec.get('ingress') is not None:
            self.syntax_error('A NetworkPolicy with ingress field but no "Ingress" in its policyTypes', policy_spec)
        res_policy.affects_egress = (policy_types and 'Egress' in policy_types) or \
                                    (not policy_types and 'egress' in policy_spec)
        if not res_policy.affects_egress and policy_spec.get('egress') is not None:
            self.syntax_error('A NetworkPolicy with egress field but no "Egress" in its policyTypes', policy_spec)

        pod_selector = policy_spec.get('podSelector')
        res_policy.selected_peers = self.parse_label_selector(pod_selector)
        res_policy.selected_peers &= self.peer_container.get_namespace_pods(self.namespace)

        ingress_rules = policy_spec.get('ingress', [])
        if ingress_rules:
            for ingress_rule in ingress_rules:
                rule, optimized_props = self.parse_ingress_rule(ingress_rule, res_policy.selected_peers)
                res_policy.add_ingress_rule(rule)
                res_policy.add_optimized_ingress_props(optimized_props)

        egress_rules = policy_spec.get('egress', [])
        if egress_rules:
            for egress_rule in egress_rules:
                rule, optimized_props = self.parse_egress_rule(egress_rule, res_policy.selected_peers)
                res_policy.add_egress_rule(rule)
                res_policy.add_optimized_egress_props(optimized_props)

        res_policy.findings = self.warning_msgs
        res_policy.referenced_labels = self.referenced_labels
        return res_policy<|MERGE_RESOLUTION|>--- conflicted
+++ resolved
@@ -31,12 +31,9 @@
         self.peer_container = peer_container
         self.namespace = None
         self.referenced_labels = set()
-<<<<<<< HEAD
         self.optimized_run = optimized_run
-=======
         # map from key to value - info about missing resources
         self.missing_pods_with_labels = {}
->>>>>>> dbce448e
 
     def check_dns_subdomain_name(self, value, key_container):
         """
